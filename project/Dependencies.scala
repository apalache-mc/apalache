import sbt._

// NOTE: Dependencies that require specification of the Scala version use the
// `%%` operator to append the specified scala version.  See
// https://www.scala-sbt.org/1.x/docs/Library-Dependencies.html#Getting+the+right+Scala+version+with

// Follows SBT recommended structure
// See https://www.scala-sbt.org/1.x/docs/Organizing-Build.html#Tracking+dependencies+in+one+place
object Dependencies {

  lazy val zioVersion = "1.0.18"

  object Deps {
    // Versions
    lazy val logbackVersion = "1.5.0"
    lazy val clistVersion = "3.5.1"

    // Libraries
    val clistCore = "org.backuity.clist" %% "clist-core" % clistVersion
    val clistMacros = "org.backuity.clist" %% "clist-macros" % clistVersion
    val commonsBeanutils =
      "commons-beanutils" % "commons-beanutils" % "1.9.4" // Apparently an untracked dependency of commonsConfiguration2
    val commonsConfiguration2 = "org.apache.commons" % "commons-configuration2" % "2.9.0"
    val commonsIo = "commons-io" % "commons-io" % "2.15.1"
    val guice = "com.google.inject" % "guice" % "7.0.0"
    val kiama = "org.bitbucket.inkytonik.kiama" %% "kiama" % "2.5.1"
    val logbackClassic = "ch.qos.logback" % "logback-classic" % logbackVersion
    val logbackCore = "ch.qos.logback" % "logback-core" % logbackVersion
    val logging = "com.typesafe.scala-logging" %% "scala-logging" % "3.9.5"
    val pureConfig = "com.github.pureconfig" %% "pureconfig" % "0.17.5"
    val scalaParserCombinators = "org.scala-lang.modules" %% "scala-parser-combinators" % "2.3.0"
    val scalaCollectionContrib = "org.scala-lang.modules" %% "scala-collection-contrib" % "0.3.0"
    val scalaz = "org.scalaz" %% "scalaz-core" % "7.3.5"
    val slf4j = "org.slf4j" % "slf4j-api" % "2.0.12"
    val shapeless = "com.chuusai" %% "shapeless" % "2.3.10"
    val tla2tools = "org.lamport" % "tla2tools" % "1.7.0-SNAPSHOT"
<<<<<<< HEAD
    val ujson = "com.lihaoyi" %% "ujson" % "3.1.5"
    val upickle = "com.lihaoyi" %% "upickle" % "3.1.5"
    val z3 = "tools.aqua" % "z3-turnkey" % "4.12.4"
=======
    val ujson = "com.lihaoyi" %% "ujson" % "3.1.4"
    val upickle = "com.lihaoyi" %% "upickle" % "3.1.4"
    val z3 = "tools.aqua" % "z3-turnkey" % "4.12.5"
>>>>>>> 3246fca6
    val zio = "dev.zio" %% "zio" % zioVersion
    // Keep up to sync with version in plugins.sbt
    val zioGrpcCodgen = "com.thesamet.scalapb.zio-grpc" %% "zio-grpc-codegen" % "0.6.0-test3" % "provided"
    val grpcNetty = "io.grpc" % "grpc-netty" % "1.61.1"
    val scalapbRuntimGrpc =
      "com.thesamet.scalapb" %% "scalapb-runtime-grpc" % scalapb.compiler.Version.scalapbVersion
    // Ensures we have access to commonly used protocol buffers (e.g., google.protobuf.Struct)
    // see https://scalapb.github.io/docs/faq/#i-am-getting-import-was-not-found-or-had-errors
    val scalapbRuntime =
      "com.thesamet.scalapb" %% "scalapb-runtime" % scalapb.compiler.Version.scalapbVersion % "protobuf"
  }

  // Test only depenendencies
  object TestDeps {
    // Libraries
    val junit = "junit" % "junit" % "4.13.2" % Test
    val scalacheck = "org.scalacheck" %% "scalacheck" % "1.17.0" % Test
    val easymock = "org.easymock" % "easymock" % "5.2.0" % Test

    val scalaTestVersion = "3.2.15"
    val scalatest = "org.scalatest" %% "scalatest" % scalaTestVersion % Test
    val scalatestplusEasymock = "org.scalatestplus" %% "easymock-4-3" % s"${scalaTestVersion}.0" % Test
    val scalatestplusJunit = "org.scalatestplus" %% "junit-4-13" % s"${scalaTestVersion}.0" % Test
    val scalatestplusScalacheck = "org.scalatestplus" %% "scalacheck-1-17" % s"${scalaTestVersion}.0" % Test

    val zioTest = "dev.zio" %% "zio-test" % zioVersion % Test
    val zioTestSbt = "dev.zio" %% "zio-test-sbt" % zioVersion % Test
  }
}<|MERGE_RESOLUTION|>--- conflicted
+++ resolved
@@ -34,15 +34,9 @@
     val slf4j = "org.slf4j" % "slf4j-api" % "2.0.12"
     val shapeless = "com.chuusai" %% "shapeless" % "2.3.10"
     val tla2tools = "org.lamport" % "tla2tools" % "1.7.0-SNAPSHOT"
-<<<<<<< HEAD
     val ujson = "com.lihaoyi" %% "ujson" % "3.1.5"
     val upickle = "com.lihaoyi" %% "upickle" % "3.1.5"
-    val z3 = "tools.aqua" % "z3-turnkey" % "4.12.4"
-=======
-    val ujson = "com.lihaoyi" %% "ujson" % "3.1.4"
-    val upickle = "com.lihaoyi" %% "upickle" % "3.1.4"
     val z3 = "tools.aqua" % "z3-turnkey" % "4.12.5"
->>>>>>> 3246fca6
     val zio = "dev.zio" %% "zio" % zioVersion
     // Keep up to sync with version in plugins.sbt
     val zioGrpcCodgen = "com.thesamet.scalapb.zio-grpc" %% "zio-grpc-codegen" % "0.6.0-test3" % "provided"
