import sbt._

// NOTE: Dependencies that require specification of the Scala version use the
// `%%` operator to append the specified scala version.  See
// https://www.scala-sbt.org/1.x/docs/Library-Dependencies.html#Getting+the+right+Scala+version+with

// Follows SBT recommended structure
// See https://www.scala-sbt.org/1.x/docs/Organizing-Build.html#Tracking+dependencies+in+one+place
object Dependencies {

  lazy val zioVersion = "1.0.18"

  object Deps {
    // Versions
    lazy val logbackVersion = "1.5.7"
    lazy val clistVersion = "3.5.1"

    // Libraries
    val clistCore = "org.backuity.clist" %% "clist-core" % clistVersion
    val clistMacros = "org.backuity.clist" %% "clist-macros" % clistVersion
    val commonsBeanutils =
      "commons-beanutils" % "commons-beanutils" % "1.9.4" // Apparently an untracked dependency of commonsConfiguration2
    val commonsConfiguration2 = "org.apache.commons" % "commons-configuration2" % "2.11.0"
    val commonsIo = "commons-io" % "commons-io" % "2.16.1"
    val guice = "com.google.inject" % "guice" % "7.0.0"
    val kiama = "org.bitbucket.inkytonik.kiama" %% "kiama" % "2.5.1"
    val logbackClassic = "ch.qos.logback" % "logback-classic" % logbackVersion
    val logbackCore = "ch.qos.logback" % "logback-core" % logbackVersion
    val logging = "com.typesafe.scala-logging" %% "scala-logging" % "3.9.5"
<<<<<<< HEAD
    val pureConfig = "com.github.pureconfig" %% "pureconfig" % "0.17.7"
    val scalaParserCombinators = "org.scala-lang.modules" %% "scala-parser-combinators" % "2.3.0"
=======
    val pureConfig = "com.github.pureconfig" %% "pureconfig" % "0.17.6"
    val scalaParserCombinators = "org.scala-lang.modules" %% "scala-parser-combinators" % "2.4.0"
>>>>>>> 5b0e11c5
    val scalaCollectionContrib = "org.scala-lang.modules" %% "scala-collection-contrib" % "0.3.0"
    val scalaz = "org.scalaz" %% "scalaz-core" % "7.3.5"
    val slf4j = "org.slf4j" % "slf4j-api" % "2.0.16"
    val shapeless = "com.chuusai" %% "shapeless" % "2.3.12"
    val tla2tools = "org.lamport" % "tla2tools" % "1.7.0-SNAPSHOT"
    val ujson = "com.lihaoyi" %% "ujson" % "3.2.0"
    val upickle = "com.lihaoyi" %% "upickle" % "3.2.0"
    val z3 = "tools.aqua" % "z3-turnkey" % "4.13.0"
    val zio = "dev.zio" %% "zio" % zioVersion
    // Keep up to sync with version in plugins.sbt
    val zioGrpcCodgen = "com.thesamet.scalapb.zio-grpc" %% "zio-grpc-codegen" % "0.6.0-test3" % "provided"
    val grpcNetty = "io.grpc" % "grpc-netty" % "1.66.0"
    val scalapbRuntimGrpc =
      "com.thesamet.scalapb" %% "scalapb-runtime-grpc" % scalapb.compiler.Version.scalapbVersion
    // Ensures we have access to commonly used protocol buffers (e.g., google.protobuf.Struct)
    // see https://scalapb.github.io/docs/faq/#i-am-getting-import-was-not-found-or-had-errors
    val scalapbRuntime =
      "com.thesamet.scalapb" %% "scalapb-runtime" % scalapb.compiler.Version.scalapbVersion % "protobuf"
  }

  // Test only depenendencies
  object TestDeps {
    // Libraries
    val junit = "junit" % "junit" % "4.13.2" % Test
    val scalacheck = "org.scalacheck" %% "scalacheck" % "1.18.0" % Test
    val easymock = "org.easymock" % "easymock" % "5.4.0" % Test

    val scalaTestVersion = "3.2.15"
    val scalatest = "org.scalatest" %% "scalatest" % scalaTestVersion % Test
    val scalatestplusEasymock = "org.scalatestplus" %% "easymock-4-3" % s"${scalaTestVersion}.0" % Test
    val scalatestplusJunit = "org.scalatestplus" %% "junit-4-13" % s"${scalaTestVersion}.0" % Test
    val scalatestplusScalacheck = "org.scalatestplus" %% "scalacheck-1-17" % s"${scalaTestVersion}.0" % Test

    val zioTest = "dev.zio" %% "zio-test" % zioVersion % Test
    val zioTestSbt = "dev.zio" %% "zio-test-sbt" % zioVersion % Test
  }
}<|MERGE_RESOLUTION|>--- conflicted
+++ resolved
@@ -27,13 +27,8 @@
     val logbackClassic = "ch.qos.logback" % "logback-classic" % logbackVersion
     val logbackCore = "ch.qos.logback" % "logback-core" % logbackVersion
     val logging = "com.typesafe.scala-logging" %% "scala-logging" % "3.9.5"
-<<<<<<< HEAD
     val pureConfig = "com.github.pureconfig" %% "pureconfig" % "0.17.7"
-    val scalaParserCombinators = "org.scala-lang.modules" %% "scala-parser-combinators" % "2.3.0"
-=======
-    val pureConfig = "com.github.pureconfig" %% "pureconfig" % "0.17.6"
     val scalaParserCombinators = "org.scala-lang.modules" %% "scala-parser-combinators" % "2.4.0"
->>>>>>> 5b0e11c5
     val scalaCollectionContrib = "org.scala-lang.modules" %% "scala-collection-contrib" % "0.3.0"
     val scalaz = "org.scalaz" %% "scalaz-core" % "7.3.5"
     val slf4j = "org.slf4j" % "slf4j-api" % "2.0.16"
