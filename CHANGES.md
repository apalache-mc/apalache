## Unreleased #unstable
<<<<<<< HEAD

 * correct translation of chained substitutions in INSTANCEs, see #143
 * better diagnostics for the recursive operators, see #272 
=======
 
 * friendly messages for unexpected expressions, see #303
 * better operator inlining, see #283
 * support for standard modules that are instantiated with LOCAL INSTANCE, see #295
 * support for LAMBDAs, see #285 and #289
 * bugfix in treatment of recursive operators, see #273
 * no theories in the model checker due to types, see #22
 * operators and checker caches made Serializable
 * better diagnostics for the recursive operators, see #272
 * verbose output for the config parser, see #266 
>>>>>>> ec7f02f4
 * Use a staged docker build, reducing container size ~70%, see #195
 * Use [Z3-TurnKey](https://github.com/tudo-aqua/z3-turnkey) instead of a
   bespoke Z3 build, see #219
 * Use Z3 version 4.8.7.1, see #219

## 0.7.2 [RELEASE]

 * fixed an omitted version number update

## 0.7.1 [RELEASE]

 * safe checks for the user options in ConfigurationPassImpl, see #193
 * introduced the tool module `Typing.tla`, see #162
 * introduced the tool module `Apalache.tla`, see #183
 * Lookup for modules using TLA_PATH, see #187
 * Simplify JSON format to make it suitable for JsonPath queries, see #153

## 0.7.0 [RELEASE]

 * Importer from JSON, see #121
 * optimization for `Cardinality(S) >= k`, see #118
 * sound translation of `LOCAL` operators, see #49
 * unrolling recursive operators, see #67
 * support for recursive functions that return integers and Booleans, see #84
 * new IR for recursive functions, see #84 and TlaFunctionOper.recFunDef
 * parser for the TLC configuration files, see #76
 * exporter to JSON, see #77
 * counterexamples in the TLC and JSON, see #45 and #116
 * fixed exit codes `EXITCODE: OK` and `EXITCODE: ERROR (<code>)`
 * normal error messages and failure messages with stack traces
 * bugfixes: #12, #104, #148

## 0.6.1 [SNAPSHOT]

 * Critical bugfix in the optimization of set comprehensions like `\E x \in {e: y \in S}: f`

 * Bugfix for #108: the model checker was skipping the `FALSE` invariant,
   due to an optimization

## 0.6.0 [RELEASE]

 * Using `z3` version `4.8.7`

 * A 2-8x speedup for 5 out 16
   [benchmarks](https://github.com/informalsystems/apalache-tests),
   due to the optimizations and maybe switching to z3 4.8.x.
 
 * Distributing the releases with docker as `apalache/mc`

 * The results of intermediate passes are printed in TLA+ files
   in the `x/*` directory: `out-analysis.tla`, `out-config.tla`,
   `out-inline.tla`, `out-opt.tla`, `out-parser.tla`,
   `out-prepro.tla`, `out-priming.tla`, `out-transition.tla`,
   `out-vcgen.tla`

 * The model checker is translating only `KerA+` expressions,
   which are produced by `Keramelizer`

 * Multiple optimizations that were previously done by rewriting
   rules were move to the preprocessing phase, produced by
   `ExprOptimizer`

 * Introducing Skolem constants for `\E x \in S: P`, such
   expressions are decorated with `Skolem`

 * Introducing `Expand` for `SUBSET S` and `[S -> T]`, when
   they must be expanded

 * Translating `e \in a..b` to `a <= e /\ e <= b`, whenever possible

 * Supporting sequence concatenation: `<<1, 2>> \o <<4, 5>>`

 * Short-circuiting and lazy-circuiting of `a /\ b` and `a \/ b`
   are disabled by default (see docs/tuning.md on how to enable them)

 * Introduced `PrettyWriter` to nicely print TLA+ expressions
   with proper indentation

 * The preprocessing steps -- which were scattered across the code
   -- are extracted in the module `tla-pp`,
   which contains: `ConstAndDefRewriter`, `ConstSimplifier`,
   `Desugarer`, `Normalizer`, see [preprocessing](docs/preprocessing.md)

 * Bounded variables are uniquely renamed by `Renaming`
   and `IncrementalRenaming`

 * Massive refactoring of the TLA intermediate representation

 * TLA+ importer stopped chocking on the rare TLA+ syntax, e.g.,
   `ASSUME` and `THEOREM`

 * Backtracking expressions to their source location in a TLA+ spec

 * `LET-IN` is translated into `LetInEx` in `tlair`

 * Nullary LET-IN expressions (without arguments) are processed by
   the model checker directly, no expansion needed

 * The assignment solver has been refactored. The assignments are
   now translated to `BMC!<-`, for instance, `x' <- S`

 * Constant assignments in `ConstInit` are now preprocessed correctly

 * User operators are not translated to `TlaUserOper` anymore,
   but are called with `TlaOper.apply`

 * Importing `tla2tools.jar` from Maven Central

## 0.5.2

 * A backport of the build system from 0.6.0

## 0.5.1

 * The artifact accepted at OOPSLA19

## 0.5.0 [RELEASE]

 * support for top-level `INSTANCE` and `INSTANCE WITH` operators

 * command-line option `--cinit` to initialize `CONSTANTS` with a predicate

 * support for `[SUBSET S -> T]` and `[S -> SUBSET T]`

 * support for `\E x \in Nat: p` and `\E x \in Int: p`

 * limited support for `Int` and `Nat`

 * support for sequence operators: `<<..>>`, `Head`, `Tail`, `Len`, `SubSeq`, `DOMAIN`
 * support for FiniteSets: `Cardinality` and `FiniteSet`

 * support for TLC operators: `@@ and :>`

 * support for complex `EXCEPT` expressions

 * support for nested tuples in `UNCHANGED`, e.g., `UNCHANGED << <<a>>, <<b, c>> >>`

 * speed up by using constants instead of uninterpreted functions

 * options for fine tuning with `--fine-tuning`, see [tuning](https://github.com/informalsystems/apalache/blob/unstable/docs/tuning.md)

 * bugfix in logback configuration

## 0.4.0-pre1

 * type annotations and very simple type inference, see the [notes](https://github.com/informalsystems/apalache/blob/unstable/docs/types-and-annotations.md)

 * a dramatic speed up of many operators by using a `QF_NIA` theory and cherry pick

 * automatic simplification of expressions, including equality

 * decomposition of invariants into smaller pieces


## 0.3.0 [RELEASE]

 * the version presented at the TLA+ community meeting 2018 in Oxford<|MERGE_RESOLUTION|>--- conflicted
+++ resolved
@@ -1,10 +1,6 @@
 ## Unreleased #unstable
-<<<<<<< HEAD
 
  * correct translation of chained substitutions in INSTANCEs, see #143
- * better diagnostics for the recursive operators, see #272 
-=======
- 
  * friendly messages for unexpected expressions, see #303
  * better operator inlining, see #283
  * support for standard modules that are instantiated with LOCAL INSTANCE, see #295
@@ -14,7 +10,6 @@
  * operators and checker caches made Serializable
  * better diagnostics for the recursive operators, see #272
  * verbose output for the config parser, see #266 
->>>>>>> ec7f02f4
  * Use a staged docker build, reducing container size ~70%, see #195
  * Use [Z3-TurnKey](https://github.com/tudo-aqua/z3-turnkey) instead of a
    bespoke Z3 build, see #219
