import Dependencies._

import scala.sys.process._

///////////////////////////
// Project-wide settings //
///////////////////////////

name := "apalache"
maintainer := "apalache@informal.org"

// See https://www.scala-sbt.org/1.x/docs/Multi-Project.html#Build-wide+settings
ThisBuild / organizationName := "Informal Systems Inc."
ThisBuild / organizationHomepage := Some(url("https://informal.systems"))
ThisBuild / licenses += "Apache 2.0" -> url("https://www.apache.org/licenses/LICENSE-2.0")

// We store the version in a bare file to make accessing and updating the version trivial
ThisBuild / versionFile := (ThisBuild / baseDirectory).value / "VERSION"
ThisBuild / version := scala.io.Source.fromFile(versionFile.value).mkString.trim

ThisBuild / organization := "at.forsyte"
ThisBuild / scalaVersion := "2.12.15"

// https://oss.sonatype.org/content/repositories/snapshots/
ThisBuild / resolvers += Resolver.sonatypeRepo("snapshots")

// Shared dependencies accross all sub projects
ThisBuild / libraryDependencies ++= Seq(
    Deps.guice,
    Deps.logbackClassic,
    Deps.logbackCore,
    Deps.slf4j,
    Deps.tla2tools,
    Deps.z3,
    Deps.logging,
    Deps.scalaParserCombinators,
    Deps.scalaz,
    TestDeps.junit,
    TestDeps.easymock,
    TestDeps.scalatest,
    TestDeps.scalacheck,
    TestDeps.scalatestplusEasymock,
    TestDeps.scalatestplusJunit,
    TestDeps.scalatestplusScalacheck,
)

//////////////////////
// Compiler options //
//////////////////////

fatalWarnings := sys.env.get("APALACHE_FATAL_WARNINGS").getOrElse("false").toBoolean
ThisBuild / scalacOptions ++= {
  val commonOptions = Seq(
      // Enable deprecation and feature warnings
      "-deprecation",
      "-feature",
      // Enable `unused` compiler warnings; required by scalafix
      // https://scalacenter.github.io/scalafix/docs/rules/RemoveUnused.html
      "-Ywarn-unused",
      // Fixes warning: "Exhaustivity analysis reached max recursion depth, not all missing cases are reported."
      "-Ypatmat-exhaust-depth",
      "22",
  )
  val conditionalOptions = if (fatalWarnings.value) Seq("-Xfatal-warnings") else Nil

  commonOptions ++ conditionalOptions
}

////////////////////////////
// Linting and formatting //
////////////////////////////

// scalafmt
// TODO: Remove if we decide we are happy with allways reformatting all
// Only check/fix against (tracked) files that have changed relative to the trunk
// ThisBuild / scalafmtFilter := "diff-ref=origin/unstable"
ThisBuild / scalafmtPrintDiff := true

// scalafix
// https://scalacenter.github.io/scalafix/docs/users/installation.html
ThisBuild / semanticdbVersion := scalafixSemanticdb.revision

///////////////////////////////
// Test configuration //
///////////////////////////////

// NOTE: Include these settings in any projects that require Apalache's TLA+ modules
lazy val tlaModuleTestSettings = Seq(
    // we have to tell SANY the location of Apalache modules for the tests
    Test / fork := true, // Forking is required for the system options to take effect in the tests
    Test / javaOptions += s"""-DTLA-Library=${(ThisBuild / baseDirectory).value / "src" / "tla"}""",
)

lazy val testSettings = Seq(
    // Configure the test reporters for concise but informative output.
    // See https://www.scalatest.org/user_guide/using_scalatest_with_sbt
    // for the meaning of the flags.
    Test / testOptions += Tests.Argument(TestFrameworks.ScalaTest, "-oCDEH")
)

/////////////////////////////
// Sub-project definitions //
/////////////////////////////

lazy val tlair = (project in file("tlair"))
  .settings(
      testSettings,
      libraryDependencies ++= Seq(
          Deps.ujson,
          Deps.kiama,
      ),
  )

lazy val infra = (project in file("mod-infra"))
  .dependsOn(tlair)
  .settings(
      testSettings
  )

lazy val tla_io = (project in file("tla-io"))
  .dependsOn(
      tlair,
      // property based tests depend on IR generators defined in the tlair tests
      // See https://www.scala-sbt.org/1.x/docs/Multi-Project.html#Per-configuration+classpath+dependencies
      tlair % "test->test",
      infra,
  )
  .settings(
      testSettings,
      tlaModuleTestSettings,
      libraryDependencies ++= Seq(
          Deps.commonsIo,
          Deps.pureConfig,
      ),
  )

lazy val tla_types = (project in file("tla-types"))
  .dependsOn(tlair, infra,
      // property based tests depend on IR generators defined in the tlair tests
      // See https://www.scala-sbt.org/1.x/docs/Multi-Project.html#Per-configuration+classpath+dependencies
      tlair % "test->test", tla_io)
  .settings(
      testSettings,
      tlaModuleTestSettings,
      libraryDependencies += Deps.commonsIo,
  )

lazy val tla_pp = (project in file("tla-pp"))
  .dependsOn(
      tlair,
      // property based tests depend on IR generators defined in the tlair tests
      // See https://www.scala-sbt.org/1.x/docs/Multi-Project.html#Per-configuration+classpath+dependencies
      tlair % "test->test",
      infra,
      tla_io,
      tla_types,
  )
  .settings(
      testSettings,
      tlaModuleTestSettings,
      libraryDependencies += Deps.commonsIo,
  )

lazy val tla_assignments = (project in file("tla-assignments"))
  .dependsOn(tlair, infra, tla_io, tla_pp, tla_types)
  .settings(
      testSettings,
      libraryDependencies += Deps.commonsIo,
  )

lazy val tla_bmcmt = (project in file("tla-bmcmt"))
  .dependsOn(tlair, infra, tla_io, tla_pp, tla_assignments)
  .settings(
      testSettings
  )

lazy val tool = (project in file("mod-tool"))
  .dependsOn(tlair, tla_io, tla_assignments, tla_bmcmt)
  .enablePlugins(BuildInfoPlugin)
  .settings(
      testSettings,
      // The following buildInfo values will be available in the source
      // code in the `apalache.BuildInfo` singleton.
      // See https://github.com/sbt/sbt-buildinfo
      buildInfoPackage := "apalache",
      buildInfoKeys := {
        val build = scala.sys.process.Process("git describe --tags --always").!!.trim
        Seq[BuildInfoKey](
            BuildInfoKey.map(version) { case (k, v) =>
              if (isSnapshot.value) (k -> build) else (k -> v)
            },
            BuildInfoKey.action("build")(build),
        )
      },
      libraryDependencies ++= Seq(
          Deps.commonsConfiguration2,
          Deps.commonsBeanutils,
          Deps.clistCore,
          Deps.clistMacros,
      ),
  )

lazy val distribution = (project in file("mod-distribution"))
  .dependsOn(tlair, tla_io, tla_assignments, tla_bmcmt, tool)
  .settings(
      testSettings
  )

///////////////
// Packaging //
///////////////

lazy val apalacheCurrentPackage = taskKey[File]("Set the current executable apalche-mc to the latest package")

// Define the main entrypoint and uber jar package
lazy val root = (project in file("."))
  .enablePlugins(UniversalPlugin, sbtdocker.DockerPlugin)
  .dependsOn(distribution)
  .aggregate(
      // propagate commands to these sub-projects
      tlair,
      infra,
      tla_io,
      tla_types,
      tla_pp,
      tla_assignments,
      tla_bmcmt,
      tool,
      distribution,
  )
  .settings(
      testSettings,
      // Package definition
      Compile / packageBin / mappings ++= Seq(
          // Include theese assets in the compiled package at the specified locations
          ((ThisBuild / baseDirectory).value / "README.md" -> "README.md"),
          ((ThisBuild / baseDirectory).value / "LICENSE" -> "LICENSE"),
      ),
      // Assembly constructs our "fat jar"
      assembly / assemblyJarName := s"apalache-pkg-${version.value}-full.jar",
      assembly / mainClass := Some("at.forsyte.apalache.tla.Tool"),
      assembly / assembledMappings += {
        val src_dir = (ThisBuild / baseDirectory).value / "src" / "tla"
        // See https://github.com/sbt/sbt-assembly/issues/227#issuecomment-283504401
        sbtassembly.MappingSet(
            None,
            Vector(
                (src_dir / "Apalache.tla") ->
                  "tla2sany/StandardModules/Apalache.tla",
                (src_dir / "DummyForIntegrationTests.tla") ->
                  "tla2sany/StandardModules/DummyForIntegrationTests.tla",
                (src_dir / "Variants.tla") ->
                  "tla2sany/StandardModules/Variants.tla",
                (src_dir / "__rewire_tlc_in_apalache.tla") ->
                  "tla2sany/StandardModules/__rewire_tlc_in_apalache.tla",
                (src_dir / "__rewire_sequences_in_apalache.tla") ->
                  "tla2sany/StandardModules/__rewire_sequences_in_apalache.tla",
                (src_dir / "__rewire_bags_in_apalache.tla") ->
                  "tla2sany/StandardModules/__rewire_bags_in_apalache.tla",
                (src_dir / "__rewire_bags_ext_in_apalache.tla") ->
                  "tla2sany/StandardModules/__rewire_bags_ext_in_apalache.tla",
                (src_dir / "__apalache_folds.tla") ->
                  "tla2sany/StandardModules/__apalache_folds.tla",
                (src_dir / "__apalache_internal.tla") ->
                  "tla2sany/StandardModules/__apalache_internal.tla",
                (src_dir / "__rewire_functions_in_apalache.tla") ->
                  "tla2sany/StandardModules/__rewire_functions_in_apalache.tla",
                (src_dir / "__rewire_finite_sets_ext_in_apalache.tla") ->
                  "tla2sany/StandardModules/__rewire_finite_sets_ext_in_apalache.tla",
<<<<<<< HEAD
                (src_dir / "__rewire_sequences_ext_in_apalache.tla") ->
                  "tla2sany/StandardModules/__rewire_sequences_ext_in_apalache.tla",
=======
                (src_dir / "__rewire_folds_in_apalache.tla") ->
                  "tla2sany/StandardModules/__rewire_folds_in_apalache.tla",
>>>>>>> 617adca6
            ),
        )
      },
      // Package the distribution files
      Universal / mappings ++= Seq(
          // The fat jar
          assembly.value -> "lib/apalache.jar",
          (ThisBuild / baseDirectory).value / "LICENSE" -> "LICENSE",
      ),
      apalacheCurrentPackage := {
        val log = streams.value.log
        val pkg = (Universal / packageZipTarball).value
        val (unzipped, _) = IO.split(pkg.toString)
        val target_dir = (Universal / target).value
        val current_pkg = (Universal / target).value / "current-pkg"
        log.info(s"Unpacking package ${pkg} to ${target_dir}")
        // send outputs directly to std{err,out} instead of logging here
        // to avoid misleading logging output from tar
        // See https://github.com/informalsystems/apalache/pull/1382
        (s"tar zxvf ${pkg} -C ${target_dir}" !)
        log.info(s"Symlinking ${current_pkg} -> ${unzipped}")
        s"ln -sfn ${unzipped} ${current_pkg}" ! log
        file(unzipped)
      },
  )

docker / imageNames := {
  val img: String => ImageName = s =>
    ImageName(
        namespace = Some("ghcr.io/informalsystems"),
        repository = name.value,
        tag = Some(s),
    )
  Seq(
      img(version.value),
      img("latest"),
  )
}

docker / dockerfile := {
  val rootDir = (ThisBuild / baseDirectory).value
  // Docker Working Dir
  val dwd = "/opt/apalache"

  val pkg = apalacheCurrentPackage.value

  val runner = rootDir / "bin" / "run-in-docker-container"
  val runnerTarget = s"${dwd}/bin/run-in-docker-container"
  val readme = rootDir / "README.md"

  new Dockerfile {
    from("eclipse-temurin:16")

    workDir(dwd)

    add(pkg, ".")
    add(runner, runnerTarget)
    add(readme, s"${dwd}/${readme.name}")

    // TLA parser requires all specification files to be in the same directory
    // We assume the user bind-mounted the spec dir into /var/apalache
    // but, in case the directory was not bind-mounted, we create one
    run("mkdir", "/var/apalache")

    // We need sudo to run apalache using the user (created in the entrypoint script)
    run("apt", "update")
    run("apt", "install", "sudo")

    entryPoint("/opt/apalache/bin/run-in-docker-container")
  }
}

//////////////
// appendix //
//////////////

// For some reason `scalafmtFilter` doesn't register as being used, tho it is
// so this quiets the erroneous linting.
Global / excludeLintKeys += scalafmtFilter

lazy val versionFile = settingKey[File]("Location of the file tracking the project version")

// These tasks are used in our bespoke release pipeline
// TODO(shon): Once we've changed our packaging to conform to more standard SBT structures and practices,
// we should consider moving to a release pipeline based around sbt-release.
// See https://github.com/informalsystems/apalache/issues/1248

lazy val printVersion = taskKey[Unit]("Print the current version")
printVersion := {
  println((ThisBuild / version).value)
}

lazy val removeVersionSnapshot = taskKey[Unit]("Remove version snapshot from the version file")
removeVersionSnapshot := {
  val releaseVersion = (ThisBuild / version).value.stripSuffix("-SNAPSHOT")
  IO.writeLines((ThisBuild / versionFile).value, Seq(releaseVersion))
}

lazy val setVersion = inputKey[Unit]("Set the version recorded in the version file")
setVersion := {
  val version: String = complete.Parsers.spaceDelimited("<args>").parsed(0)
  IO.writeLines((ThisBuild / versionFile).value, Seq(version))
}

lazy val incrVersion = taskKey[String]("Increment to the next patch snapshot version")
incrVersion := {
  val fullVersion = (ThisBuild / version).value
  val currentVersion =
    try {
      fullVersion.split("-")(0)
    } catch {
      case _: ArrayIndexOutOfBoundsException =>
        throw new RuntimeException(s"Invalid version: ${fullVersion}")
    }
  val nextVersion = currentVersion.split("\\.") match {
    case Array(maj, min, patch) => {
      val nextPatch = ((patch.toInt) + 1).toString
      s"${maj}.${min}.${nextPatch}-SNAPSHOT"
    }
    case arr =>
      throw new RuntimeException(s"Invalid version: ${fullVersion}")
  }
  IO.writeLines((ThisBuild / versionFile).value, Seq(nextVersion))
  nextVersion
}

lazy val fatalWarnings = settingKey[Boolean]("Whether or not to compile with fatal warnings")<|MERGE_RESOLUTION|>--- conflicted
+++ resolved
@@ -267,13 +267,10 @@
                   "tla2sany/StandardModules/__rewire_functions_in_apalache.tla",
                 (src_dir / "__rewire_finite_sets_ext_in_apalache.tla") ->
                   "tla2sany/StandardModules/__rewire_finite_sets_ext_in_apalache.tla",
-<<<<<<< HEAD
                 (src_dir / "__rewire_sequences_ext_in_apalache.tla") ->
                   "tla2sany/StandardModules/__rewire_sequences_ext_in_apalache.tla",
-=======
                 (src_dir / "__rewire_folds_in_apalache.tla") ->
                   "tla2sany/StandardModules/__rewire_folds_in_apalache.tla",
->>>>>>> 617adca6
             ),
         )
       },
