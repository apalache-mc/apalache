--- conflicted
+++ resolved
@@ -1761,16 +1761,14 @@
 EXITCODE: OK
 ```
 
-<<<<<<< HEAD
 ### check Test1226.tla reports no error
 
 ```sh
 $ apalache-mc check --length=1 --inv=Inv Test1226.tla | sed 's/[IEW]@.*//'
-=======
+
 ### check MegaSpec1.tla reports no error with `--debug`: regression for #1313
 ```sh
 $ apalache-mc check --debug --cinit=CInit MegaSpec1.tla | sed 's/[IEW]@.*//'
->>>>>>> 55fed204
 ...
 EXITCODE: OK
 ```
