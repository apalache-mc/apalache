# Apalache CLI Integration Tests

The code blocks in this file use [mdx](https://github.com/realworldocaml/mdx) to
run integration tests of the Apalache CLI interface.

To run these tests, execute the [../mdx-test.py](../mdx-test.py) script with no
arguments.

## How to write a test

Any `sh` code block will be run as a test.

The test executes the command following a `$`. The command is expected to
produce the output on the subsequent lines of the code block.

Some tips:

- Use `...` to omit irrelevant lines in output. This is useful for
  nondeterministic output or to hide noise.
- Specify a non-zero return code `n` by adding `[n]` on a line by itself after
  the output.
- Pipe into filters to get arbitrary control of the expected output.

The usual flow is:

1. Write a failing test that executes the command to be run.
2. Run the test (see below).
3. Check that the corrected output is what you expect, then run `make promote`,
   to copy the output back into this file.
4. Replace any non-essential lines with `...`.

See the documentation on `mdx` for more features and flexibility.

## How to run tests

(From the project root.)

### Run all the tests in this file

<!-- $MDX skip -->
```sh
test/mdx-test.py
```

### Run a single test

Each section, demarcated by headings, can be run selectively by supplying an
argument that matches the heading.

E.g., to run just the test for the `version` command, run

<!-- $MDX skip -->
```sh
test/mdx-test.py "executable prints version"
```

**NOTE**: This only runs code blocks directly in the named section, and will not
include execution of blocks in nested subsections.

### Run all tests in sections matching a pattern

The matching is based on (perl) pattern matching. E.g., you can run all the
tests in sections that include the string `"executable"` in their headings with

<!-- $MDX skip -->
```sh
test/mdx-test.py executable
```

## test environment

### working directory

```sh
$ pwd | grep -o test/tla
test/tla
```

## executing the binary

### executable prints version

```sh
$ apalache-mc version
...
```

### executable prints help

```sh
$ apalache-mc help
...
```

### executable responds to JVM_ARGS environment variable

We can set some JVM args and still have the default max heap size supplied. (Note we also trim out the `TLA_Library` argument, since is environment sensitive and makes the tests unstable.)

```sh
$ JVM_ARGS="-Xms1m -XX:+UseSerialGC" apalache-mc --debug version | sed 's/-DTLA-Library.*//'
...
# JVM args: -Xms1m -XX:+UseSerialGC -Xmx4096m
...
```

If we set the max heap size (with `-Xmx`) it will override the default max heap size:

```sh
$ JVM_ARGS="-Xmx16m" apalache-mc --debug version | sed 's/-DTLA-Library.*//'
...
# JVM args: -Xmx16m
...
```

## Running the config command

Enable statistics collection.

### config --enable-stats=true

Test that it is possible to turn on the statistics. Before and after calling
this command, we turn the stats off, so tla2tools do not call home.

```sh
$ mkdir -p $HOME/.tlaplus && echo NO_STATISTICS >$HOME/.tlaplus/esc.txt
$ apalache-mc config --enable-stats=true | sed 's/[IEW]@.*//'
...
Statistics collection is ON.
...
EXITCODE: OK
$ grep -q -v NO_STATISTICS $HOME/.tlaplus/esc.txt
$ echo NO_STATISTICS >$HOME/.tlaplus/esc.txt
```

### config --enable-stats=false

Disable statistics collection. We fix the installation id, so we can
distinguish it from normal users. After executing the command, we turn the
statistics off again.

```sh
$ mkdir -p $HOME/.tlaplus
$ echo c1cd000000000000000000000000c1cd >$HOME/.tlaplus/esc.txt
$ apalache-mc config --enable-stats=false | sed 's/[IEW]@.*//'
...
Statistics collection is OFF.
...
EXITCODE: OK
$ head -n 1 $HOME/.tlaplus/esc.txt
NO_STATISTICS
```

## running the parse command

This command parses a TLA+ specification with the SANY parser.

### parse LocalDefClash576 succeeds

```sh
$ apalache-mc parse LocalDefClash576.tla | sed 's/I@.*//'
...
EXITCODE: OK
...
```

### parse LocalInstanceClash576 succeeds

```sh
$ apalache-mc parse LocalInstanceClash576.tla | sed 's/I@.*//'
...
EXITCODE: OK
...
```

### parse Select575 succeeds

```sh
$ apalache-mc parse Select575.tla | sed 's/I@.*//'
...
EXITCODE: OK
...
```

### parse Rec12 succeeds

```sh
$ apalache-mc parse Rec12.tla | sed 's/I@.*//'
...
EXITCODE: OK
```

### parse Annotations succeeds

```sh
$ apalache-mc parse Annotations.tla | sed 's/I@.*//'
...
EXITCODE: OK
...
```

### parse Test1254 succeeds

```sh
$ apalache-mc parse Test1254.tla | sed 's/I@.*//'
...
EXITCODE: OK
...
```

### parse Test1275 succeeds

We have decided to display a warning instead of exiting with an error,
because TLA+ Toolbox generates comments that look like malformed annotations.

```sh
$ apalache-mc parse Test1275.tla | sed 's/W@.*//'
...
[Test1275:5:1-5:12]: Syntax error in annotation -- Unexpected character. Missing ')' or ';'?
...
EXITCODE: OK
...
```

### parse --output=annotations.tla Annotations succeeds

And also check that it actually parses into TLA (see #1079)

```sh
$ apalache-mc parse --output=output.tla Annotations.tla | sed 's/I@.*//'
...
EXITCODE: OK
$ cat output.tla | head
-------------------------------- MODULE output --------------------------------

EXTENDS Integers, Sequences, FiniteSets, TLC, Apalache

CONSTANT
  (*
    @type: Int;
  *)
  N

$ rm output.tla
```

### parse --output=annotations.json Annotations succeeds

And also check that it actually parses into JSON (see #1079)

```sh
$ apalache-mc parse --output=output.json Annotations.tla | sed 's/I@.*//'
...
EXITCODE: OK
$ cat output.json | head
{
  "name": "ApalacheIR",
  "version": "1.0",
  "description": "https://apalache.informal.systems/docs/adr/005adr-json.html",
  "modules": [
    {
      "kind": "TlaModule",
      "name": "output",
      "declarations": [
        {
$ rm output.json
```

### typecheck --output=output.tla Annotations succeeds

Check that it actually parses into TLA (see #1284)

```sh
$ apalache-mc typecheck --output=output.tla Annotations.tla | sed 's/I@.*//'
...
EXITCODE: OK
$ cat output.tla | head
-------------------------------- MODULE output --------------------------------

EXTENDS Integers, Sequences, FiniteSets, TLC, Apalache

CONSTANT
  (*
    @type: Int;
  *)
  N

$ rm output.tla
```

### typecheck --output=output.json Annotations succeeds

And also check that it actually parses into JSON (see #1284)

```sh
$ apalache-mc typecheck --output=output.json Annotations.tla | sed 's/I@.*//'
...
EXITCODE: OK
$ cat output.json | head
{
  "name": "ApalacheIR",
  "version": "1.0",
  "description": "https://apalache.informal.systems/docs/adr/005adr-json.html",
  "modules": [
    {
      "kind": "TlaModule",
      "name": "output",
      "declarations": [
        {
$ rm output.json
```

### typecheck can consume own --output

Check that a file produced with `--output` is valid input (see #1281)

```sh
$ apalache-mc typecheck --output=output.json Annotations.tla ; apalache-mc typecheck output.json | sed 's/I@.*//'
...
EXITCODE: OK
$ rm output.json
```

### parse FormulaRefs fails

```sh
$ apalache-mc parse FormulaRefs.tla | sed 's/I@.*//'
...
EXITCODE: ERROR (255)
...
```

### test TestGen finds an example

This simple test demonstrates how to test a spec by isolating the input with generators.

```sh
$ apalache-mc test TestGen.tla Prepare Test Assertion | sed 's/I@.*//'
...
The outcome is: Error
Checker has found an example. Check counterexample.tla.
...
EXITCODE: ERROR (12)
```

## running the check command

#### check factorization find a counterexample (array-encoding)

```sh
$ apalache-mc check --length=2 --inv=Inv factorization.tla | sed 's/I@.*//'
...
The outcome is: Error
Checker has found an error
...
EXITCODE: ERROR (12)
```

### check Fix531.tla reports no error: regression for issue 531 (array-encoding)

```sh
$ apalache-mc check --length=1 Fix531.tla | sed 's/I@.*//'
...
The outcome is: NoError
...
EXITCODE: OK
```

### check UnchangedExpr471.tla reports no error: regression for issue 471 (array-encoding)

```sh
$ apalache-mc check --cinit=ConstInit --length=1 UnchangedExpr471.tla | sed 's/I@.*//'
...
The outcome is: NoError
...
EXITCODE: OK
```

### check ExistTuple476.tla reports no error: regression for issue 476 (array-encoding)

```sh
$ apalache-mc check --length=1 ExistTuple476.tla | sed 's/I@.*//'
...
The outcome is: NoError
...
EXITCODE: OK
```

### check InvSub for SafeMath reports no error: regression for issue 450

```sh
$ apalache-mc check --length=1 --inv=InvSub SafeMath.tla | sed 's/I@.*//'
...
The outcome is: NoError
...
EXITCODE: OK
```

### check InvAdd for SafeMath reports no error: regression for issue 450

```sh
$ apalache-mc check --length=1 --inv=InvAdd SafeMath.tla | sed 's/I@.*//'
...
The outcome is: NoError
...
EXITCODE: OK
```

### check Fix365_ExistsSubset succeeds: regression for issue 365

```sh
$ apalache-mc check --length=10 Fix365_ExistsSubset.tla | sed 's/I@.*//'
...
The outcome is: NoError
...
EXITCODE: OK
```

### check Fix365_ExistsSubset2 succeeds: regression for issue 365

```sh
$ apalache-mc check --length=10 Fix365_ExistsSubset2.tla | sed 's/I@.*//'
...
The outcome is: NoError
...
EXITCODE: OK
```

### check Fix365_ExistsSubset3 succeeds: regression for issue 365

```sh
$ apalache-mc check --length=10 Fix365_ExistsSubset3.tla | sed 's/I@.*//'
...
The outcome is: NoError
...
EXITCODE: OK
```

### check Bug20201118 succeeds: regression for issue 333 (array-encoding)

```sh
$ apalache-mc check --length=10 --init=Init --next=Next --inv=Inv Bug20201118.tla | sed 's/I@.*//'
...
The outcome is: NoError
...
EXITCODE: OK
```

### check Fix333 succeeds: another regression for issue 333 (array-encoding)

```sh
$ apalache-mc check --length=2 --init=Init --next=Next --inv=Inv Fix333.tla | sed 's/I@.*//'
...
The outcome is: NoError
...
EXITCODE: OK
```

### check Bug540 succeeds: regression for issue 540

```sh
$ apalache-mc check --cinit=CInit Bug540.tla | sed 's/I@.*//'
...
The outcome is: NoError
...
EXITCODE: OK
```

### check Bug593 fails correctly: regression for issue 593 (array-encoding)

```sh
$ apalache-mc check Bug593.tla | sed 's/I@.*//'
...
EXITCODE: ERROR (255)
```

### check Bug20190118 succeeds

```sh
$ apalache-mc check --length=1 --init=Init --next=Next --inv=Inv Bug20190118.tla | sed 's/I@.*//'
...
The outcome is: NoError
...
EXITCODE: OK
```

### check mis.tla succeeds

```sh
$ apalache-mc check --length=5 --inv=IsIndependent mis.tla | sed 's/I@.*//'
...
The outcome is: NoError
...
EXITCODE: OK
```

### check mis_bug.tla errors

```sh
$ apalache-mc check --length=5 --inv=IsIndependent mis_bug.tla | sed 's/I@.*//'
...
The outcome is: Error
Checker has found an error
...
EXITCODE: ERROR (12)
```


### check ast.tla succeeds

```sh
$ apalache-mc check --length=5 ast.tla | sed 's/I@.*//'
...
The outcome is: NoError
...
EXITCODE: OK
```

### check pr.tla suceeds

```sh
$ apalache-mc check --length=2 pr.tla | sed 's/I@.*//'
...
The outcome is: NoError
...
EXITCODE: OK
```

### check EWD840.tla succeeds

```sh
$ apalache-mc check --length=5 --inv=Inv EWD840.tla | sed 's/I@.*//'
...
The outcome is: NoError
...
EXITCODE: OK
```

### check Paxos.tla succeeds

```sh
$ apalache-mc check --length=5 --inv=Inv Paxos.tla | sed 's/I@.*//'
...
The outcome is: NoError
...
EXITCODE: OK
```

### check Bug20190118 succeeds

```sh
$ apalache-mc check --length=1 Bug20190118.tla | sed 's/I@.*//'
...
The outcome is: NoError
...
EXITCODE: OK
```

### check Bug20190921 succeeds (array-encoding)

```sh
$ apalache-mc check --length=5 --cinit=CInit Bug20190921.tla | sed 's/I@.*//'
...
The outcome is: NoError
...
EXITCODE: OK
```

### check RangeWithConst succeeds (array-encoding)

```sh
$ apalache-mc check --cinit=CInit --inv=Inv --length=1 RangeWithConst.tla | sed 's/I@.*//'
...
The outcome is: NoError
...
EXITCODE: OK
```

### check SelectSeqTests succeeds

```sh
$ apalache-mc check --inv=Inv --length=1 SelectSeqTests.tla | sed 's/I@.*//'
...
The outcome is: NoError
...
EXITCODE: OK
```

### check Folds succeeds

```sh
$ apalache-mc check --inv=Inv --length=1 Folds.tla | sed 's/I@.*//'
...
The outcome is: NoError
...
EXITCODE: OK
```

### check LocalFold succeeds

```sh
$ apalache-mc check --inv=Inv --length=1 LocalFold.tla | sed 's/I@.*//'
...
The outcome is: NoError
...
EXITCODE: OK
```

### check LocalFold2 succeeds

```sh
$ apalache-mc check --inv=Inv --length=1 LocalFold2.tla | sed 's/I@.*//'
...
The outcome is: NoError
...
EXITCODE: OK
```

### check FoldSetSeq succeeds

```sh
$ apalache-mc check --inv=Inv --length=1 FoldSetSeq.tla | sed 's/I@.*//'
...
The outcome is: NoError
...
EXITCODE: OK
```

### check FoldSetSeqBad fails

```sh
$ apalache-mc check --inv=Inv --length=1 FoldSetSeqBad.tla | sed 's/I@.*//'
...
The outcome is: Error
...
EXITCODE: ERROR (12)
```

### check FoldSetSet succeeds

```sh
$ apalache-mc check --inv=Inv --length=1 FoldSetSet.tla | sed 's/I@.*//'
...
The outcome is: NoError
...
EXITCODE: OK
```

### check FoldSetSetBad fails

```sh
$ apalache-mc check --inv=Inv --length=1 FoldSetSetBad.tla | sed 's/I@.*//'
...
The outcome is: Error
...
EXITCODE: ERROR (12)
```

### check FoldSetFun succeeds

```sh
$ apalache-mc check --inv=Inv --length=1 FoldSetFun.tla | sed 's/I@.*//'
...
The outcome is: NoError
...
EXITCODE: OK
```

### check FoldSetFunBad fails

```sh
$ apalache-mc check --inv=Inv --length=1 FoldSetFunBad.tla | sed 's/I@.*//'
...
The outcome is: Error
...
EXITCODE: ERROR (12)
```

### check FoldSeqSeq succeeds

```sh
$ apalache-mc check --inv=Inv --length=1 FoldSeqSeq.tla | sed 's/I@.*//'
...
The outcome is: NoError
...
EXITCODE: OK
```

### check FoldSeqSeqBad fails

```sh
$ apalache-mc check --inv=Inv --length=1 FoldSeqSeqBad.tla | sed 's/I@.*//'
...
The outcome is: Error
...
EXITCODE: ERROR (12)
```

### check FoldSeqSet succeeds

```sh
$ apalache-mc check --inv=Inv --length=1 FoldSeqSet.tla | sed 's/I@.*//'
...
The outcome is: NoError
...
EXITCODE: OK
```

### check FoldSeqSetBad fails

```sh
$ apalache-mc check --inv=Inv --length=1 FoldSeqSetBad.tla | sed 's/I@.*//'
...
The outcome is: Error
...
EXITCODE: ERROR (12)
```

### check FoldSeqFun succeeds

```sh
$ apalache-mc check --inv=Inv --length=1 FoldSeqFun.tla | sed 's/I@.*//'
...
The outcome is: NoError
...
EXITCODE: OK
```

### check FoldSeqFunBad fails

```sh
$ apalache-mc check --inv=Inv --length=1 FoldSeqFunBad.tla | sed 's/I@.*//'
...
The outcome is: Error
...
EXITCODE: ERROR (12)
```

### check FoldSetInInit succeeds

```sh
$ apalache-mc check --inv=Inv FoldSetInInit.tla | sed 's/I@.*//'
...
The outcome is: NoError
...
EXITCODE: OK
```

### check Counter.tla errors (array-encoding)

```sh
$ apalache-mc check --length=10 --inv=Inv Counter.tla | sed 's/I@.*//'
...
The outcome is: Error
Checker has found an error
...
EXITCODE: ERROR (12)
```

### y2k.tla

#### check y2k with length 20 and ConstInit errors (array-encoding)

```sh
$ apalache-mc check --length=20 --inv=Safety --cinit=ConstInit y2k_cinit.tla  | sed 's/I@.*//'
...
The outcome is: Error
Checker has found an error
...
EXITCODE: ERROR (12)
```

#### check y2k with length 19 succeeds (array-encoding)

```sh
$ apalache-mc check --length=19 --inv=Safety y2k_instance.tla | sed 's/I@.*//'
...
The outcome is: NoError
...
EXITCODE: OK
```

#### check y2k with length 30 errors (array-encoding)

```sh
$ apalache-mc check --length=30 --inv=Safety y2k_instance.tla | sed 's/I@.*//'
...
The outcome is: Error
Checker has found an error
...
EXITCODE: ERROR (12)
```

### check Counter.tla errors (array-encoding)

```sh
$ apalache-mc check --length=10 --inv=Inv Counter.tla | sed 's/I@.*//'
...
The outcome is: Error
Checker has found an error
...
EXITCODE: ERROR (12)
```

### check NatCounter.tla errors (array-encoding)

```sh
$ apalache-mc check --length=10 --inv=Inv NatCounter.tla  | sed 's/I@.*//'
...
The outcome is: Error
...
EXITCODE: ERROR (12)
```

### check NeedForTypesWithTypes.tla succeeds

```sh
$ apalache-mc check --length=10 --cinit=ConstInit --inv=Inv NeedForTypesWithTypes.tla | sed 's/I@.*//'
...
The outcome is: NoError
...
EXITCODE: OK
```

### check HandshakeWithTypes.tla with length 4 succeeds (array-encoding)

```sh
$ apalache-mc check --length=4 --inv=Inv HandshakeWithTypes.tla | sed 's/I@.*//'
...
The outcome is: NoError
...
EXITCODE: OK
```

### check HandshakeWithTypes.tla with lengh 5 deadlocks (array-encoding)

```sh
$ apalache-mc check --length=5 --inv=Inv HandshakeWithTypes.tla | sed 's/I@.*//'
...
The outcome is: Deadlock
...
EXITCODE: ERROR (12)
```

### check trivial violation of FALSE invariant (array-encoding)

```sh
$ apalache-mc check --length=2 --inv=Inv Bug20200306.tla | sed 's/I@.*//'
...
The outcome is: Error
...
EXITCODE: ERROR (12)
```

### check Init without an assignment fails (array-encoding)

```sh
$ apalache-mc check --length=1 --inv=Inv Assignments20200309.tla
...
EXITCODE: ERROR (255)
[255]
```

### check Inline.tla suceeds (array-encoding)

```sh
$ apalache-mc check --length=5 Inline.tla | sed 's/I@.*//'
...
The outcome is: NoError
...
EXITCODE: OK
```

### check Rec1.tla succeeds

```sh
$ apalache-mc check --length=5 --inv=Inv Rec1.tla | sed 's/I@.*//'
...
The outcome is: NoError
...
EXITCODE: OK
```

### check Rec2.tla succeeds

```sh
$ apalache-mc check --length=5 --inv=Inv Rec2.tla | sed 's/I@.*//'
...
The outcome is: NoError
...
EXITCODE: OK
```

### check Rec3.tla succeeds
```sh
$ apalache-mc check --length=10 --inv=Inv Rec3.tla | sed 's/I@.*//'
...
The outcome is: NoError
...
EXITCODE: OK
```

### check Rec4.tla succeeds

Unfolding Fibonacci numbers

```sh
$ apalache-mc check --length=10 --inv=Inv Rec4.tla | sed 's/I@.*//'
...
The outcome is: NoError
...
EXITCODE: OK
```

### check Rec5.tla succeeds

```sh
$ apalache-mc check --length=5 --inv=Inv Rec5.tla | sed 's/I@.*//'
...
The outcome is: NoError
...
EXITCODE: OK
```

### check Rec6.tla succeeds

```sh
$ apalache-mc check --length=5 --inv=Inv Rec6.tla | sed 's/I@.*//'
...
The outcome is: NoError
...
EXITCODE: OK
```

### check Rec8.tla succeeds

```sh
$ apalache-mc check --length=10 --inv=Inv Rec8.tla | sed 's/I@.*//'
...
The outcome is: NoError
...
EXITCODE: OK
```

### check Rec9.tla succeeds

```sh
$ apalache-mc check --length=3 --inv=Inv Rec9.tla | sed 's/I@.*//'
...
The outcome is: NoError
...
EXITCODE: OK
```

### check Rec10.tla fails without UNROLL_DEFAULT_Fact

```sh
$ apalache-mc check Rec10.tla | sed 's/[IEW]@.*//'
...
Input error (see the manual): Recursive operator Fact requires an annotation UNROLL_DEFAULT_Fact. See: https://apalache.informal.systems/docs/apalache/principles.html#recursion
...
EXITCODE: ERROR (255)
```

### check Rec11.tla fails without UNROLL_TIMES_Fact

```sh
$ apalache-mc check Rec11.tla | sed 's/[IEW]@.*//'
...
Input error (see the manual): Recursive operator Fact requires an annotation UNROLL_TIMES_Fact. See: https://apalache.informal.systems/docs/apalache/principles.html#recursion
...
EXITCODE: ERROR (255)
```

### check Rec12.tla works with Init

```sh
$ apalache-mc check --inv=Inv Rec12.tla | sed 's/[IEW]@.*//'
...
The outcome is: NoError
...
EXITCODE: OK
```

### check Rec12.tla produces an error with Init2

```sh
$ apalache-mc check --init=Init2 --inv=Inv Rec12.tla | sed 's/[IEW]@.*//'
...
The outcome is: Error
...
EXITCODE: ERROR (12)
```

### check Rec13.tla succeeds

```sh
$ apalache-mc check --inv=Inv Rec13.tla | sed 's/I@.*//'
...
The outcome is: NoError
...
EXITCODE: OK
```


### check ExistsAsValue.tla succeeds

```sh
$ apalache-mc check --inv=Inv ExistsAsValue.tla | sed 's/I@.*//'
...
The outcome is: NoError
...
EXITCODE: OK
```

### check reorderTest.tla MayFail succeeds: fixed SMT fails under SMT-based assignment finding

```sh
$ apalache-mc check --next=MayFail --tuning=reorderTest.properties reorderTest.tla | sed 's/I@.*//'
...
The outcome is: NoError
...
EXITCODE: OK
```

### check reorderTest.tla MustFail fails

```sh
$ apalache-mc check --next=MustFail reorderTest.tla
...
EXITCODE: ERROR (255)
[255]
```

### check Empty.tla fails (array-encoding)

```sh
$ apalache-mc check Empty.tla
...
EXITCODE: ERROR (255)
[255]
```

### check NoVars.tla succeeds (array-encoding)

```sh
$ apalache-mc check --inv=Inv --length=1 NoVars.tla | sed 's/I@.*//'
...
The outcome is: NoError
...
EXITCODE: OK
```

### check HourClock.tla without Init fails (array-encoding)

```sh
$ apalache-mc check --init=NonExistantInit HourClock.tla
...
EXITCODE: ERROR (255)
[255]
```

### check HourClock.tla without Next fails (array-encoding)

```sh
$ apalache-mc check --next=NonExistantNext HourClock.tla
...
EXITCODE: ERROR (255)
[255]
```

### check HourClock.tla without Inv fails (array-encoding)

```sh
$ apalache-mc check --inv=NonExistantInv HourClock.tla
...
EXITCODE: ERROR (255)
[255]
```

### check NonNullaryLet succeeds: regression for issue 429 (array-encoding)

```sh
$ apalache-mc check NonNullaryLet.tla | sed 's/I@.*//'
...
The outcome is: NoError
...
EXITCODE: OK
```

### check CaseNoOther succeeds (array-encoding)

```sh
$ apalache-mc check CaseNoOther.tla | sed 's/I@.*//'
...
The outcome is: NoError
...
EXITCODE: OK
```

### check CaseNoOtherBool succeeds (array-encoding)

```sh
$ apalache-mc check CaseNoOtherBool.tla | sed 's/I@.*//'
...
The outcome is: NoError
...
EXITCODE: OK
```

### check Callback.tla succeeds (array-encoding)

`Callback.tla` demonstrates that one can implement non-determinism with the existential operator and use a callback to
do an assignment to a variable. As it requires tricky operator inlining, here is the test.

```sh
$ apalache-mc check Callback.tla | sed 's/I@.*//'
...
The outcome is: NoError
...
EXITCODE: OK
```

### check SimpT1 succeeds

This test was moved from a unit test of SymbTransGenerator. The goal of the test is to check that symbolic transitions
are extracted from the spec. Hence, we run model checking only against the initial states.

```sh
$ apalache-mc check --length=0 SimpT1.tla | sed 's/I@.*//'
...
The outcome is: NoError
...
EXITCODE: OK
```

### check Selections succeeds (array-encoding)

```sh
$ apalache-mc check Selections.tla | sed 's/I@.*//'
...
Selections.tla:16:18-16:27: Missing assignments to: z
...
EXITCODE: ERROR (255)
```

### check test1 succeeds

```sh
$ apalache-mc check test1.tla | sed 's/I@.*//'
...
The outcome is: NoError
...
EXITCODE: OK
```

### check ITE_CASE succeeds

```sh
$ apalache-mc check ITE_CASE.tla | sed 's/I@.*//'
...
EXITCODE: ERROR (255)
```

### check Deadlock712 succeeds (array-encoding)

This test shows that Apalache may miss a deadlock, as discussed in issue 712.
Once this is fixed, Apalache should find a deadlock.

```sh
$ apalache-mc check Deadlock712.tla | sed 's/I@.*//'
...
The outcome is: NoError
...
EXITCODE: OK
```

### check use of TLA_PATH for modules in child directory succeeds (array-encoding)

```sh
$ TLA_PATH=./tla-path-tests apalache-mc check ./tla-path-tests/ImportingModule.tla | sed 's/I@.*//'
...
The outcome is: NoError
...
EXITCODE: OK
```

### check Bug914 succeeds

Regression test for https://github.com/informalsystems/apalache/issues/914 In
the earlier version, we expected the model checker to complain about
mismatching record types. In the latest version, this bug disappeared, due to
the changes in the type checker.

```sh
$ apalache-mc check Bug914.tla | sed 's/I@.*//'
...
EXITCODE: OK
```

### check RecordExcept987 succeeds

Regression test for https://github.com/informalsystems/apalache/issues/987
We should always use sorted keys on record types.

```sh
$ apalache-mc check RecordExcept987.tla | sed 's/I@.*//'
...
EXITCODE: OK
```

### check Bug985 succeeds

Regression test for https://github.com/informalsystems/apalache/issues/985
Skolemization should be sound.

```sh
$ apalache-mc check Bug985.tla | sed 's/I@.*//'
...
EXITCODE: OK
```

### check Bug1126 succeeds

Regression test for https://github.com/informalsystems/apalache/issues/1126
An occurence of `Seq(S)` should point to an explanation.

```sh
$ apalache-mc check Bug1126.tla | sed 's/[IE]@.*//'
...
Bug1126.tla:15:14-15:27: unsupported expression: Seq(_) produces an infinite set of unbounded sequences. See: https://apalache.informal.systems/docs/apalache/known-issues.html#using-seqs
...
EXITCODE: ERROR (12)
```

### check SetSndRcv succeeds (array-encoding)

Regression test for https://github.com/informalsystems/apalache/issues/1152
Sets should not become unconstrained when choosing an element in a set minus operation.

```sh
$ apalache-mc check --inv=Inv --length=6 --cinit=CInit SetSndRcv.tla | sed 's/I@.*//'
...
EXITCODE: OK
```

### check SetAddDel succeeds (array-encoding)

Regression test for https://github.com/informalsystems/apalache/issues/1162
Sets should not become unconstrained when union is performed.

```sh
$ apalache-mc check --inv=Inv --length=6 --cinit=CInit SetAddDel.tla | sed 's/I@.*//'
...
EXITCODE: OK
```

## configure the check command

Testing various flags that are set via command-line options and the TLC configuration file. The CLI has priority over
the TLC config. So we have to test that it all works together.

### configure default Init and Next

```sh
$ apalache-mc check Config.tla | sed 's/I@.*//'
...
  > Command line option --init is not set. Using Init
  > Command line option --next is not set. Using Next
...
  > Set the initialization predicate to Init
  > Set the transition predicate to Next
...
The outcome is: NoError
...
EXITCODE: OK
```

### configure an invariant via CLI

```sh
$ apalache-mc check --inv=Inv Config.tla | sed 's/I@.*//'
...
  > Set an invariant to Inv
...
The outcome is: NoError
...
EXITCODE: OK
```

### configure all params via CLI

```sh
$ apalache-mc check --init=Init1 --next=Next1 --inv=Inv Config.tla | sed 's/I@.*//'
...
  > Set the initialization predicate to Init1
  > Set the transition predicate to Next1
  > Set an invariant to Inv
...
The outcome is: Error
...
EXITCODE: ERROR (12)
```

### configure via TLC config

```sh
$ apalache-mc check --config=Config1.cfg Config.tla | sed 's/[IEW]@.*//'
...
  > Config1.cfg: Loading TLC configuration
...
  > Config1.cfg: PROPERTY AwesomeLiveness is ignored. Only INVARIANTS are supported.
...
  > Set the initialization predicate to Init1
  > Set the transition predicate to Next1
  > Set an invariant to Inv1
...
Config.tla:58:5-58:14: unsupported expression: ♢(x > 10)
...
EXITCODE: ERROR (12)
```

### configure via TLC config and override it via CLI

```sh
$ apalache-mc check --config=Config1.cfg --init=Init2 --next=Next2 Config.tla | sed 's/[IEW]@.*//'
...
  > Config1.cfg: Loading TLC configuration
...
  > Set the initialization predicate to Init2
  > Set the transition predicate to Next2
  > Set an invariant to Inv1
...
Config.tla:58:5-58:14: unsupported expression: ♢(x > 10)
...
EXITCODE: ERROR (12)
```

### configure missing property in TLC config

```sh
$ apalache-mc check --config=Config3.cfg Config.tla | sed 's/[IE]@.*//'
...
  > Config3.cfg: Loading TLC configuration
...
Configuration error (see the manual): Operator NoLiveness not found (used as a temporal property)
...
EXITCODE: ERROR (255)
```

### configure via TLC config with SPECIFICATION

```sh
$ apalache-mc check --config=Config2.cfg Config.tla | sed 's/[IEW]@.*//'
...
  > Config2.cfg: Loading TLC configuration
...
  > Config2.cfg: Using SPECIFICATION Spec2
...
  > Set the initialization predicate to Init2
  > Set the transition predicate to Next2
  > Set an invariant to Inv2
...
The outcome is: NoError
...
EXITCODE: OK
```

### configure via TLC config with SPECIFICATION and fairness

```sh
$ apalache-mc check --config=Config4.cfg Config.tla | sed 's/[IEW]@.*//'
...
  > Config4.cfg: Loading TLC configuration
...
  > Config4.cfg: Using SPECIFICATION Spec4
...
  > Set the initialization predicate to Init2
  > Set the transition predicate to Next2
  > Set an invariant to Inv2
...
The outcome is: NoError
...
EXITCODE: OK
```

### configure via TLC config with SPECIFICATION and fairness

```sh
$ apalache-mc check --config=Config5.cfg Config.tla | sed 's/[IEW]@.*//'
...
  > Config5.cfg: Loading TLC configuration
...
  > Config5.cfg: Using SPECIFICATION Spec5
...
  > Set the initialization predicate to Init2
  > Set the transition predicate to Next2
  > Set an invariant to Inv2
...
The outcome is: NoError
...
EXITCODE: OK
```

### configure complains about circular dependencies

```sh
$ apalache-mc check ConfigUnsorted.tla | sed 's/[IEW]@.*//'
...
EXITCODE: ERROR (255)
```

### configure via TLC config and assign constants

```sh
$ apalache-mc check --config=ConfigParams.cfg ConfigParams.tla | sed 's/[IEW]@.*//'
...
  > ConfigParams.cfg: Loading TLC configuration
  > Using the init predicate Init from the TLC config
  > Using the next predicate Next from the TLC config
  > ConfigParams.cfg: found INVARIANTS: Inv
  > Set the initialization predicate to Init
  > Set the transition predicate to Next
  > Set an invariant to Inv
  > Replaced CONSTANT MyInt with 42
  > Replaced CONSTANT MyStr with "hello"
  > Replaced CONSTANT MyModelValue1 with "ModelValue_Model1"
  > Replaced CONSTANT MyModelValue2 with "ModelValue_Model2"
  > Replaced CONSTANT MySet with {1, 2, 3}
...
The outcome is: NoError
...
EXITCODE: OK
```

### configure via TLC config and replace operators

```sh
$ apalache-mc check --config=ConfigReplacements2.cfg ConfigReplacements.tla | sed 's/[IEW]@.*//'
...
  > ConfigReplacements2.cfg: Loading TLC configuration
  > Using the init predicate Init from the TLC config
  > Using the next predicate Next from the TLC config
  > ConfigReplacements2.cfg: found INVARIANTS: Inv
  > Set the initialization predicate to Init
  > Set the transition predicate to Next
  > Set an invariant to Inv
  > Replaced operator Value with OVERRIDE_Value
...
The outcome is: NoError
...
EXITCODE: OK
```

### configure via TLC config and replace operators helps us to keep the invariant

```sh
$ apalache-mc check --inv=Inv ConfigReplacements.tla | sed 's/[IEW]@.*//'
...
  > ConfigReplacements.cfg: Loading TLC configuration
  > No TLC configuration found. Skipping.
...
The outcome is: Error
...
EXITCODE: ERROR (12)
```

## testing the slicer of symbolic transitions in TransitionFinderPass

### check Slicer1

```sh
$ apalache-mc check --inv=Inv Slicer1.tla | sed 's/[IEW]@.*//'
...
The outcome is: Error
...
EXITCODE: ERROR (12)
```

### check Slicer2

```sh
$ apalache-mc check --inv=Inv Slicer2.tla | sed 's/[IEW]@.*//'
...
The outcome is: Error
...
EXITCODE: ERROR (12)
```

### check Slicer3

```sh
$ apalache-mc check --inv=Inv Slicer3.tla | sed 's/[IEW]@.*//'
...
The outcome is: Error
...
EXITCODE: ERROR (12)
```

### check Slicer4

```sh
$ apalache-mc check --inv=Inv Slicer4.tla | sed 's/[IEW]@.*//'
...
The outcome is: Error
...
EXITCODE: ERROR (12)
```

### check Slicer5

```sh
$ apalache-mc check --inv=Inv Slicer5.tla | sed 's/[IEW]@.*//'
...
The outcome is: Error
...
EXITCODE: ERROR (12)
```

### check ActionInv

```sh
$ apalache-mc check --inv=IncreaseInv ActionInv.tla | sed 's/[IEW]@.*//'
...
The outcome is: NoError
...
EXITCODE: OK
```

### check ActionInv with a false invariant

```sh
$ apalache-mc check --inv=KeepInv ActionInv.tla | sed 's/[IEW]@.*//'
...
The outcome is: Error
...
EXITCODE: ERROR (12)
```

### check Invariants with StateInv

```sh
$ apalache-mc check --inv=StateInv Invariants.tla | sed 's/[IEW]@.*//'
...
The outcome is: NoError
...
EXITCODE: OK
```

### check Invariants with BuggyStateInv

```sh
$ apalache-mc check --inv=BuggyStateInv Invariants.tla | sed 's/[IEW]@.*//'
...
The outcome is: Error
...
EXITCODE: ERROR (12)
```

### check Invariants with ActionInv

```sh
$ apalache-mc check --inv=ActionInv Invariants.tla | sed 's/[IEW]@.*//'
...
The outcome is: NoError
...
EXITCODE: OK
```

### check Invariants with BuggyActionInv

```sh
$ apalache-mc check --inv=BuggyActionInv Invariants.tla | sed 's/[IEW]@.*//'
...
The outcome is: Error
...
EXITCODE: ERROR (12)
```

### check Invariants with TraceInv

```sh
$ apalache-mc check --inv=TraceInv Invariants.tla | sed 's/[IEW]@.*//'
...
The outcome is: NoError
...
EXITCODE: OK
```

### check Invariants with BuggyTraceInv

```sh
$ apalache-mc check --inv=BuggyTraceInv Invariants.tla | sed 's/[IEW]@.*//'
...
The outcome is: Error
...
EXITCODE: ERROR (12)
```

### check View.tla

```sh
$ apalache-mc check --inv=Inv --max-error=50 --view=View1 View.tla | sed 's/[IEW]@.*//'
...
Found 37 error(s)
The outcome is: Error
...
EXITCODE: ERROR (12)
```

### check View2.tla

```sh
$ apalache-mc check --inv=Inv --max-error=50 --view=View1 View2.tla | sed 's/[IEW]@.*//'
...
Found 20 error(s)
The outcome is: Error
...
EXITCODE: ERROR (12)
```

### check bug #874

Unhandled `IllegalArgumentException` when accessing a non-existent field on a
record.

See https://github.com/informalsystems/apalache/issues/874

```sh
$ apalache-mc check Bug874.tla | sed 's/[IEW]@.*//'
...
Bug874.tla:4:17-4:27: Input error (see the manual): Access to non-existent record field b in (["a" ↦ 2])["b"]
...
EXITCODE: ERROR (255)
```

### check letpoly.tla

Test that the model checker supports let-polymorphism.

```sh
$ apalache-mc check letpoly.tla | sed 's/[IEW]@.*//'
...
EXITCODE: OK
```

### check letpoly_inst.tla

Test that the model checker supports let-polymorphism.

```sh
$ apalache-mc check letpoly_inst.tla | sed 's/[IEW]@.*//'
...
EXITCODE: OK
```

### check Bug1023.tla

Test that `--cinit` propagates constraints.

```sh
$ apalache-mc check --cinit=ConstInit --inv=Inv Bug1023.tla | sed 's/[IEW]@.*//'
...
EXITCODE: OK
```

### check Bug880.tla

Test that `ASSUME` propagates constraints.

```sh
$ apalache-mc check --cinit=ConstInit --inv=Inv Bug880.tla | sed 's/[IEW]@.*//'
...
EXITCODE: OK
```

### check Bug931.tla

Test that the model checker nicely complains about unresolved polymorphism.

```sh
$ apalache-mc check --inv=Inv Bug931.tla | sed 's/[IEW]@.*//'
...
Bug931.tla:6:20-6:21: type input error: Found a polymorphic type: Set(b)
...
EXITCODE: ERROR (255)
```

### check profiling

Check that the profiler output is produced as explained in
[Profiling](https://apalache.informal.systems/docs/apalache/profiling.html).

```sh
$ apalache-mc check --run-dir=./profile-run-dir --smtprof schroedinger_cat.tla | sed 's/[IEW]@.*//'
...
EXITCODE: OK
$ head -n 1 ./profile-run-dir/profile.csv
# weight,nCells,nConsts,nSmtExprs,location
$ rm -rf ./profile-run-dir
```

### check ModelVal.tla succeeds

Test that model values are handled correctly.

```sh
$ apalache-mc check --cinit=CInit --inv=Inv ModelVal.tla | sed 's/[IEW]@.*//'
...
EXITCODE: OK
```

### check ModelValFail.tla fails

Test that model values of different sorts are incomparable

```sh
$ apalache-mc check --cinit=CInit --inv=Inv ModelValFail.tla | sed 's/[IEW]@.*//'
...
EXITCODE: ERROR (12)
```

### check MC3_TwoPhaseUFO.tla succeeds with model values

Test that advanced use of model values is working.

```sh
$ apalache-mc check --inv=TCConsistent MC3_TwoPhaseUFO.tla | sed 's/[IEW]@.*//'
...
EXITCODE: OK
```

### check PolyFold.tla reports no error: regression for #1085

```sh
$ apalache-mc check --inv=Inv --length=1 PolyFold.tla | sed 's/[IEW]@.*//'
...
EXITCODE: OK
```

### check Test669.tla reports an error

```sh
$ apalache-mc check Test669.tla | sed 's/[IEW]@.*//'
...
This error may show up when CONSTANTS are not initialized.
Check the manual: https://apalache.informal.systems/docs/apalache/parameters.html
Input error (see the manual): SubstRule: Variable N is not assigned a value
...
EXITCODE: ERROR (255)
```

### check Bug1136.tla reports no error: regression for #1136

```sh
$ apalache-mc check --inv=Inv Bug1136.tla | sed 's/[IEW]@.*//'
...
EXITCODE: OK
```

### check Test928.tla reports no error on NoFail: regression for #928

```sh
$ apalache-mc check --inv=NoFail --length=1 Test928.tla | sed 's/[IEW]@.*//'
...
EXITCODE: OK
```

### check Test928.tla reports an error on Fail: regression for #928

```sh
$ apalache-mc check --inv=Fail --length=1 Test928.tla | sed 's/[IEW]@.*//'
...
Found a polymorphic type: Set(a)
Probable causes: an empty set { } needs a type annotation or an incorrect record field is used
Test928.tla:20:23-20:24: type input error: Found a polymorphic type: Set(a)
...
EXITCODE: ERROR (255)
```

### check Test1182.tla reports no error on Inv: regression for #1182

```sh
$ apalache-mc check --inv=Inv Test1182.tla | sed 's/[IEW]@.*//'
...
EXITCODE: OK
```

### check Test951.tla reports no error on Inv: regression for #951

```sh
$ apalache-mc check --inv=Inv Test951.tla | sed 's/[IEW]@.*//'
...
EXITCODE: OK
```

### check Test1259.tla reports no error: regression for #1259

```sh
$ apalache-mc check Test1259.tla | sed 's/[IEW]@.*//'
...
EXITCODE: OK
```

### check Test1226.tla reports no error

```sh
$ apalache-mc check --length=1 --inv=Inv Test1226.tla | sed 's/[IEW]@.*//'
...
EXITCODE: OK
```

### check MegaSpec1.tla reports no error with `--debug`: regression for #1313

```sh
$ apalache-mc check --debug --cinit=CInit MegaSpec1.tla | sed 's/[IEW]@.*//'
...
EXITCODE: OK
```

### check Test1305.tla reports 10 errors

Regression test for #1305.

```sh
$ apalache-mc check --inv=Inv --view=View  --max-error=10 Test1305.tla | sed 's/[IEW]@.*//'
...
Found 10 error(s)
...
EXITCODE: ERROR (12)
```

<<<<<<< HEAD
### check TestSequences.tla reports no error

```sh
$ apalache-mc check --length=0 --inv=AllTests TestSequences.tla | sed 's/[IEW]@.*//'
=======
### check Test1343.tla reports no error

Regression test for #1343

```sh
$ apalache-mc check --length=2 Test1343.tla | sed 's/[IEW]@.*//'
>>>>>>> 86f2cb1a
...
EXITCODE: OK
```

## running the typecheck command

### typecheck ExistTuple476.tla reports no error: regression for issues 476 and 482

```sh
$ apalache-mc typecheck ExistTuple476.tla | sed 's/I@.*//'
...
 > All expressions are typed
...
Type checker [OK]
...
EXITCODE: OK
```

### typecheck CarTalkPuzzleTyped.tla

```sh
$ apalache-mc typecheck CarTalkPuzzleTyped.tla | sed 's/[IEW]@.*//'
...
PASS #1: TypeCheckerSnowcat
 > Running Snowcat .::.
 > Your types are purrfect!
 > All expressions are typed
Type checker [OK]
...
EXITCODE: OK
```

### typecheck CigaretteSmokersTyped.tla

```sh
$ apalache-mc typecheck CigaretteSmokersTyped.tla | sed 's/[IEW]@.*//'
...
PASS #1: TypeCheckerSnowcat
 > Running Snowcat .::.
...
Type checker [OK]
...
EXITCODE: OK
```

### typecheck GameOfLifeTyped.tla

```sh
$ apalache-mc typecheck GameOfLifeTyped.tla | sed 's/[IEW]@.*//'
...
PASS #1: TypeCheckerSnowcat
 > Running Snowcat .::.
 > Your types are purrfect!
 > All expressions are typed
Type checker [OK]
...
EXITCODE: OK
```

### typecheck MissionariesAndCannibalsTyped.tla

```sh
$ apalache-mc typecheck MissionariesAndCannibalsTyped.tla | sed 's/[IEW]@.*//'
...
PASS #1: TypeCheckerSnowcat
 > Running Snowcat .::.
 > Your types are purrfect!
 > All expressions are typed
Type checker [OK]
...
EXITCODE: OK
```

### typecheck PrisonersTyped.tla

```sh
$ apalache-mc typecheck PrisonersTyped.tla | sed 's/[IEW]@.*//'
...
PASS #1: TypeCheckerSnowcat
 > Running Snowcat .::.
 > Your types are purrfect!
 > All expressions are typed
Type checker [OK]
...
EXITCODE: OK
```

### typecheck QueensTyped.tla succeeds

We use `FunAsSeq` to convert a function to a sequence.
This test should now pass.

```sh
$ apalache-mc typecheck QueensTyped.tla | sed 's/[IEW]@.*//'
...
PASS #1: TypeCheckerSnowcat
 > Running Snowcat .::.
 > Your types are purrfect!
 > All expressions are typed
...
Type checker [OK]
...
EXITCODE: OK
```

### typecheck SlidingPuzzlesTyped.tla

```sh
$ apalache-mc typecheck SlidingPuzzlesTyped.tla | sed 's/[IEW]@.*//'
...
PASS #1: TypeCheckerSnowcat
 > Running Snowcat .::.
 > Your types are purrfect!
 > All expressions are typed
Type checker [OK]
...
EXITCODE: OK
```

### typecheck TwoPhaseTyped.tla

```sh
$ apalache-mc typecheck TwoPhaseTyped.tla | sed 's/[IEW]@.*//'
...
PASS #1: TypeCheckerSnowcat
 > Running Snowcat .::.
 > Your types are purrfect!
 > All expressions are typed
Type checker [OK]
...
EXITCODE: OK
```

### typecheck FunctionsTyped.tla

```sh
$ apalache-mc typecheck FunctionsTyped.tla | sed 's/[IEW]@.*//'
...
PASS #1: TypeCheckerSnowcat
 > Running Snowcat .::.
 > Your types are purrfect!
 > All expressions are typed
...
Type checker [OK]
...
EXITCODE: OK
```

### typecheck FiniteSetsExtTyped.tla

```sh
$ apalache-mc typecheck FiniteSetsExtTyped.tla | sed 's/[IEW]@.*//'
...
PASS #1: TypeCheckerSnowcat
 > Running Snowcat .::.
 > Your types are purrfect!
 > All expressions are typed
...
Type checker [OK]
...
EXITCODE: OK
```

### typecheck HourClockTyped.tla

```sh
$ apalache-mc typecheck HourClockTyped.tla | sed 's/[IEW]@.*//'
...
PASS #1: TypeCheckerSnowcat
 > Running Snowcat .::.
 > Your types are purrfect!
 > All expressions are typed
...
Type checker [OK]
...
EXITCODE: OK
```

### typecheck Channel.tla

```sh
$ apalache-mc typecheck Channel.tla | sed 's/[IEW]@.*//'
...
Typing input error: Expected a type annotation for VARIABLE chan
...
EXITCODE: ERROR (255)
```

### typecheck ChannelTyped.tla

```sh
$ apalache-mc typecheck ChannelTyped.tla | sed 's/[IEW]@.*//'
...
PASS #1: TypeCheckerSnowcat
 > Running Snowcat .::.
 > Your types are purrfect!
 > All expressions are typed
...
Type checker [OK]
...
EXITCODE: OK
```

### typecheck PascalTriangle.tla

```sh
$ apalache-mc typecheck PascalTriangle.tla | sed 's/[IEW]@.*//'
...
PASS #1: TypeCheckerSnowcat
 > Running Snowcat .::.
 > Your types are purrfect!
 > All expressions are typed
...
Type checker [OK]
...
EXITCODE: OK
```

### typecheck ChangRobertsTyped.tla

```sh
$ apalache-mc typecheck ChangRobertsTyped.tla | sed 's/[IEW]@.*//'
...
PASS #1: TypeCheckerSnowcat
 > Running Snowcat .::.
 > Your types are purrfect!
 > All expressions are typed
...
Type checker [OK]
...
EXITCODE: OK
```

### typecheck ChangRobertsTyped_Test.tla

```sh
$ apalache-mc typecheck ChangRobertsTyped_Test.tla | sed 's/[IEW]@.*//'
...
PASS #1: TypeCheckerSnowcat
 > Running Snowcat .::.
 > Your types are purrfect!
 > All expressions are typed
...
Type checker [OK]
...
EXITCODE: OK
```

### typecheck AnnotationsAndInstances592.tla

```sh
$ apalache-mc typecheck AnnotationsAndInstances592.tla | sed 's/[IEW]@.*//'
...
PASS #1: TypeCheckerSnowcat
 > Running Snowcat .::.
 > Your types are purrfect!
 > All expressions are typed
...
Type checker [OK]
...
EXITCODE: OK
```

### typecheck AnnotationsAndSubstitutions596.tla

```sh
$ apalache-mc typecheck AnnotationsAndSubstitutions596.tla | sed 's/[IEW]@.*//'
...
PASS #1: TypeCheckerSnowcat
 > Running Snowcat .::.
 > Your types are purrfect!
 > All expressions are typed
...
Type checker [OK]
...
EXITCODE: OK
```

### typecheck Except617.tla

```sh
$ apalache-mc typecheck Except617.tla | sed 's/[IEW]@.*//'
...
PASS #1: TypeCheckerSnowcat
 > Running Snowcat .::.
 > Your types are purrfect!
 > All expressions are typed
...
Type checker [OK]
...
EXITCODE: OK
```

### typecheck Unchanged660.tla

```sh
$ apalache-mc typecheck Unchanged660.tla | sed 's/[IEW]@.*//'
...
PASS #1: TypeCheckerSnowcat
 > Running Snowcat .::.
 > Your types are purrfect!
 > All expressions are typed
...
Type checker [OK]
...
EXITCODE: OK
```

### typecheck UntypedConst.tla

```sh
$ apalache-mc typecheck UntypedConst.tla | sed 's/[IEW]@.*//'
...
PASS #1: TypeCheckerSnowcat
 > Running Snowcat .::.
Typing input error: Expected a type annotation for CONSTANT N
...
EXITCODE: ERROR (255)
```

### typecheck UntypedVar.tla

```sh
$ apalache-mc typecheck UntypedVar.tla | sed 's/[IEW]@.*//'
...
PASS #1: TypeCheckerSnowcat
 > Running Snowcat .::.
Typing input error: Expected a type annotation for VARIABLE x
...
EXITCODE: ERROR (255)
```

### typecheck TestAnnotations.tla

```sh
$ apalache-mc typecheck TestAnnotations.tla | sed 's/[IEW]@.*//'
...
PASS #1: TypeCheckerSnowcat
 > Running Snowcat .::.
 > Your types are purrfect!
 > All expressions are typed
...
Type checker [OK]
...
EXITCODE: OK
```

### typecheck schroedinger_cat.tla

```sh
$ apalache-mc typecheck schroedinger_cat.tla | sed 's/[IEW]@.*//'
...
PASS #1: TypeCheckerSnowcat
 > Running Snowcat .::.
 > Your types are purrfect!
 > All expressions are typed
...
Type checker [OK]
...
EXITCODE: OK
```

### typecheck bug #860

Unhandled exception thrown when type-checking a spec that uses the wrong
annotation syntax for operators.

See https://github.com/informalsystems/apalache/issues/860

```sh
$ apalache-mc typecheck Bug860.tla | sed 's/[IEW]@.*//'
...
Parsing error in the type annotation:  (Int, Int) -> Bool
Typing input error: Parser error in type annotation of Op: '=>' expected but -> found
...
EXITCODE: ERROR (255)
```

### typecheck bug #832

Unhandled exception thrown due to incorrect annotation of a tuple return
type.

See https://github.com/informalsystems/apalache/issues/832

```sh
$ apalache-mc typecheck Bug832.tla | sed 's/[IEW]@.*//'
...
Parsing error in the type annotation:  () => (Bool, Bool)
Typing input error: Parser error in type annotation of Example: '->' expected but ) found
...
EXITCODE: ERROR (255)
```

### typecheck bug #925

Type unification should not recurse infinitely.

See: https://github.com/informalsystems/apalache/issues/925

```sh
$ apalache-mc typecheck Bug925.tla | sed 's/[IEW]@.*//'
...
[Bug925.tla:7:1-7:24]: Expected ((a) => [f: Set(a)]) in Optional. Found: ((a) => [f: a])
[Bug925.tla:7:1-7:24]: Error when computing the type of Optional
...
EXITCODE: ERROR (255)
```

### typecheck letpoly.tla

Test the Snowcat support let-polymorphism.

```sh
$ apalache-mc typecheck letpoly.tla | sed 's/[IEW]@.*//'
...
PASS #1: TypeCheckerSnowcat
 > Running Snowcat .::.
 > Your types are purrfect!
 > All expressions are typed
...
Type checker [OK]
...
EXITCODE: OK
```

### typecheck letpoly_inst.tla

Test the Snowcat support let-polymorphism.

```sh
$ apalache-mc typecheck letpoly_inst.tla | sed 's/[IEW]@.*//'
...
PASS #1: TypeCheckerSnowcat
 > Running Snowcat .::.
 > Your types are purrfect!
 > All expressions are typed
...
Type checker [OK]
...
EXITCODE: OK
```

### typecheck Poly1084.tla

Regression test for principal types in let definitions.

```sh
$ apalache-mc typecheck Poly1084.tla | sed 's/[IEW]@.*//'
...
PASS #1: TypeCheckerSnowcat
 > Running Snowcat .::.
 > Your types are purrfect!
 > All expressions are typed
...
Type checker [OK]
...
EXITCODE: OK
```

### typecheck Poly1085.tla

Regression test for principal types in let definitions.

```sh
$ apalache-mc typecheck Poly1085.tla | sed 's/[IEW]@.*//'
...
PASS #1: TypeCheckerSnowcat
 > Running Snowcat .::.
 > Your types are purrfect!
 > All expressions are typed
...
Type checker [OK]
...
EXITCODE: OK
```

### typecheck Poly1088.tla

Regression test for principal types in let definitions.

```sh
$ apalache-mc typecheck Poly1085.tla | sed 's/[IEW]@.*//'
...
PASS #1: TypeCheckerSnowcat
 > Running Snowcat .::.
 > Your types are purrfect!
 > All expressions are typed
...
Type checker [OK]
...
EXITCODE: OK
```

### typecheck Poly1107.tla

Regression test for principal types in let definitions.

```sh
$ apalache-mc typecheck Poly1107.tla | sed 's/[IEW]@.*//'
...
PASS #1: TypeCheckerSnowcat
 > Running Snowcat .::.
 > Your types are purrfect!
 > All expressions are typed
...
Type checker [OK]
...
EXITCODE: OK
```

### typecheck LamportMutexTyped.tla

Typecheck a real spec by Leslie Lamport.

```sh
$ apalache-mc typecheck LamportMutexTyped.tla | sed 's/[IEW]@.*//'
...
EXITCODE: OK
```

### typecheck MC_LamportMutexTyped.tla

Typecheck a model checking instance.

```sh
$ apalache-mc typecheck MC_LamportMutexTyped.tla | sed 's/[IEW]@.*//'
...
EXITCODE: OK
```

## configuring the output manager

### output manager: set out-dir by CLI flag
If we run with the `--out-dir` flag

```sh
$ apalache-mc check --out-dir=./test-out-dir --length=0 Counter.tla | sed 's/[IEW]@.*//'
...
EXITCODE: OK
```

```sh
$ find ./test-out-dir/Counter.tla/* -type f -exec basename {} \; | ./sort.sh
detailed.log
log0.smt
run.txt
```

Be sure to clean up

```sh
$ rm -rf ./test-out-dir
```

### output manager: set out-dir by envvar

```sh
$ OUT_DIR=./test-out-dir apalache-mc check --length=0 Counter.tla | sed 's/[IEW]@.*//'
...
EXITCODE: OK
$ test -d test-out-dir
$ rm -rf ./test-out-dir
```

### output manager: setting out-dir by CLI flag overrides the envvar

```sh
$ OUT_DIR=./not-here apalache-mc check --out-dir=./test-out-dir --length=0 Counter.tla
...
EXITCODE: OK
$ test -d test-out-dir
$ !(test -d not-here)
$ rm -rf ./test-out-dir
```

### output manager: write-intermediate files

```sh
$ apalache-mc check --out-dir=./test-out-dir --write-intermediate=true --length=0 Counter.tla | sed 's/[IEW]@.*//' 
...
EXITCODE: OK
$ find ./test-out-dir/Counter.tla/* -type f -exec basename {} \; | ./sort.sh
00_OutParser.json
00_OutParser.tla
01_out-post-TypeCheckerSnowcat.json
01_out-pre-TypeCheckerSnowcat.json
01_OutTypeCheckerSnowcat.json
01_OutTypeCheckerSnowcat.tla
02_OutConfig.json
02_OutConfig.tla
03_OutDesugarer.json
03_OutDesugarer.tla
04_OutUnroll.json
04_OutUnroll.tla
05_OutInline.json
05_OutInline.tla
06_OutPriming.json
06_OutPriming.tla
07_OutVCGen.json
07_OutVCGen.tla
08_OutPrepro.json
08_OutPrepro.tla
09_OutTransition.json
09_OutTransition.tla
10_OutOpt.json
10_OutOpt.tla
11_OutAnalysis.json
11_OutAnalysis.tla
12_out-post-PostTypeCheckerSnowcat.json
12_OutPostTypeCheckerSnowcat.json
12_OutPostTypeCheckerSnowcat.tla
12_out-pre-PostTypeCheckerSnowcat.json
detailed.log
log0.smt
run.txt
$ rm -rf ./test-out-dir
```

### output manager: use the --profiling flag to write profile-rules.txt

```sh
$ apalache-mc check --out-dir=./test-out-dir --profiling=true --length=0 Counter.tla | sed 's/[IEW]@.*//'
...
EXITCODE: OK
$ test -s ./test-out-dir/Counter.tla/*/profile-rules.txt
$ rm -rf ./test-out-dir
```

### output manager: counterexamples are written to the run directory

```sh
$ apalache-mc check --out-dir=./test-out-dir --length=2 --inv=Inv factorization.tla | sed -e 's/[IEW]@.*//'
...
EXITCODE: ERROR (12)
$ ls ./test-out-dir/factorization.tla/* | ./sort.sh
counterexample1.itf.json
counterexample1.json
counterexample1.tla
counterexample.itf.json
counterexample.json
counterexample.tla
detailed.log
log0.smt
MC1.out
MC.out
run.txt
$ rm -rf ./test-out-dir
```

### output manager: intermediate output can be written to specified run directory

```sh
$ apalache-mc check --out-dir=./test-out-dir --run-dir=./test-run-dir --write-intermediate=true --length=0 Counter.tla | sed 's/[IEW]@.*//'
...
EXITCODE: OK
$ find ./test-run-dir -type f -exec basename {} \; | ./sort.sh
00_OutParser.json
00_OutParser.tla
01_out-post-TypeCheckerSnowcat.json
01_out-pre-TypeCheckerSnowcat.json
01_OutTypeCheckerSnowcat.json
01_OutTypeCheckerSnowcat.tla
02_OutConfig.json
02_OutConfig.tla
03_OutDesugarer.json
03_OutDesugarer.tla
04_OutUnroll.json
04_OutUnroll.tla
05_OutInline.json
05_OutInline.tla
06_OutPriming.json
06_OutPriming.tla
07_OutVCGen.json
07_OutVCGen.tla
08_OutPrepro.json
08_OutPrepro.tla
09_OutTransition.json
09_OutTransition.tla
10_OutOpt.json
10_OutOpt.tla
11_OutAnalysis.json
11_OutAnalysis.tla
12_out-post-PostTypeCheckerSnowcat.json
12_OutPostTypeCheckerSnowcat.json
12_OutPostTypeCheckerSnowcat.tla
12_out-pre-PostTypeCheckerSnowcat.json
detailed.log
run.txt
$ rm -rf ./test-out-dir ./test-run-dir
```

### output manager: counterexamples can be written to specified run directory

```sh
$ apalache-mc check --out-dir=./test-out-dir --length=2 --inv=Inv --run-dir=./test-run-dir factorization.tla | sed -e 's/[IEW]@.*//'
...
EXITCODE: ERROR (12)
$ ls ./test-run-dir | ./sort.sh
counterexample1.itf.json
counterexample1.json
counterexample1.tla
counterexample.itf.json
counterexample.json
counterexample.tla
detailed.log
MC1.out
MC.out
run.txt
$ rm -rf ./test-out-dir ./test-run-dir
```

## configuration management

### configuration management: read run-dir from local `.apalache.cfg`

```sh
$ echo "run-dir: ./configured-run-dir" > .apalache.cfg
$ apalache-mc check --length=0 Counter.tla | sed 's/[IEW]@.*//'
...
EXITCODE: OK
$ ls ./configured-run-dir | ./sort.sh
detailed.log
run.txt
$ rm -rf ./configured-run-dir ./.apalache.cfg
```

### configuration management: CLI config file overrides local `.apalache.cfg`

```sh
$ echo "run-dir: ./to-override-dir" > .apalache.cfg
$ echo "run-dir: ./configured-run-dir" > cli-config.cfg
$ apalache-mc check --config-file=cli-config.cfg --length=0 Counter.tla | sed 's/[IEW]@.*//'
...
EXITCODE: OK
$ ! test -d ./to-override-dir
$ test -d ./configured-run-dir
$ rm -rf ./configured-run-dir ./.apalache.cfg ./cli-config.cfg
```

### configuration management: CLI argument overrides config-file

```sh
$ echo "run-dir: ./to-override-dir" > cli-config.cfg
$ apalache-mc check --config-file=cli-config.cfg --run-dir=./configured-run-dir --length=0 Counter.tla | sed 's/[IEW]@.*//'
...
EXITCODE: OK
$ ! test -d ./to-override-dir
$ test -d ./configured-run-dir
$ rm -rf ./configured-run-dir ./cli-config.cfg
```

### configuration management: tilde is expanded in configured paths

We set `user.home` to the current working directly, so we can test tilde
expansion in the path without writing outside of the test directory.

NOTE: We need to set the home to a relative path to the cwd in order to
ensure the tests also works in the docker container.

```sh
$ echo "run-dir: ~/run-dir" > .apalache.cfg
$ JVM_ARGS="-Duser.home=." apalache-mc check --length=0 Counter.tla | sed 's/[IEW]@.*//'
...
EXITCODE: OK
$ test -d ./run-dir
$ rm -rf ./run-dir ./.apalache.cfg
```

## server mode

### server mode: subcommand is not yet implemented

```sh
$ apalache-mc server | sed 's/[IEW]@.*//'
...
Server mode is not yet implemented!
...
EXITCODE: ERROR (255)
```<|MERGE_RESOLUTION|>--- conflicted
+++ resolved
@@ -1829,19 +1829,20 @@
 EXITCODE: ERROR (12)
 ```
 
-<<<<<<< HEAD
 ### check TestSequences.tla reports no error
 
 ```sh
 $ apalache-mc check --length=0 --inv=AllTests TestSequences.tla | sed 's/[IEW]@.*//'
-=======
+...
+EXITCODE: OK
+```
+
 ### check Test1343.tla reports no error
 
 Regression test for #1343
 
 ```sh
 $ apalache-mc check --length=2 Test1343.tla | sed 's/[IEW]@.*//'
->>>>>>> 86f2cb1a
 ...
 EXITCODE: OK
 ```
