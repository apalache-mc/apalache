# Apalache CLI Integration Tests

The code blocks in this file use [mdx](https://github.com/realworldocaml/mdx) to
run integration tests of the Apalache CLI interface.

To run these tests, execute the [../mdx-test.py](../mdx-test.py) script with no
arguments.

## How to write a test

Any `sh` code block will be run as a test.

The test executes the command following a `$`. The command is expected to
produce the output on the subsequent lines of the code block.

Some tips:

- Use `...` to omit irrelevant lines in output. This is useful for
  nondeterministic output or to hide noise.
- Specify a non-zero return code `n` by adding `[n]` on a line by itself after
  the output.
- Pipe into filters to get arbitrary control of the expected output.

The usual flow is:

1. Write a failing test that executes the command to be run.
2. Run the test (see below).
3. Check that the corrected output is what you expect, then run `make promote`,
   to copy the output back into this file.
4. Replace any non-essential lines with `...`.

See the documentation on `mdx` for more features and flexibility.

## How to run tests

(From the project root.)

### Run all the tests in this file

<!-- $MDX skip -->
```sh
test/mdx-test.py
```

### Run a single test

Each section, demarcated by headings, can be run selectively by supplying an
argument that matches the heading.

E.g., to run just the test for the `version` command, run

<!-- $MDX skip -->
```sh
test/mdx-test.py "executable prints version"
```

**NOTE**: This only runs code blocks directly in the named section, and will not
include execution of blocks in nested subsections.

### Run all tests in sections matching a pattern

The matching is based on (perl) pattern matching. E.g., you can run all the
tests in sections that include the string `"executable"` in their headings with

<!-- $MDX skip -->
```sh
test/mdx-test.py executable
```

## test environment

### working directory

```sh
$ pwd | grep -o test/tla
test/tla
```

## executing the binary

### executable prints version

```sh
$ apalache-mc version
...
EXITCODE: OK
```

### executable prints help

```sh
$ apalache-mc help
...
EXITCODE: OK
```

## running the parse command

This command parses a TLA+ specification with the SANY parser.

<<<<<<< HEAD
### parse LocalDefClash576 succeeds

```sh
$ apalache-mc parse LocalDefClash576.tla | sed 's/I@.*//'
...
EXITCODE: OK
...
```

### parse LocalInstanceClash576 succeeds

```sh
$ apalache-mc parse LocalInstanceClash576.tla | sed 's/I@.*//'
=======
### parse Select575 succeeds

```sh
$ apalache-mc parse Select575.tla | sed 's/I@.*//'
>>>>>>> 051f8a39
...
EXITCODE: OK
...
```

### parse Rec12 succeeds

```sh
$ apalache-mc parse Rec12.tla | sed 's/I@.*//'
...
EXITCODE: OK
...
```

### parse Annotations succeeds

```sh
$ apalache-mc parse Annotations.tla | sed 's/I@.*//'
...
EXITCODE: OK
...
```

## running the check command

### check Fix531.tla reports no error: regression for issue 531

```sh
$ apalache-mc check --length=1 Fix531.tla | sed 's/I@.*//'
...
The outcome is: NoError
...
```

### check UnchangedExpr471.tla reports no error: regression for issue 471

```sh
$ apalache-mc check --cinit=ConstInit --length=1 UnchangedExpr471.tla | sed 's/I@.*//'
...
The outcome is: NoError
...
```

### check ExistTuple476.tla reports no error: regression for issue 476

```sh
$ apalache-mc check --length=1 ExistTuple476.tla | sed 's/I@.*//'
...
The outcome is: NoError
...
```

### check InvSub for SafeMath reports no error: regression for issue 450

```sh
$ apalache-mc check --length=1 --inv=InvSub SafeMath.tla | sed 's/I@.*//'
...
The outcome is: NoError
...
```

### check InvAdd for SafeMath reports no error: regression for issue 450

```sh
$ apalache-mc check --length=1 --inv=InvAdd SafeMath.tla | sed 's/I@.*//'
...
The outcome is: NoError
...
```

### check Fix365_ExistsSubset succeeds: regression for issue 365

```sh
$ apalache-mc check --length=10 Fix365_ExistsSubset.tla | sed 's/I@.*//'
...
The outcome is: NoError
...
```

### check Fix365_ExistsSubset2 succeeds: regression for issue 365

```sh
$ apalache-mc check --length=10 Fix365_ExistsSubset2.tla | sed 's/I@.*//'
...
The outcome is: NoError
...
```

### check Fix365_ExistsSubset3 succeeds: regression for issue 365

```sh
$ apalache-mc check --length=10 Fix365_ExistsSubset3.tla | sed 's/I@.*//'
...
The outcome is: NoError
...
```

### check Bug20201118 succeeds: regression for issue 333

```sh
$ apalache-mc check --length=10 --init=Init --next=Next --inv=Inv Bug20201118.tla | sed 's/I@.*//'
...
The outcome is: NoError
...
```

### check Fix333 succeeds: another regression for issue 333

```sh
$ apalache-mc check --length=2 --init=Init --next=Next --inv=Inv Fix333.tla | sed 's/I@.*//'
...
The outcome is: NoError
...
```

### check Bug20190118 succeeds

```sh
$ apalache-mc check --length=1 --init=Init --next=Next --inv=Inv Bug20190118.tla | sed 's/I@.*//'
...
The outcome is: NoError
...
```

### check mis.tla succeeds

```sh
$ apalache-mc check --length=5 --inv=IsIndependent mis.tla | sed 's/I@.*//'
...
The outcome is: NoError
...
```

### check mis_bug.tla errors

```sh
$ apalache-mc check --length=5 --inv=IsIndependent mis_bug.tla | sed 's/I@.*//'
...
The outcome is: Error
Checker has found an error
...
```


### check ast.tla succeeds

```sh
$ apalache-mc check --length=5 ast.tla | sed 's/I@.*//'
...
The outcome is: NoError
...
```

### check pr.tla suceeds

```sh
$ apalache-mc check --length=2 pr.tla | sed 's/I@.*//'
...
The outcome is: NoError
...
```

### check EWD840.tla succeeds

```sh
$ apalache-mc check --length=5 --inv=Inv EWD840.tla | sed 's/I@.*//'
...
The outcome is: NoError
...
```

### check Paxos.tla succeeds

```sh
$ apalache-mc check --length=5 --inv=Inv Paxos.tla | sed 's/I@.*//'
...
The outcome is: NoError
...
```

### check Bug20190118 succeeds

```sh
$ apalache-mc check --length=1 Bug20190118.tla | sed 's/I@.*//'
...
The outcome is: NoError
...
```

### check Bug20190921 succeeds

```sh
$ apalache-mc check --length=5 --cinit=CInit Bug20190921.tla | sed 's/I@.*//'
...
The outcome is: NoError
...
```

### check Counter.tla errors

```sh
$ apalache-mc check --length=10 --inv=Inv Counter.tla | sed 's/I@.*//'
...
The outcome is: Error
Checker has found an error
...
```

### y2k.tla

#### check y2k with length 20 and ConstInit errors

```sh
$ apalache-mc check --length=20 --inv=Safety --cinit=ConstInit y2k_cinit.tla  | sed 's/I@.*//'
...
The outcome is: Error
Checker has found an error
...
```

#### check y2k with length 19 succeeds

```sh
$ apalache-mc check --length=19 --inv=Safety y2k_instance.tla | sed 's/I@.*//'
...
The outcome is: NoError
...
```

#### check y2k with length 30 errors

```sh
$ apalache-mc check --length=30 --inv=Safety y2k_instance.tla | sed 's/I@.*//'
...
The outcome is: Error
Checker has found an error
...
```

### check Counter.tla errors

```sh
$ apalache-mc check --length=10 --inv=Inv Counter.tla | sed 's/I@.*//'
...
The outcome is: Error
Checker has found an error
...
```

### check NatCounter.tla errors

```sh
$ apalache-mc check --length=10 --inv=Inv NatCounter.tla  | sed 's/I@.*//'
...
The outcome is: Error
...
```

### check NeedForTypesWithTypes.tla succeeds

```sh
$ apalache-mc check --length=10 --cinit=ConstInit --inv=Inv NeedForTypesWithTypes.tla | sed 's/I@.*//'
...
The outcome is: NoError
...
```

### check HandshakeWithTypes.tla with length 4 succeeds

```sh
$ apalache-mc check --length=4 --inv=Inv HandshakeWithTypes.tla | sed 's/I@.*//'
...
The outcome is: NoError
...
```

### check HandshakeWithTypes.tla with lengh 5 deadlocks

```sh
$ apalache-mc check --length=5 --inv=Inv HandshakeWithTypes.tla | sed 's/I@.*//'
...
The outcome is: Deadlock
...
```

### check trivial violation of FALSE invariant

```sh
$ apalache-mc check --length=2 --inv=Inv Bug20200306.tla | sed 's/I@.*//'
...
The outcome is: Error
...
```

### check Init without an assignment fails

```sh
$ apalache-mc check --length=1 --inv=Inv Assignments20200309.tla
...
EXITCODE: ERROR (99)
[99]
```

### check Inline.tla suceeds

```sh
$ apalache-mc check --length=5 Inline.tla | sed 's/I@.*//'
...
The outcome is: NoError
...
```

### check Rec1.tla succeeds

```sh
$ apalache-mc check --length=5 --inv=Inv Rec1.tla | sed 's/I@.*//'
...
The outcome is: NoError
...
```

### check Rec2.tla succeeds

```sh
$ apalache-mc check --length=5 --inv=Inv Rec2.tla | sed 's/I@.*//'
...
The outcome is: NoError
...
```

### check Rec3.tla succeeds
```sh
$ apalache-mc check --length=10 --inv=Inv Rec3.tla | sed 's/I@.*//'
...
The outcome is: NoError
...
```

### check Rec4.tla succeeds

Unfolding Fibonacci numbers

```sh
$ apalache-mc check --length=10 --inv=Inv Rec4.tla | sed 's/I@.*//'
...
The outcome is: NoError
...
```

### check Rec5.tla succeeds

```sh
$ apalache-mc check --length=5 --inv=Inv Rec5.tla | sed 's/I@.*//'
...
The outcome is: NoError
...
```

### check Rec6.tla succeeds

```sh
$ apalache-mc check --length=5 --inv=Inv Rec6.tla | sed 's/I@.*//'
...
The outcome is: NoError
...
```

### check Rec8.tla succeeds

```sh
$ apalache-mc check --length=10 --inv=Inv Rec8.tla | sed 's/I@.*//'
...
The outcome is: NoError
...
```

### check Rec9.tla succeeds

```sh
$ apalache-mc check --length=3 --inv=Inv Rec9.tla | sed 's/I@.*//'
...
The outcome is: NoError
...
```

### check Rec10.tla fails without UNROLL_DEFAULT_Fact

```sh
$ apalache-mc check Rec10.tla | sed 's/[IEW]@.*//'
...
Input error (see the manual): Recursive operator Fact requires an annotation UNROLL_DEFAULT_Fact. See: https://apalache.informal.systems/docs/apalache/principles.html#recursion
...
EXITCODE: ERROR (99)
```

### check Rec11.tla fails without UNROLL_TIMES_Fact

```sh
$ apalache-mc check Rec11.tla | sed 's/[IEW]@.*//'
...
Input error (see the manual): Recursive operator Fact requires an annotation UNROLL_TIMES_Fact. See: https://apalache.informal.systems/docs/apalache/principles.html#recursion
...
EXITCODE: ERROR (99)
```

### check Rec12.tla works with Init

```sh
$ apalache-mc check --inv=Inv Rec12.tla | sed 's/[IEW]@.*//'
...
The outcome is: NoError
...
EXITCODE: OK
```

### check Rec12.tla produces an error with Init2

```sh
$ apalache-mc check --init=Init2 --inv=Inv Rec12.tla | sed 's/[IEW]@.*//'
...
The outcome is: Error
...
EXITCODE: OK
```

### check Rec13.tla succeeds

```sh
$ apalache-mc check --inv=Inv Rec13.tla | sed 's/I@.*//'
...
The outcome is: NoError
...
```


### check ExistsAsValue.tla succeeds

```sh
$ apalache-mc check --inv=Inv ExistsAsValue.tla | sed 's/I@.*//'
...
The outcome is: NoError
...
```

### check reorderTest.tla MayFail succeeds: fixed SMT fails under SMT-based assignment finding

```sh
$ apalache-mc check --next=MayFail --tuning=reorderTest.properties reorderTest.tla | sed 's/I@.*//'
...
The outcome is: NoError
...
```

### check reorderTest.tla MustFail fails

```sh
$ apalache-mc check --next=MustFail reorderTest.tla
...
EXITCODE: ERROR (99)
[99]
```


### check Empty.tla fails

```sh
$ apalache-mc check Empty.tla
...
EXITCODE: ERROR (99)
[99]
```

### check HourClock.tla without Init fails

```sh
$ apalache-mc check --init=NonExistantInit HourClock.tla
...
EXITCODE: ERROR (99)
[99]
```

### check HourClock.tla without Next fails

```sh
$ apalache-mc check --next=NonExistantNext HourClock.tla
...
EXITCODE: ERROR (99)
[99]
```

### check HourClock.tla without Inv fails

```sh
$ apalache-mc check --inv=NonExistantInv HourClock.tla
...
EXITCODE: ERROR (99)
[99]
```

### check NonNullaryLet succeeds: regression for issue 429

```sh
$ apalache-mc check NonNullaryLet.tla | sed 's/I@.*//'
...
The outcome is: NoError
...
```

### check Callback.tla succeeds

`Callback.tla` demonstrates that one can implement non-determinism with
the existential operator and use a callback to do an assignment to a variable.
As it requires tricky operator inlining, here is the test.

```sh
$ apalache-mc check Callback.tla | sed 's/I@.*//'
...
The outcome is: NoError
...
```

### check use of TLA_PATH for modules in child directory succeeds

```sh
$ TLA_PATH=./tla-path-tests apalache-mc check ./tla-path-tests/ImportingModule.tla | sed 's/I@.*//'
...
The outcome is: NoError
...
```

## configure the check command

Testing various flags that are set via command-line options and the TLC
configuration file. The CLI has priority over the TLC config. So we have to
test that it all works together.

### configure default Init and Next

```sh
$ apalache-mc check Config.tla | sed 's/I@.*//'
...
  > Command line option --init is not set. Using Init
  > Command line option --next is not set. Using Next
...
  > Set the initialization predicate to Init
  > Set the transition predicate to Next
...
The outcome is: NoError
...
```

### configure an invariant via CLI

```sh
$ apalache-mc check --inv=Inv Config.tla | sed 's/I@.*//'
...
  > Set an invariant to Inv
...
The outcome is: NoError
...
```

### configure all params via CLI

```sh
$ apalache-mc check --init=Init1 --next=Next1 --inv=Inv Config.tla | sed 's/I@.*//'
...
  > Set the initialization predicate to Init1
  > Set the transition predicate to Next1
  > Set an invariant to Inv
...
The outcome is: Error
...
```

### configure via TLC config

```sh
$ apalache-mc check --config=Config1.cfg Config.tla | sed 's/[IEW]@.*//'
...
  > Config1.cfg: Loading TLC configuration
...
  > Config1.cfg: PROPERTY AwesomeLiveness is ignored. Only INVARIANTS are supported.
...
  > Set the initialization predicate to Init1
  > Set the transition predicate to Next1
  > Set an invariant to Inv1
...
The outcome is: NoError
...
```

### configure via TLC config and override it via CLI

```sh
$ apalache-mc check --config=Config1.cfg --init=Init2 --next=Next2 Config.tla | sed 's/[IEW]@.*//'
...
  > Config1.cfg: Loading TLC configuration
...
  > Set the initialization predicate to Init2
  > Set the transition predicate to Next2
  > Set an invariant to Inv1
...
The outcome is: Error
...
```

### configure missing property in TLC config

```sh
$ apalache-mc check --config=Config3.cfg Config.tla | sed 's/[IE]@.*//'
...
  > Config3.cfg: Loading TLC configuration
...
Configuration error (see the manual): Operator NoLiveness not found (used as a temporal property)
...
EXITCODE: ERROR (99)
```

### configure via TLC config with SPECIFICATION

```sh
$ apalache-mc check --config=Config2.cfg Config.tla | sed 's/[IEW]@.*//'
...
  > Config2.cfg: Loading TLC configuration
...
  > Config2.cfg: Using SPECIFICATION Spec2
...
  > Set the initialization predicate to Init2
  > Set the transition predicate to Next2
  > Set an invariant to Inv2
...
The outcome is: NoError
...
```

### configure via TLC config with SPECIFICATION and fairness

```sh
$ apalache-mc check --config=Config4.cfg Config.tla | sed 's/[IEW]@.*//'
...
  > Config4.cfg: Loading TLC configuration
...
  > Config4.cfg: Using SPECIFICATION Spec4
...
  > Set the initialization predicate to Init2
  > Set the transition predicate to Next2
  > Set an invariant to Inv2
...
The outcome is: NoError
...
```

### configure via TLC config with SPECIFICATION and fairness

```sh
$ apalache-mc check --config=Config5.cfg Config.tla | sed 's/[IEW]@.*//'
...
  > Config5.cfg: Loading TLC configuration
...
  > Config5.cfg: Using SPECIFICATION Spec5
...
  > Set the initialization predicate to Init2
  > Set the transition predicate to Next2
  > Set an invariant to Inv2
...
The outcome is: NoError
...
```

### configure complains about circular dependencies

```sh
$ apalache-mc check ConfigUnsorted.tla | sed 's/[IEW]@.*//'
...
Configuration error (see the manual): Found a cyclic dependency among operators: A, B, C
...
EXITCODE: ERROR (99)
```

### configure via TLC config and assign constants

```sh
$ apalache-mc check --config=ConfigParams.cfg ConfigParams.tla | sed 's/[IEW]@.*//'
...
  > ConfigParams.cfg: Loading TLC configuration
  > Using the init predicate Init from the TLC config
  > Using the next predicate Next from the TLC config
  > ConfigParams.cfg: found INVARIANTS: Inv
  > Set the initialization predicate to Init
  > Set the transition predicate to Next
  > Set an invariant to Inv
  > Replaced CONSTANT MyInt with 42
  > Replaced CONSTANT MyStr with "hello"
  > Replaced CONSTANT MyModelValue1 with "ModelValue_Model1"
  > Replaced CONSTANT MyModelValue2 with "ModelValue_Model2"
  > Replaced CONSTANT MySet with {1, 2, 3}
...
The outcome is: NoError
...
```

### configure via TLC config and replace operators

```sh
$ apalache-mc check --config=ConfigReplacements2.cfg ConfigReplacements.tla | sed 's/[IEW]@.*//'
...
  > ConfigReplacements2.cfg: Loading TLC configuration
  > Using the init predicate Init from the TLC config
  > Using the next predicate Next from the TLC config
  > ConfigReplacements2.cfg: found INVARIANTS: Inv
  > Set the initialization predicate to Init
  > Set the transition predicate to Next
  > Set an invariant to Inv
  > Replaced operator Value with OVERRIDE_Value
...
The outcome is: NoError
...
```

### configure via TLC config and replace operators helps us to keep the invariant

```sh
$ apalache-mc check --inv=Inv ConfigReplacements.tla | sed 's/[IEW]@.*//'
...
  > ConfigReplacements.cfg: Loading TLC configuration
  > No TLC configuration found. Skipping.
...
The outcome is: Error
...
```

## testing the slicer of symbolic transitions in TransitionFinderPass

### check Slicer1

```sh
$ apalache-mc check --inv=Inv Slicer1.tla | sed 's/[IEW]@.*//'
...
The outcome is: Error
...
```

### check Slicer2

```sh
$ apalache-mc check --inv=Inv Slicer2.tla | sed 's/[IEW]@.*//'
...
The outcome is: Error
...
```

### check Slicer3

```sh
$ apalache-mc check --inv=Inv Slicer3.tla | sed 's/[IEW]@.*//'
...
The outcome is: Error
...
```

### check Slicer4

```sh
$ apalache-mc check --inv=Inv Slicer4.tla | sed 's/[IEW]@.*//'
...
The outcome is: Error
...
```

### check Slicer5

```sh
$ apalache-mc check --inv=Inv Slicer5.tla | sed 's/[IEW]@.*//'
...
The outcome is: Error
...
```

## running the typecheck command

### typecheck ExistTuple476.tla reports no error: regression for issues 476 and 482

```sh
$ apalache-mc typecheck ExistTuple476.tla | sed 's/I@.*//'
...
Type checker [OK]
...
```

### typecheck CarTalkPuzzleTyped.tla

```sh
$ apalache-mc typecheck CarTalkPuzzleTyped.tla | sed 's/[IEW]@.*//'
...
PASS #1: TypeChecker
 > Running Snowcat .::.
 > Your types are great!
PASS #2: Terminal
Type checker [OK]
...
EXITCODE: OK
```

### typecheck CigaretteSmokersTyped.tla

```sh
$ apalache-mc typecheck CigaretteSmokersTyped.tla | sed 's/[IEW]@.*//'
...
PASS #1: TypeChecker
 > Running Snowcat .::.
 > Your types are great!
PASS #2: Terminal
Type checker [OK]
...
EXITCODE: OK
```

### typecheck GameOfLifeTyped.tla

```sh
$ apalache-mc typecheck GameOfLifeTyped.tla | sed 's/[IEW]@.*//'
...
PASS #1: TypeChecker
 > Running Snowcat .::.
 > Your types are great!
PASS #2: Terminal
Type checker [OK]
...
EXITCODE: OK
```

### typecheck MissionariesAndCannibalsTyped.tla

```sh
$ apalache-mc typecheck MissionariesAndCannibalsTyped.tla | sed 's/[IEW]@.*//'
...
PASS #1: TypeChecker
 > Running Snowcat .::.
 > Your types are great!
PASS #2: Terminal
Type checker [OK]
...
EXITCODE: OK
```

### typecheck PrisonersTyped.tla

```sh
$ apalache-mc typecheck PrisonersTyped.tla | sed 's/[IEW]@.*//'
...
PASS #1: TypeChecker
 > Running Snowcat .::.
 > Your types are great!
PASS #2: Terminal
Type checker [OK]
...
EXITCODE: OK
```

### typecheck QueensTyped.tla succeeds

We use `FunAsSeq` to convert a function to a sequence.
This test should now pass.

```sh
$ apalache-mc typecheck QueensTyped.tla | sed 's/[IEW]@.*//'
...
PASS #1: TypeChecker
 > Running Snowcat .::.
 > Your types are great!
...
Type checker [OK]
...
EXITCODE: OK
```

### typecheck SlidingPuzzlesTyped.tla

```sh
$ apalache-mc typecheck SlidingPuzzlesTyped.tla | sed 's/[IEW]@.*//'
...
PASS #1: TypeChecker
 > Running Snowcat .::.
 > Your types are great!
PASS #2: Terminal
Type checker [OK]
...
EXITCODE: OK
```

### typecheck TwoPhaseTyped.tla

```sh
$ apalache-mc typecheck TwoPhaseTyped.tla | sed 's/[IEW]@.*//'
...
PASS #1: TypeChecker
 > Running Snowcat .::.
 > Your types are great!
PASS #2: Terminal
Type checker [OK]
...
EXITCODE: OK
```

### typecheck FunctionsTyped.tla

```sh
$ apalache-mc typecheck FunctionsTyped.tla | sed 's/[IEW]@.*//'
...
PASS #1: TypeChecker
 > Running Snowcat .::.
 > Your types are great!
...
Type checker [OK]
...
EXITCODE: OK
```

### typecheck FiniteSetsExtTyped.tla

```sh
$ apalache-mc typecheck FiniteSetsExtTyped.tla | sed 's/[IEW]@.*//'
...
PASS #1: TypeChecker
 > Running Snowcat .::.
 > Your types are great!
...
Type checker [OK]
...
EXITCODE: OK
```

### typecheck HourClock.tla

```sh
$ apalache-mc typecheck HourClock.tla | sed 's/[IEW]@.*//'
...
[HourClock.tla:6:12-6:13]: Undefined name hr. Introduce a type annotation.
...
Type checker [FAILED]
...
EXITCODE: OK
```

### typecheck HourClockTyped.tla

```sh
$ apalache-mc typecheck HourClockTyped.tla | sed 's/[IEW]@.*//'
...
PASS #1: TypeChecker
 > Running Snowcat .::.
 > Your types are great!
...
Type checker [OK]
...
EXITCODE: OK
```

### typecheck Channel.tla

```sh
$ apalache-mc typecheck Channel.tla | sed 's/[IEW]@.*//'
...
[Channel.tla:8:20-8:23]: Undefined name chan. Introduce a type annotation.
...
Type checker [FAILED]
...
EXITCODE: OK
```

### typecheck ChannelTyped.tla

```sh
$ apalache-mc typecheck ChannelTyped.tla | sed 's/[IEW]@.*//'
...
PASS #1: TypeChecker
 > Running Snowcat .::.
 > Your types are great!
...
Type checker [OK]
...
EXITCODE: OK
```
<|MERGE_RESOLUTION|>--- conflicted
+++ resolved
@@ -98,7 +98,6 @@
 
 This command parses a TLA+ specification with the SANY parser.
 
-<<<<<<< HEAD
 ### parse LocalDefClash576 succeeds
 
 ```sh
@@ -112,12 +111,15 @@
 
 ```sh
 $ apalache-mc parse LocalInstanceClash576.tla | sed 's/I@.*//'
-=======
+...
+EXITCODE: OK
+...
+```
+
 ### parse Select575 succeeds
 
 ```sh
 $ apalache-mc parse Select575.tla | sed 's/I@.*//'
->>>>>>> 051f8a39
 ...
 EXITCODE: OK
 ...
