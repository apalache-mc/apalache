--- conflicted
+++ resolved
@@ -1293,7 +1293,6 @@
 EXITCODE: ERROR (99)
 ```
 
-<<<<<<< HEAD
 ### typecheck TestAnnotations.tla
 
 ```sh
@@ -1305,7 +1304,19 @@
  > All expressions are typed
 ...
 Type checker [OK]
-=======
+
+### typecheck schroedinger_cat.tla
+
+```sh
+$ apalache-mc typecheck schroedinger_cat.tla | sed 's/[IEW]@.*//'
+...
+PASS #1: TypeCheckerSnowcat
+ > Running Snowcat .::.
+ > Your types are great!
+ > All expressions are typed
+...
+Type checker [OK]
+
 ## Running the config command
 
 ### config --enable-stats=false
@@ -1314,31 +1325,16 @@
 $ apalache-mc config --enable-stats=false | sed 's/[IEW]@.*//'
 ...
 Statistics collection is OFF.
->>>>>>> 434b7b31
-...
-EXITCODE: OK
-```
-
-<<<<<<< HEAD
-### typecheck schroedinger_cat.tla
-
-```sh
-$ apalache-mc typecheck schroedinger_cat.tla | sed 's/[IEW]@.*//'
-...
-PASS #1: TypeCheckerSnowcat
- > Running Snowcat .::.
- > Your types are great!
- > All expressions are typed
-...
-Type checker [OK]
-=======
+...
+EXITCODE: OK
+```
+
 ### config --enable-stats=true
 
 ```sh
 $ apalache-mc config --enable-stats=true | sed 's/[IEW]@.*//'
 ...
 Statistics collection is ON.
->>>>>>> 434b7b31
-...
-EXITCODE: OK
-```
+...
+EXITCODE: OK
+```
