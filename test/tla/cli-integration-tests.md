--- conflicted
+++ resolved
@@ -595,7 +595,6 @@
 EXITCODE: ERROR (99)
 ```
 
-<<<<<<< HEAD
 ### configure via TLC config and assign constants
 
 ```sh
@@ -647,7 +646,7 @@
 The outcome is: Error
 ...
 ```
-=======
+
 ## running the typecheck command
 
 ### typecheck CarTalkPuzzleTyped.tla
@@ -776,4 +775,132 @@
 ...
 EXITCODE: OK
 ```
->>>>>>> f19aeb0b
+
+## running the typecheck command
+
+### typecheck CarTalkPuzzleTyped.tla
+
+```sh
+$ apalache-mc typecheck CarTalkPuzzleTyped.tla | sed 's/[IEW]@.*//'
+...
+PASS #1: TypeChecker
+ > running ETC: Embarrassingly simple Type Checker
+   ^_^
+  =^_^=
+PASS #2: Terminal
+Type checker [OK]
+...
+EXITCODE: OK
+```
+
+### typecheck CigaretteSmokersTyped.tla
+
+```sh
+$ apalache-mc typecheck CigaretteSmokersTyped.tla | sed 's/[IEW]@.*//'
+...
+PASS #1: TypeChecker
+ > running ETC: Embarrassingly simple Type Checker
+   ^_^
+  =^_^=
+PASS #2: Terminal
+Type checker [OK]
+...
+EXITCODE: OK
+```
+
+### typecheck GameOfLifeTyped.tla
+
+```sh
+$ apalache-mc typecheck GameOfLifeTyped.tla | sed 's/[IEW]@.*//'
+...
+PASS #1: TypeChecker
+ > running ETC: Embarrassingly simple Type Checker
+   ^_^
+  =^_^=
+PASS #2: Terminal
+Type checker [OK]
+...
+EXITCODE: OK
+```
+
+### typecheck MissionariesAndCannibalsTyped.tla
+
+```sh
+$ apalache-mc typecheck MissionariesAndCannibalsTyped.tla | sed 's/[IEW]@.*//'
+...
+PASS #1: TypeChecker
+ > running ETC: Embarrassingly simple Type Checker
+   ^_^
+  =^_^=
+PASS #2: Terminal
+Type checker [OK]
+...
+EXITCODE: OK
+```
+
+### typecheck PrisonersTyped.tla
+
+```sh
+$ apalache-mc typecheck PrisonersTyped.tla | sed 's/[IEW]@.*//'
+...
+PASS #1: TypeChecker
+ > running ETC: Embarrassingly simple Type Checker
+   ^_^
+  =^_^=
+PASS #2: Terminal
+Type checker [OK]
+...
+EXITCODE: OK
+```
+
+### typecheck QueensTyped.tla fails
+
+We are not currently able to typecheck this spec, since we need a way of
+coercing functions on integers into sequences, or a way to recognize the former
+as subtypes of the latter. This failing test is added to document the current limitation
+of the Etc type checkers, and we expect it will be changed into a passing test
+once the desired  functionality and added.
+
+```sh
+$ apalache-mc typecheck QueensTyped.tla | sed 's/[IEW]@.*//'
+...
+PASS #1: TypeChecker
+ > running ETC: Embarrassingly simple Type Checker
+   ^_^
+[QueensTyped.tla:41:44-41:61]: Mismatch in argument types. Expected: (Seq(Int)) => Bool
+[QueensTyped.tla:41:14-41:63]: Error when computing the type of Solutions
+  :-|
+Type checker [FAILED]
+...
+EXITCODE: OK
+```
+
+### typecheck SlidingPuzzlesTyped.tla
+
+```sh
+$ apalache-mc typecheck SlidingPuzzlesTyped.tla | sed 's/[IEW]@.*//'
+...
+PASS #1: TypeChecker
+ > running ETC: Embarrassingly simple Type Checker
+   ^_^
+  =^_^=
+PASS #2: Terminal
+Type checker [OK]
+...
+EXITCODE: OK
+```
+
+### typecheck TwoPhaseTyped.tla
+
+```sh
+$ apalache-mc typecheck TwoPhaseTyped.tla | sed 's/[IEW]@.*//'
+...
+PASS #1: TypeChecker
+ > running ETC: Embarrassingly simple Type Checker
+   ^_^
+  =^_^=
+PASS #2: Terminal
+Type checker [OK]
+...
+EXITCODE: OK
+```