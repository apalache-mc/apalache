# Apalache CLI Integration Tests

The code blocks in this file use [mdx](https://github.com/realworldocaml/mdx) to
run integration tests of the Apalache CLI interface.

To run these tests, execute the [../mdx-test.py](../mdx-test.py) script with no
arguments.

## How to write a test

Any `sh` code block will be run as a test.

The test executes the command following a `$`. The command is expected to
produce the output on the subsequent lines of the code block.

Some tips:

- Use `...` to omit irrelevant lines in output. This is useful for
  nondeterministic output or to hide noise.
- Specify a non-zero return code `n` by adding `[n]` on a line by itself after
  the output.
- Pipe into filters to get arbitrary control of the expected output.

The usual flow is:

1. Write a failing test that executes the command to be run.
2. Run the test (see below).
3. Check that the corrected output is what you expect, then run `make promote`,
   to copy the output back into this file.
4. Replace any non-essential lines with `...`.

See the documentation on `mdx` for more features and flexibility.

## How to run tests

(From the project root.)

### Run all the tests in this file

<!-- $MDX skip -->
```sh
test/mdx-test.py
```

### Run a single test

Each section, demarcated by headings, can be run selectively by supplying an
argument that matches the heading.

E.g., to run just the test for the `version` command, run

<!-- $MDX skip -->
```sh
test/mdx-test.py "executable prints version"
```

**NOTE**: This only runs code blocks directly in the named section, and will not
include execution of blocks in nested subsections.

### Run all tests in sections matching a pattern

The matching is based on (perl) pattern matching. E.g., you can run all the
tests in sections that include the string `"executable"` in their headings with

<!-- $MDX skip -->
```sh
test/mdx-test.py executable
```

## test environment

### working directory

```sh
$ pwd | grep -o test/tla
test/tla
```

## executing the binary

### executable prints version

```sh
$ apalache-mc version
...
EXITCODE: OK
```

### executable prints help

```sh
$ apalache-mc help
...
EXITCODE: OK
```

## running the parse command

This command parses a TLA+ specification with the SANY parser.

### parse LocalDefClash576 succeeds

```sh
$ apalache-mc parse LocalDefClash576.tla | sed 's/I@.*//'
...
EXITCODE: OK
...
```

### parse LocalInstanceClash576 succeeds

```sh
$ apalache-mc parse LocalInstanceClash576.tla | sed 's/I@.*//'
...
EXITCODE: OK
...
```

### parse Select575 succeeds

```sh
$ apalache-mc parse Select575.tla | sed 's/I@.*//'
...
EXITCODE: OK
...
```

### parse Rec12 succeeds

```sh
$ apalache-mc parse Rec12.tla | sed 's/I@.*//'
...
EXITCODE: OK
...
```

### parse Annotations succeeds

```sh
$ apalache-mc parse Annotations.tla | sed 's/I@.*//'
...
EXITCODE: OK
...
```

## running the check command

#### check factorization find a counterexample

```sh
$ apalache-mc check --length=2 --inv=Inv factorization.tla | sed 's/I@.*//'
...
The outcome is: Error
Checker has found an error
...
```

### check Fix531.tla reports no error: regression for issue 531

```sh
$ apalache-mc check --length=1 Fix531.tla | sed 's/I@.*//'
...
The outcome is: NoError
...
```

### check UnchangedExpr471.tla reports no error: regression for issue 471

```sh
$ apalache-mc check --cinit=ConstInit --length=1 UnchangedExpr471.tla | sed 's/I@.*//'
...
The outcome is: NoError
...
```

### check ExistTuple476.tla reports no error: regression for issue 476

```sh
$ apalache-mc check --length=1 ExistTuple476.tla | sed 's/I@.*//'
...
The outcome is: NoError
...
```

### check InvSub for SafeMath reports no error: regression for issue 450

```sh
$ apalache-mc check --length=1 --inv=InvSub SafeMath.tla | sed 's/I@.*//'
...
The outcome is: NoError
...
```

### check InvAdd for SafeMath reports no error: regression for issue 450

```sh
$ apalache-mc check --length=1 --inv=InvAdd SafeMath.tla | sed 's/I@.*//'
...
The outcome is: NoError
...
```

### check Fix365_ExistsSubset succeeds: regression for issue 365

```sh
$ apalache-mc check --length=10 Fix365_ExistsSubset.tla | sed 's/I@.*//'
...
The outcome is: NoError
...
```

### check Fix365_ExistsSubset2 succeeds: regression for issue 365

```sh
$ apalache-mc check --length=10 Fix365_ExistsSubset2.tla | sed 's/I@.*//'
...
The outcome is: NoError
...
```

### check Fix365_ExistsSubset3 succeeds: regression for issue 365

```sh
$ apalache-mc check --length=10 Fix365_ExistsSubset3.tla | sed 's/I@.*//'
...
The outcome is: NoError
...
```

### check Bug20201118 succeeds: regression for issue 333

```sh
$ apalache-mc check --length=10 --init=Init --next=Next --inv=Inv Bug20201118.tla | sed 's/I@.*//'
...
The outcome is: NoError
...
```

### check Fix333 succeeds: another regression for issue 333

```sh
$ apalache-mc check --length=2 --init=Init --next=Next --inv=Inv Fix333.tla | sed 's/I@.*//'
...
The outcome is: NoError
...
```

### check Bug20190118 succeeds

```sh
$ apalache-mc check --length=1 --init=Init --next=Next --inv=Inv Bug20190118.tla | sed 's/I@.*//'
...
The outcome is: NoError
...
```

### check mis.tla succeeds

```sh
$ apalache-mc check --length=5 --inv=IsIndependent mis.tla | sed 's/I@.*//'
...
The outcome is: NoError
...
```

### check mis_bug.tla errors

```sh
$ apalache-mc check --length=5 --inv=IsIndependent mis_bug.tla | sed 's/I@.*//'
...
The outcome is: Error
Checker has found an error
...
```


### check ast.tla succeeds

```sh
$ apalache-mc check --length=5 ast.tla | sed 's/I@.*//'
...
The outcome is: NoError
...
```

### check pr.tla suceeds

```sh
$ apalache-mc check --length=2 pr.tla | sed 's/I@.*//'
...
The outcome is: NoError
...
```

### check EWD840.tla succeeds

```sh
$ apalache-mc check --length=5 --inv=Inv EWD840.tla | sed 's/I@.*//'
...
The outcome is: NoError
...
```

### check Paxos.tla succeeds

```sh
$ apalache-mc check --length=5 --inv=Inv Paxos.tla | sed 's/I@.*//'
...
The outcome is: NoError
...
```

### check Bug20190118 succeeds

```sh
$ apalache-mc check --length=1 Bug20190118.tla | sed 's/I@.*//'
...
The outcome is: NoError
...
```

### check Bug20190921 succeeds

```sh
$ apalache-mc check --length=5 --cinit=CInit Bug20190921.tla | sed 's/I@.*//'
...
The outcome is: NoError
...
```

### check Counter.tla errors

```sh
$ apalache-mc check --length=10 --inv=Inv Counter.tla | sed 's/I@.*//'
...
The outcome is: Error
Checker has found an error
...
```

### y2k.tla

#### check y2k with length 20 and ConstInit errors

```sh
$ apalache-mc check --length=20 --inv=Safety --cinit=ConstInit y2k_cinit.tla  | sed 's/I@.*//'
...
The outcome is: Error
Checker has found an error
...
```

#### check y2k with length 19 succeeds

```sh
$ apalache-mc check --length=19 --inv=Safety y2k_instance.tla | sed 's/I@.*//'
...
The outcome is: NoError
...
```

#### check y2k with length 30 errors

```sh
$ apalache-mc check --length=30 --inv=Safety y2k_instance.tla | sed 's/I@.*//'
...
The outcome is: Error
Checker has found an error
...
```

### check Counter.tla errors

```sh
$ apalache-mc check --length=10 --inv=Inv Counter.tla | sed 's/I@.*//'
...
The outcome is: Error
Checker has found an error
...
```

### check NatCounter.tla errors

```sh
$ apalache-mc check --length=10 --inv=Inv NatCounter.tla  | sed 's/I@.*//'
...
The outcome is: Error
...
```

### check NeedForTypesWithTypes.tla succeeds

```sh
$ apalache-mc check --length=10 --cinit=ConstInit --inv=Inv NeedForTypesWithTypes.tla | sed 's/I@.*//'
...
The outcome is: NoError
...
```

### check HandshakeWithTypes.tla with length 4 succeeds

```sh
$ apalache-mc check --length=4 --inv=Inv HandshakeWithTypes.tla | sed 's/I@.*//'
...
The outcome is: NoError
...
```

### check HandshakeWithTypes.tla with lengh 5 deadlocks

```sh
$ apalache-mc check --length=5 --inv=Inv HandshakeWithTypes.tla | sed 's/I@.*//'
...
The outcome is: Deadlock
...
```

### check trivial violation of FALSE invariant

```sh
$ apalache-mc check --length=2 --inv=Inv Bug20200306.tla | sed 's/I@.*//'
...
The outcome is: Error
...
```

### check Init without an assignment fails

```sh
$ apalache-mc check --length=1 --inv=Inv Assignments20200309.tla
...
EXITCODE: ERROR (99)
[99]
```

### check Inline.tla suceeds

```sh
$ apalache-mc check --length=5 Inline.tla | sed 's/I@.*//'
...
The outcome is: NoError
...
```

### check Rec1.tla succeeds

```sh
$ apalache-mc check --length=5 --inv=Inv Rec1.tla | sed 's/I@.*//'
...
The outcome is: NoError
...
```

### check Rec2.tla succeeds

```sh
$ apalache-mc check --length=5 --inv=Inv Rec2.tla | sed 's/I@.*//'
...
The outcome is: NoError
...
```

### check Rec3.tla succeeds
```sh
$ apalache-mc check --length=10 --inv=Inv Rec3.tla | sed 's/I@.*//'
...
The outcome is: NoError
...
```

### check Rec4.tla succeeds

Unfolding Fibonacci numbers

```sh
$ apalache-mc check --length=10 --inv=Inv Rec4.tla | sed 's/I@.*//'
...
The outcome is: NoError
...
```

### check Rec5.tla succeeds

```sh
$ apalache-mc check --length=5 --inv=Inv Rec5.tla | sed 's/I@.*//'
...
The outcome is: NoError
...
```

### check Rec6.tla succeeds

```sh
$ apalache-mc check --length=5 --inv=Inv Rec6.tla | sed 's/I@.*//'
...
The outcome is: NoError
...
```

### check Rec8.tla succeeds

```sh
$ apalache-mc check --length=10 --inv=Inv Rec8.tla | sed 's/I@.*//'
...
The outcome is: NoError
...
```

### check Rec9.tla succeeds

```sh
$ apalache-mc check --length=3 --inv=Inv Rec9.tla | sed 's/I@.*//'
...
The outcome is: NoError
...
```

### check Rec10.tla fails without UNROLL_DEFAULT_Fact

```sh
$ apalache-mc check Rec10.tla | sed 's/[IEW]@.*//'
...
Input error (see the manual): Recursive operator Fact requires an annotation UNROLL_DEFAULT_Fact. See: https://apalache.informal.systems/docs/apalache/principles.html#recursion
...
EXITCODE: ERROR (99)
```

### check Rec11.tla fails without UNROLL_TIMES_Fact

```sh
$ apalache-mc check Rec11.tla | sed 's/[IEW]@.*//'
...
Input error (see the manual): Recursive operator Fact requires an annotation UNROLL_TIMES_Fact. See: https://apalache.informal.systems/docs/apalache/principles.html#recursion
...
EXITCODE: ERROR (99)
```

### check Rec12.tla works with Init

```sh
$ apalache-mc check --inv=Inv Rec12.tla | sed 's/[IEW]@.*//'
...
The outcome is: NoError
...
EXITCODE: OK
```

### check Rec12.tla produces an error with Init2

```sh
$ apalache-mc check --init=Init2 --inv=Inv Rec12.tla | sed 's/[IEW]@.*//'
...
The outcome is: Error
...
EXITCODE: OK
```

### check Rec13.tla succeeds

```sh
$ apalache-mc check --inv=Inv Rec13.tla | sed 's/I@.*//'
...
The outcome is: NoError
...
```


### check ExistsAsValue.tla succeeds

```sh
$ apalache-mc check --inv=Inv ExistsAsValue.tla | sed 's/I@.*//'
...
The outcome is: NoError
...
```

### check reorderTest.tla MayFail succeeds: fixed SMT fails under SMT-based assignment finding

```sh
$ apalache-mc check --next=MayFail --tuning=reorderTest.properties reorderTest.tla | sed 's/I@.*//'
...
The outcome is: NoError
...
```

### check reorderTest.tla MustFail fails

```sh
$ apalache-mc check --next=MustFail reorderTest.tla
...
EXITCODE: ERROR (99)
[99]
```


### check Empty.tla fails

```sh
$ apalache-mc check Empty.tla
...
EXITCODE: ERROR (99)
[99]
```

### check HourClock.tla without Init fails

```sh
$ apalache-mc check --init=NonExistantInit HourClock.tla
...
EXITCODE: ERROR (99)
[99]
```

### check HourClock.tla without Next fails

```sh
$ apalache-mc check --next=NonExistantNext HourClock.tla
...
EXITCODE: ERROR (99)
[99]
```

### check HourClock.tla without Inv fails

```sh
$ apalache-mc check --inv=NonExistantInv HourClock.tla
...
EXITCODE: ERROR (99)
[99]
```

### check NonNullaryLet succeeds: regression for issue 429

```sh
$ apalache-mc check NonNullaryLet.tla | sed 's/I@.*//'
...
The outcome is: NoError
...
```

### check Callback.tla succeeds

`Callback.tla` demonstrates that one can implement non-determinism with the existential operator and use a callback to
do an assignment to a variable. As it requires tricky operator inlining, here is the test.

```sh
$ apalache-mc check Callback.tla | sed 's/I@.*//'
...
The outcome is: NoError
...
```

### check SimpT1 succeeds

This test was moved from a unit test of SymbTransGenerator. The goal of the test is to check that symbolic transitions
are extracted from the spec. Hence, we run model checking only against the initial states.

```sh
$ apalache-mc check --length=0 SimpT1.tla | sed 's/I@.*//'
...
The outcome is: NoError
...
```

### check Selections succeeds

```sh
$ apalache-mc check Selections.tla | sed 's/I@.*//'
...
Selections.tla:16:18-16:27: Missing assignments to: z
...
EXITCODE: ERROR (99)
```

### check test1 succeeds

```sh
$ apalache-mc check test1.tla | sed 's/I@.*//'
...
The outcome is: NoError
...
```

### check ITE_CASE succeeds

```sh
$ apalache-mc check ITE_CASE.tla | sed 's/I@.*//'
...
EXITCODE: ERROR (99)
```

### check use of TLA_PATH for modules in child directory succeeds

```sh
$ TLA_PATH=./tla-path-tests apalache-mc check ./tla-path-tests/ImportingModule.tla | sed 's/I@.*//'
...
The outcome is: NoError
...
```

## configure the check command

Testing various flags that are set via command-line options and the TLC
configuration file. The CLI has priority over the TLC config. So we have to
test that it all works together.

### configure default Init and Next

```sh
$ apalache-mc check Config.tla | sed 's/I@.*//'
...
  > Command line option --init is not set. Using Init
  > Command line option --next is not set. Using Next
...
  > Set the initialization predicate to Init
  > Set the transition predicate to Next
...
The outcome is: NoError
...
```

### configure an invariant via CLI

```sh
$ apalache-mc check --inv=Inv Config.tla | sed 's/I@.*//'
...
  > Set an invariant to Inv
...
The outcome is: NoError
...
```

### configure all params via CLI

```sh
$ apalache-mc check --init=Init1 --next=Next1 --inv=Inv Config.tla | sed 's/I@.*//'
...
  > Set the initialization predicate to Init1
  > Set the transition predicate to Next1
  > Set an invariant to Inv
...
The outcome is: Error
...
```

### configure via TLC config

```sh
$ apalache-mc check --config=Config1.cfg Config.tla | sed 's/[IEW]@.*//'
...
  > Config1.cfg: Loading TLC configuration
...
  > Config1.cfg: PROPERTY AwesomeLiveness is ignored. Only INVARIANTS are supported.
...
  > Set the initialization predicate to Init1
  > Set the transition predicate to Next1
  > Set an invariant to Inv1
...
The outcome is: NoError
...
```

### configure via TLC config and override it via CLI

```sh
$ apalache-mc check --config=Config1.cfg --init=Init2 --next=Next2 Config.tla | sed 's/[IEW]@.*//'
...
  > Config1.cfg: Loading TLC configuration
...
  > Set the initialization predicate to Init2
  > Set the transition predicate to Next2
  > Set an invariant to Inv1
...
The outcome is: Error
...
```

### configure missing property in TLC config

```sh
$ apalache-mc check --config=Config3.cfg Config.tla | sed 's/[IE]@.*//'
...
  > Config3.cfg: Loading TLC configuration
...
Configuration error (see the manual): Operator NoLiveness not found (used as a temporal property)
...
EXITCODE: ERROR (99)
```

### configure via TLC config with SPECIFICATION

```sh
$ apalache-mc check --config=Config2.cfg Config.tla | sed 's/[IEW]@.*//'
...
  > Config2.cfg: Loading TLC configuration
...
  > Config2.cfg: Using SPECIFICATION Spec2
...
  > Set the initialization predicate to Init2
  > Set the transition predicate to Next2
  > Set an invariant to Inv2
...
The outcome is: NoError
...
```

### configure via TLC config with SPECIFICATION and fairness

```sh
$ apalache-mc check --config=Config4.cfg Config.tla | sed 's/[IEW]@.*//'
...
  > Config4.cfg: Loading TLC configuration
...
  > Config4.cfg: Using SPECIFICATION Spec4
...
  > Set the initialization predicate to Init2
  > Set the transition predicate to Next2
  > Set an invariant to Inv2
...
The outcome is: NoError
...
```

### configure via TLC config with SPECIFICATION and fairness

```sh
$ apalache-mc check --config=Config5.cfg Config.tla | sed 's/[IEW]@.*//'
...
  > Config5.cfg: Loading TLC configuration
...
  > Config5.cfg: Using SPECIFICATION Spec5
...
  > Set the initialization predicate to Init2
  > Set the transition predicate to Next2
  > Set an invariant to Inv2
...
The outcome is: NoError
...
```

### configure complains about circular dependencies

```sh
$ apalache-mc check ConfigUnsorted.tla | sed 's/[IEW]@.*//'
...
Configuration error (see the manual): Found a cyclic dependency among operators: B, A, C
...
EXITCODE: ERROR (99)
```

### configure via TLC config and assign constants

```sh
$ apalache-mc check --config=ConfigParams.cfg ConfigParams.tla | sed 's/[IEW]@.*//'
...
  > ConfigParams.cfg: Loading TLC configuration
  > Using the init predicate Init from the TLC config
  > Using the next predicate Next from the TLC config
  > ConfigParams.cfg: found INVARIANTS: Inv
  > Set the initialization predicate to Init
  > Set the transition predicate to Next
  > Set an invariant to Inv
  > Replaced CONSTANT MyInt with 42
  > Replaced CONSTANT MyStr with "hello"
  > Replaced CONSTANT MyModelValue1 with "ModelValue_Model1"
  > Replaced CONSTANT MyModelValue2 with "ModelValue_Model2"
  > Replaced CONSTANT MySet with {1, 2, 3}
...
The outcome is: NoError
...
```

### configure via TLC config and replace operators

```sh
$ apalache-mc check --config=ConfigReplacements2.cfg ConfigReplacements.tla | sed 's/[IEW]@.*//'
...
  > ConfigReplacements2.cfg: Loading TLC configuration
  > Using the init predicate Init from the TLC config
  > Using the next predicate Next from the TLC config
  > ConfigReplacements2.cfg: found INVARIANTS: Inv
  > Set the initialization predicate to Init
  > Set the transition predicate to Next
  > Set an invariant to Inv
  > Replaced operator Value with OVERRIDE_Value
...
The outcome is: NoError
...
```

### configure via TLC config and replace operators helps us to keep the invariant

```sh
$ apalache-mc check --inv=Inv ConfigReplacements.tla | sed 's/[IEW]@.*//'
...
  > ConfigReplacements.cfg: Loading TLC configuration
  > No TLC configuration found. Skipping.
...
The outcome is: Error
...
```

## testing the slicer of symbolic transitions in TransitionFinderPass

### check Slicer1

```sh
$ apalache-mc check --inv=Inv Slicer1.tla | sed 's/[IEW]@.*//'
...
The outcome is: Error
...
```

### check Slicer2

```sh
$ apalache-mc check --inv=Inv Slicer2.tla | sed 's/[IEW]@.*//'
...
The outcome is: Error
...
```

### check Slicer3

```sh
$ apalache-mc check --inv=Inv Slicer3.tla | sed 's/[IEW]@.*//'
...
The outcome is: Error
...
```

### check Slicer4

```sh
$ apalache-mc check --inv=Inv Slicer4.tla | sed 's/[IEW]@.*//'
...
The outcome is: Error
...
```

### check Slicer5

```sh
$ apalache-mc check --inv=Inv Slicer5.tla | sed 's/[IEW]@.*//'
...
The outcome is: Error
...
```

## running the typecheck command

### typecheck ExistTuple476.tla reports no error: regression for issues 476 and 482

```sh
$ apalache-mc typecheck ExistTuple476.tla | sed 's/I@.*//'
...
 > All expressions are typed
...
Type checker [OK]
...
```

### typecheck CarTalkPuzzleTyped.tla

```sh
$ apalache-mc typecheck CarTalkPuzzleTyped.tla | sed 's/[IEW]@.*//'
...
PASS #1: TypeCheckerSnowcat
 > Running Snowcat .::.
 > Your types are great!
 > All expressions are typed
PASS #2: Terminal
Type checker [OK]
...
EXITCODE: OK
```

### typecheck CigaretteSmokersTyped.tla

```sh
$ apalache-mc typecheck CigaretteSmokersTyped.tla | sed 's/[IEW]@.*//'
...
PASS #1: TypeCheckerSnowcat
 > Running Snowcat .::.
...
Type checker [OK]
...
EXITCODE: OK
```

### typecheck GameOfLifeTyped.tla

```sh
$ apalache-mc typecheck GameOfLifeTyped.tla | sed 's/[IEW]@.*//'
...
PASS #1: TypeCheckerSnowcat
 > Running Snowcat .::.
 > Your types are great!
 > All expressions are typed
PASS #2: Terminal
Type checker [OK]
...
EXITCODE: OK
```

### typecheck MissionariesAndCannibalsTyped.tla

```sh
$ apalache-mc typecheck MissionariesAndCannibalsTyped.tla | sed 's/[IEW]@.*//'
...
PASS #1: TypeCheckerSnowcat
 > Running Snowcat .::.
 > Your types are great!
 > All expressions are typed
PASS #2: Terminal
Type checker [OK]
...
EXITCODE: OK
```

### typecheck PrisonersTyped.tla

```sh
$ apalache-mc typecheck PrisonersTyped.tla | sed 's/[IEW]@.*//'
...
PASS #1: TypeCheckerSnowcat
 > Running Snowcat .::.
 > Your types are great!
 > All expressions are typed
PASS #2: Terminal
Type checker [OK]
...
EXITCODE: OK
```

### typecheck QueensTyped.tla succeeds

We use `FunAsSeq` to convert a function to a sequence.
This test should now pass.

```sh
$ apalache-mc typecheck QueensTyped.tla | sed 's/[IEW]@.*//'
...
PASS #1: TypeCheckerSnowcat
 > Running Snowcat .::.
 > Your types are great!
 > All expressions are typed
...
Type checker [OK]
...
EXITCODE: OK
```

### typecheck SlidingPuzzlesTyped.tla

```sh
$ apalache-mc typecheck SlidingPuzzlesTyped.tla | sed 's/[IEW]@.*//'
...
PASS #1: TypeCheckerSnowcat
 > Running Snowcat .::.
 > Your types are great!
 > All expressions are typed
PASS #2: Terminal
Type checker [OK]
...
EXITCODE: OK
```

### typecheck TwoPhaseTyped.tla

```sh
$ apalache-mc typecheck TwoPhaseTyped.tla | sed 's/[IEW]@.*//'
...
PASS #1: TypeCheckerSnowcat
 > Running Snowcat .::.
 > Your types are great!
 > All expressions are typed
PASS #2: Terminal
Type checker [OK]
...
EXITCODE: OK
```

### typecheck FunctionsTyped.tla

```sh
$ apalache-mc typecheck FunctionsTyped.tla | sed 's/[IEW]@.*//'
...
PASS #1: TypeCheckerSnowcat
 > Running Snowcat .::.
 > Your types are great!
 > All expressions are typed
...
Type checker [OK]
...
EXITCODE: OK
```

### typecheck FiniteSetsExtTyped.tla

```sh
$ apalache-mc typecheck FiniteSetsExtTyped.tla | sed 's/[IEW]@.*//'
...
PASS #1: TypeCheckerSnowcat
 > Running Snowcat .::.
 > Your types are great!
 > All expressions are typed
...
Type checker [OK]
...
EXITCODE: OK
```

### typecheck HourClockTyped.tla

```sh
$ apalache-mc typecheck HourClockTyped.tla | sed 's/[IEW]@.*//'
...
PASS #1: TypeCheckerSnowcat
 > Running Snowcat .::.
 > Your types are great!
 > All expressions are typed
...
Type checker [OK]
...
EXITCODE: OK
```

### typecheck Channel.tla

```sh
$ apalache-mc typecheck Channel.tla | sed 's/[IEW]@.*//'
...
[Channel.tla:8:20-8:23]: Undefined name chan. Introduce a type annotation.
...
Type checker [FAILED]
...
EXITCODE: OK
```

### typecheck ChannelTyped.tla

```sh
$ apalache-mc typecheck ChannelTyped.tla | sed 's/[IEW]@.*//'
...
PASS #1: TypeCheckerSnowcat
 > Running Snowcat .::.
 > Your types are great!
 > All expressions are typed
...
Type checker [OK]
...
EXITCODE: OK
```

### typecheck PascalTriangle.tla

```sh
$ apalache-mc typecheck PascalTriangle.tla | sed 's/[IEW]@.*//'
...
PASS #1: TypeCheckerSnowcat
 > Running Snowcat .::.
 > Your types are great!
 > All expressions are typed
...
Type checker [OK]
...
EXITCODE: OK
```

### typecheck AnnotationsAndInstances592.tla

```sh
$ apalache-mc typecheck AnnotationsAndInstances592.tla | sed 's/[IEW]@.*//'
...
PASS #1: TypeCheckerSnowcat
 > Running Snowcat .::.
 > Your types are great!
 > All expressions are typed
...
Type checker [OK]
...
EXITCODE: OK
```

### typecheck AnnotationsAndSubstitutions596.tla

```sh
$ apalache-mc typecheck AnnotationsAndSubstitutions596.tla | sed 's/[IEW]@.*//'
...
PASS #1: TypeCheckerSnowcat
 > Running Snowcat .::.
 > Your types are great!
 > All expressions are typed
...
Type checker [OK]
...
EXITCODE: OK
```

<<<<<<< HEAD
### typecheck Except617.tla

```sh
$ apalache-mc typecheck Except617.tla | sed 's/[IEW]@.*//'
=======
### typecheck Unchanged660.tla

```sh
$ apalache-mc typecheck Unchanged660.tla | sed 's/[IEW]@.*//'
>>>>>>> 93c00153
...
PASS #1: TypeCheckerSnowcat
 > Running Snowcat .::.
 > Your types are great!
 > All expressions are typed
...
Type checker [OK]
...
EXITCODE: OK
```
<|MERGE_RESOLUTION|>--- conflicted
+++ resolved
@@ -1198,24 +1198,32 @@
 EXITCODE: OK
 ```
 
-<<<<<<< HEAD
 ### typecheck Except617.tla
 
 ```sh
 $ apalache-mc typecheck Except617.tla | sed 's/[IEW]@.*//'
-=======
+...
+PASS #1: TypeCheckerSnowcat
+ > Running Snowcat .::.
+ > Your types are great!
+ > All expressions are typed
+...
+Type checker [OK]
+...
+EXITCODE: OK
+```
+
 ### typecheck Unchanged660.tla
 
 ```sh
 $ apalache-mc typecheck Unchanged660.tla | sed 's/[IEW]@.*//'
->>>>>>> 93c00153
-...
-PASS #1: TypeCheckerSnowcat
- > Running Snowcat .::.
- > Your types are great!
- > All expressions are typed
-...
-Type checker [OK]
-...
-EXITCODE: OK
-```
+...
+PASS #1: TypeCheckerSnowcat
+ > Running Snowcat .::.
+ > Your types are great!
+ > All expressions are typed
+...
+Type checker [OK]
+...
+EXITCODE: OK
+```
