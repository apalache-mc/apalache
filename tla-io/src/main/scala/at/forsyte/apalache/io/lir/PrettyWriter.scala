--- conflicted
+++ resolved
@@ -46,13 +46,6 @@
     prettyWriteDoc(modToDoc(mod, extendedModuleNames))
 
   def writeWithNameReplacementComment(decl: TlaDecl): Unit = {
-<<<<<<< HEAD
-    val declComment = toCommentDoc(decl)
-    val declDoc = declToDoc(decl) <> line <> line
-    prettyWriteDoc(declComment <> line <> declDoc)
-  }
-
-=======
     val declDoc = declToDoc(decl) <> line <> line
     if (NameReplacementMap.NameReplacementMap.isEmpty) {
       prettyWriteDoc(declDoc)
@@ -61,7 +54,6 @@
       prettyWriteDoc(declComment <> line <> declDoc)
     }
   }
->>>>>>> 24b98ff9
 
   // Declarations have a trailing empty line
   def write(decl: TlaDecl): Unit = {
