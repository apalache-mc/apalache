--- conflicted
+++ resolved
@@ -81,13 +81,10 @@
     Map(
         "TLC.tla" -> "__rewire_tlc_in_apalache.tla",
         "Sequences.tla" -> "__rewire_sequences_in_apalache.tla",
-<<<<<<< HEAD
         "Functions.tla" -> "__rewire_functions_in_apalache.tla",
         "FiniteSetsExt.tla" -> "__rewire_finite_sets_ext_in_apalache.tla",
-=======
         // will be enabled later
         //        "SequencesExt.tla" -> "__rewire_sequences_ext_in_apalache.tla",
->>>>>>> f5df997b
     ) ////
 
   /**
