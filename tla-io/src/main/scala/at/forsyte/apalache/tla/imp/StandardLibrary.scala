package at.forsyte.apalache.tla.imp

import at.forsyte.apalache.tla.lir.TlaValue
import at.forsyte.apalache.tla.lir.oper._
import at.forsyte.apalache.tla.lir.values.{TlaIntSet, TlaNatSet, TlaRealInfinity, TlaRealSet}

import scala.annotation.nowarn

/**
 * Values and operators that are defined in the standard TLA+ library.
 *
 * @author
 *   Igor Konnov
 */
object StandardLibrary {

  /**
   * Library values are translated to the IR values.
   */
  val libraryValues: Map[Tuple2[String, String], TlaValue] =
    Map(
        ("Naturals", "Nat") -> TlaNatSet,
        ("Integers", "Int") -> TlaIntSet,
        ("Reals", "Real") -> TlaRealSet,
        ("Reals", "Infinity") -> TlaRealInfinity,
    ) ////

  /**
   * Library operators are translated to the IR operators.
   */
  val libraryOperators: Map[Tuple2[String, String], TlaOper] =
    Map(
        ("Naturals", "+") -> TlaArithOper.plus,
        ("Naturals", "-") -> TlaArithOper.minus,
        ("Naturals", "*") -> TlaArithOper.mult,
        ("Naturals", "^") -> TlaArithOper.exp,
        ("Naturals", "<") -> TlaArithOper.lt,
        ("Naturals", ">") -> TlaArithOper.gt,
        ("Naturals", "<=") -> TlaArithOper.le,
        ("Naturals", "\\leq") -> TlaArithOper.le,
        ("Naturals", ">=") -> TlaArithOper.ge,
        ("Naturals", "\\geq") -> TlaArithOper.ge,
        ("Naturals", "%") -> TlaArithOper.mod,
        ("Naturals", "\\div") -> TlaArithOper.div,
        ("Naturals", "..") -> TlaArithOper.dotdot,
        ("Integers", "-.") -> TlaArithOper.uminus,
        ("Reals", "/") -> TlaArithOper.realDiv,
        ("Sequences", "Seq") -> TlaSetOper.seqSet,
        ("Sequences", "Len") -> TlaSeqOper.len,
        ("Sequences", "\\o") -> TlaSeqOper.concat,
        ("Sequences", "Append") -> TlaSeqOper.append,
        ("Sequences", "Head") -> TlaSeqOper.head,
        ("Sequences", "Tail") -> TlaSeqOper.tail,
        ("Sequences", "SubSeq") -> TlaSeqOper.subseq,
        // SelectSeq is defined directly in the rewired module __rewire_sequences_in_apalache.tla
        //        ("Sequences", "SelectSeq") -> TlaSeqOper.selectseq,
        ("FiniteSets", "IsFiniteSet") -> TlaFiniteSetOper.isFiniteSet,
        ("FiniteSets", "Cardinality") -> TlaFiniteSetOper.cardinality,
        ("Apalache", ":=") -> ApalacheOper.assign,
        ("Apalache", "Gen") -> ApalacheOper.gen,
        ("Apalache", "Skolem") -> ApalacheOper.skolem,
        ("Apalache", "Expand") -> ApalacheOper.expand,
        ("Apalache", "ConstCardinality") -> ApalacheOper.constCard,
        ("Apalache", "MkSeq") -> ApalacheOper.mkSeq,
        ("Apalache", "SetAsFun") -> ApalacheOper.setAsFun,
        ("Apalache", "FoldSet") -> ApalacheOper.foldSet,
        ("__apalache_folds", "__ApalacheFoldSet") -> ApalacheOper.foldSet,
        ("Apalache", "FoldSeq") -> ApalacheOper.foldSeq,
        ("__apalache_folds", "__ApalacheFoldSeq") -> ApalacheOper.foldSeq,
<<<<<<< HEAD
        ("__apalache_folds", "__ApalacheMkSeq") -> ApalacheOper.mkSeq,
=======
>>>>>>> 617adca6
        ("__apalache_internal", "__NotSupportedByModelChecker") -> ApalacheInternalOper.notSupportedByModelChecker,
        ("__apalache_internal", "__ApalacheSeqCapacity") -> ApalacheInternalOper.apalacheSeqCapacity,
    ) ////

  /**
   * The names of the modules that should be wired by Apalache with custom modules.
   *
   * @see
   *   at.forsyte.apalache.tla.imp.SanyNameToStream
   */
  val wiredModules: Map[String, String] =
    Map(
        "TLC.tla" -> "__rewire_tlc_in_apalache.tla",
        "Sequences.tla" -> "__rewire_sequences_in_apalache.tla",
        "Bags.tla" -> "__rewire_bags_in_apalache.tla",
        "BagsExt.tla" -> "__rewire_bags_ext_in_apalache.tla",
        "Functions.tla" -> "__rewire_functions_in_apalache.tla",
        "FiniteSetsExt.tla" -> "__rewire_finite_sets_ext_in_apalache.tla",
<<<<<<< HEAD
        "SequencesExt.tla" -> "__rewire_sequences_ext_in_apalache.tla",
=======
        "Folds.tla" -> "__rewire_folds_in_apalache.tla",
        // will be enabled later
        //        "SequencesExt.tla" -> "__rewire_sequences_ext_in_apalache.tla",
>>>>>>> 617adca6
    ) ////

  /**
   * Global operators are translated to IR operators. However, we advise against this practice: TLA+ does not allow one
   * to override the same operator in different modules.
   */
  @nowarn("cat=deprecation&msg=object withType in object ApalacheOper is deprecated")
  val globalOperators: Map[String, TlaOper] =
    Map[String, TlaOper](
        // This operator is deprecated and should not be used.
        // We still parse it, so the type checker can complain about it.
        "<:" -> ApalacheOper.withType
    ) ////
}<|MERGE_RESOLUTION|>--- conflicted
+++ resolved
@@ -67,10 +67,7 @@
         ("__apalache_folds", "__ApalacheFoldSet") -> ApalacheOper.foldSet,
         ("Apalache", "FoldSeq") -> ApalacheOper.foldSeq,
         ("__apalache_folds", "__ApalacheFoldSeq") -> ApalacheOper.foldSeq,
-<<<<<<< HEAD
         ("__apalache_folds", "__ApalacheMkSeq") -> ApalacheOper.mkSeq,
-=======
->>>>>>> 617adca6
         ("__apalache_internal", "__NotSupportedByModelChecker") -> ApalacheInternalOper.notSupportedByModelChecker,
         ("__apalache_internal", "__ApalacheSeqCapacity") -> ApalacheInternalOper.apalacheSeqCapacity,
     ) ////
@@ -89,13 +86,8 @@
         "BagsExt.tla" -> "__rewire_bags_ext_in_apalache.tla",
         "Functions.tla" -> "__rewire_functions_in_apalache.tla",
         "FiniteSetsExt.tla" -> "__rewire_finite_sets_ext_in_apalache.tla",
-<<<<<<< HEAD
         "SequencesExt.tla" -> "__rewire_sequences_ext_in_apalache.tla",
-=======
         "Folds.tla" -> "__rewire_folds_in_apalache.tla",
-        // will be enabled later
-        //        "SequencesExt.tla" -> "__rewire_sequences_ext_in_apalache.tla",
->>>>>>> 617adca6
     ) ////
 
   /**
