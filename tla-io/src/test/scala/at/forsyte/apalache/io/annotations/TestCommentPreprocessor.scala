package at.forsyte.apalache.io.annotations

import at.forsyte.apalache.io.annotations.parser.CommentPreprocessor
import org.junit.runner.RunWith
import org.scalacheck.Gen.asciiStr
import org.scalacheck.Prop.forAll
import org.scalatest.funsuite.AnyFunSuite
import org.scalatestplus.junit.JUnitRunner
import org.scalatestplus.scalacheck.Checkers

@RunWith(classOf[JUnitRunner])
class TestCommentPreprocessor extends AnyFunSuite with Checkers {

  test("test on empty input") {
    val (output, potentialAnnotations) = CommentPreprocessor()("")
    assert(output == "")
    assert(potentialAnnotations.isEmpty)
  }

  test("remove \\*") {
    val input =
      """\* T-Rex
        |\* D-Rex
        |""".stripMargin
    val (output, potentialAnnotations) = CommentPreprocessor()(input)
    val expected =
      """ T-Rex
        | D-Rex
        |""".stripMargin
    assert(output == expected)
    assert(potentialAnnotations.isEmpty)
  }

  test("don't touch the quote") {
    // a bug found by ScalaCheck
    val input =
      """" " """.stripMargin
    val (output, potentialAnnotations) = CommentPreprocessor()(input)
    val expected =
      """ " """".stripMargin
    assert(output.trim == expected.trim)
    assert(potentialAnnotations.isEmpty)
  }

  test("remove (*...*)") {
    val input =
      """(* T-Rex
        |   D-Rex*)
        |   (* zz.*)
        | (* \* uuuuvvv*)abc
        |(*
        |  aaaa (* bbbb *) cccc
        | *)
        |""".stripMargin
    val (output, potentialAnnotations) = CommentPreprocessor()(input)
    val expected =
      """ T-Rex
        |   D-Rex
        |    zz.
        |  abc
        |
        |  aaaa  cccc
        | 
        |""".stripMargin
    assert(output == expected)
    assert(potentialAnnotations.isEmpty)
  }

  test("extract @annotation(...)") {
    val input =
      """\* @annotation("a", 1) (aaa)
        |\* not an annotation: john@example.org
        |\* @semi: foo ; xxx
        |\* @multi: aaa
        |\* bbb
        |\* ccc;ddd
        |\* zzz@bbb(1)
        |""".stripMargin
    val (output, potentialAnnotations) = CommentPreprocessor()(input)
    val expected =
      """  (aaa)
        | not an annotation: john@example.org
        |  xxx
        | ddd
        | zzz@bbb(1)
        |""".stripMargin
    assert(potentialAnnotations == List("@annotation(\"a\", 1)", "@semi: foo ;", "@multi: aaa bbb ccc;"))
    assert(output == expected)
  }

  test("unclosed annotations") {
    val input =
      """\* xx @annotation("a",
        |(* aaa @semi: bar *)
        |""".stripMargin
    val (output, potentialAnnotations) = CommentPreprocessor()(input)
    val expected =
      """ xx : bar 
        |""".stripMargin
    assert(output == expected)
    // The extracted annotation is ill-formed. This will be detected by the annotation parser.
    assert(potentialAnnotations == List("@annotation(\"a\", aaa @semi"))
  }

  test("annotations in strings") {
    val input =
      """\* @adventurous("@IgnoreMe(false, 42)", 1) (aaa)
        |\* @beware: of :) ;
        |\* type annotation @type: Set(Set(a)) ;
        |\* @type: a
        |\*          => Int
        |\* ;
        |""".stripMargin
    val (output, potentialAnnotations) = CommentPreprocessor()(input)
    val expected =
      """  (aaa)
        | 
        | type annotation 
        | 
        |""".stripMargin
    assert(output == expected)
    assert(potentialAnnotations.size == 4)
    assert(potentialAnnotations.head == "@adventurous(\"@IgnoreMe(false, 42)\", 1)")
    assert(potentialAnnotations(1) == "@beware: of :) ;")
    assert(potentialAnnotations(2) == "@type: Set(Set(a)) ;")
    assert(potentialAnnotations(3) == "@type: a          => Int ;")
  }

<<<<<<< HEAD
  test("annotation starting with @") {
    // Regression: https://github.com/informalsystems/apalache/issues/1304
    val input =
      """(*
        |@type: Int;
        |""".stripMargin
    val (output, potentialAnnotations) = CommentPreprocessor()(input)
    assert(output.trim.isEmpty)
    assert(potentialAnnotations.size == 1)
    assert(potentialAnnotations.head == "@type: Int;")
  }

  test("annotation in the very beginning") {
    // Regression: https://github.com/informalsystems/apalache/issues/1304
    val input =
      """\*@type: Int;"""
    val (output, potentialAnnotations) = CommentPreprocessor()(input)
    assert(output.trim.isEmpty)
    assert(potentialAnnotations.size == 1)
    assert(potentialAnnotations.head == "@type: Int;")
=======
  test("Single-line comment only") {
    hasAnnotationsWhenNonEmpty("""\*""")
  }

  test("Multi-line comment only") {
    hasAnnotationsWhenNonEmpty("""(* aaa *)""")
>>>>>>> 1c1556ff
  }

  test("no failure on random inputs") {
    check(
        {
          forAll(asciiStr) { str =>
            hasAnnotationsWhenNonEmpty(str)
          // no exceptions
          }
        },
        minSuccessful(300),
    )
  }

  private def hasAnnotationsWhenNonEmpty(str: String): Boolean = {
    val (text, annotations) = CommentPreprocessor()(str)
    // replace the comment literals with empty strings
    val noComments = str.replaceAll("""(\\\*|\(\*|\*\))""", "").trim
    noComments.nonEmpty == (text.trim().nonEmpty || annotations.nonEmpty)
  }
}<|MERGE_RESOLUTION|>--- conflicted
+++ resolved
@@ -126,7 +126,6 @@
     assert(potentialAnnotations(3) == "@type: a          => Int ;")
   }
 
-<<<<<<< HEAD
   test("annotation starting with @") {
     // Regression: https://github.com/informalsystems/apalache/issues/1304
     val input =
@@ -147,14 +146,14 @@
     assert(output.trim.isEmpty)
     assert(potentialAnnotations.size == 1)
     assert(potentialAnnotations.head == "@type: Int;")
-=======
+  }
+  
   test("Single-line comment only") {
     hasAnnotationsWhenNonEmpty("""\*""")
   }
 
   test("Multi-line comment only") {
     hasAnnotationsWhenNonEmpty("""(* aaa *)""")
->>>>>>> 1c1556ff
   }
 
   test("no failure on random inputs") {
