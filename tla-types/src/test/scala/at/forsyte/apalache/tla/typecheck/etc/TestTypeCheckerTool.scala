package at.forsyte.apalache.tla.typecheck.etc

import at.forsyte.apalache.tla.imp.SanyImporter
import at.forsyte.apalache.tla.imp.src.SourceStore
import at.forsyte.apalache.tla.typecheck.{TlaType1, Type1Parser, TypeCheckerListener, TypeCheckerTool, TypingException}
import at.forsyte.apalache.io.annotations.store._
import at.forsyte.apalache.tla.lir.{Typed, UID}
import at.forsyte.apalache.tla.lir.transformations.impl.IdleTracker
import at.forsyte.apalache.tla.typecheck.parser.DefaultType1Parser
import org.easymock.EasyMock
import org.junit.runner.RunWith
import org.scalatest.easymock.EasyMockSugar
import org.scalatest.junit.JUnitRunner
import org.scalatest.{BeforeAndAfterEach, FunSuite}

import scala.io.Source

/**
 * Unit tests for the type checker as a tool.
 *
 * @author Igor Konnov
 */
@RunWith(classOf[JUnitRunner])
class TestTypeCheckerTool extends FunSuite with BeforeAndAfterEach with EasyMockSugar {
  var gen: ToEtcExpr = _
  private var sourceStore: SourceStore = _
  private var annotationStore: AnnotationStore = _
  private var sanyImporter: SanyImporter = _
  private var parser: Type1Parser = _

  override def beforeEach() {
    sourceStore = new SourceStore()
    annotationStore = createAnnotationStore()
    sanyImporter = new SanyImporter(sourceStore, annotationStore)
    parser = DefaultType1Parser
  }

  def getMegaSpec1: Source = {
    Source.fromResource("MegaSpec1.tla")
  }

  test("the tools runs and reports no type errors") {
    val (rootName, modules) =
      sanyImporter.loadFromSource("MegaSpec1", getMegaSpec1)

    val mod = modules(rootName)

    val listener = mock[TypeCheckerListener]

    expecting {
      // lots of types found
      listener
        .onTypeFound(EasyMock.anyObject[ExactRef], EasyMock.anyObject[TlaType1])
        .anyTimes()
      // but no type errors
    }
    whenExecuting(listener) {
      val typechecker = new TypeCheckerTool(annotationStore, false)
      val isWellTyped = typechecker.check(listener, mod)
      assert(isWellTyped)
    }
  }

  test("the tools runs and tags all expressions") {
    val (rootName, modules) =
      sanyImporter.loadFromSource("MegaSpec1", getMegaSpec1)

    val mod = modules(rootName)

    val listener = mock[TypeCheckerListener]

    expecting {
      // lots of types found
      listener
        .onTypeFound(EasyMock.anyObject[ExactRef], EasyMock.anyObject[TlaType1])
        .anyTimes()
      // but no type errors
    }
    whenExecuting(listener) {
      val typechecker = new TypeCheckerTool(annotationStore, false)

      def defaultTag(uid: UID): Nothing = {
        throw new TypingException("No type for UID: " + uid)
      }

      typechecker.checkAndTag(new IdleTracker(), listener, defaultTag, mod) match {
        case None =>
          fail("Expected the specification to be well-typed")

        case Some(output) =>
          // there was no exception, so all expressions and declarations should be tagged with a type
          val msgsType = parser("Set([type: Str, val: Int])")
          assert(Typed(msgsType) == output.varDeclarations.head.typeTag)
      }
    }
  }

<<<<<<< HEAD
  test("the tools runs consumes its output") {
=======
  test("the tools consumes its output") {
>>>>>>> a5539d2d
    val (rootName, modules) =
      sanyImporter.loadFromSource("MegaSpec1", getMegaSpec1)

    val mod = modules(rootName)

    val listener = mock[TypeCheckerListener]

    expecting {
      // lots of types found
      listener
        .onTypeFound(EasyMock.anyObject[ExactRef], EasyMock.anyObject[TlaType1])
        .anyTimes()
      // but no type errors
    }
    whenExecuting(listener) {
      val typechecker = new TypeCheckerTool(annotationStore, false)

      def defaultTag(uid: UID): Nothing = {
        throw new TypingException("No type for UID: " + uid)
      }

      val output = typechecker.checkAndTag(new IdleTracker(), listener, defaultTag, mod)
      assert(output.isDefined)
      val output2 = typechecker.checkAndTag(new IdleTracker(), listener, defaultTag, output.get)
      assert(output2.isDefined)
    }
  }
}<|MERGE_RESOLUTION|>--- conflicted
+++ resolved
@@ -95,11 +95,7 @@
     }
   }
 
-<<<<<<< HEAD
-  test("the tools runs consumes its output") {
-=======
-  test("the tools consumes its output") {
->>>>>>> a5539d2d
+  test("the tool consumes its output") {
     val (rootName, modules) =
       sanyImporter.loadFromSource("MegaSpec1", getMegaSpec1)
 
