--- conflicted
+++ resolved
@@ -265,41 +265,15 @@
   test("variant from rows") {
     val text = """Tag1(Int) | Tag2({ g: Bool, c })"""
     val result = DefaultType1Parser.parseType(text)
-<<<<<<< HEAD
-    val row2 = RecRowT1(RowT1(VarT1("c"), "g" -> BoolT1()))
-    assert(VariantT1(RowT1("Tag1" -> IntT1(), "Tag2" -> row2)) == result)
-=======
-    val row1 = RecRowT1(RowT1("tag" -> StrT1, "f" -> IntT1))
-    val row2 = RecRowT1(RowT1(VarT1("c"), "tag" -> StrT1, "g" -> BoolT1))
-    assert(VariantT1(RowT1("tag1" -> row1, "tag2" -> row2)) == result)
-  }
-
-  test("variant with duplicate tag should throw") {
-    val text = """{ tag: "tag1", f: Int, tag: "tag2" } | c"""
-    assertThrows[Type1ParseError] {
-      DefaultType1Parser.parseType(text)
-    }
-  }
-
-  test("variant with duplicate fields should throw") {
-    val text = """{ tag: "tag1", f: Int, f: Bool } | c"""
-    assertThrows[Type1ParseError] {
-      DefaultType1Parser.parseType(text)
-    }
->>>>>>> 6726c6ae
+    val row2 = RecRowT1(RowT1(VarT1("c"), "g" -> BoolT1))
+    assert(VariantT1(RowT1("Tag1" -> IntT1, "Tag2" -> row2)) == result)
   }
 
   test("variant from rows with a parametric tail") {
     val text = """Tag1(Int) | Tag2({ g: Bool }) | c"""
     val result = DefaultType1Parser.parseType(text)
-<<<<<<< HEAD
-    val row2 = RecRowT1(RowT1("g" -> BoolT1()))
-    assert(VariantT1(RowT1(VarT1("c"), "Tag1" -> IntT1(), "Tag2" -> row2)) == result)
-=======
-    val row1 = RecRowT1(RowT1("tag" -> StrT1, "f" -> IntT1))
-    val row2 = RecRowT1(RowT1("tag" -> StrT1, "g" -> BoolT1))
-    assert(VariantT1(RowT1(VarT1("c"), "tag1" -> row1, "tag2" -> row2)) == result)
->>>>>>> 6726c6ae
+    val row2 = RecRowT1(RowT1("g" -> BoolT1))
+    assert(VariantT1(RowT1(VarT1("c"), "Tag1" -> IntT1, "Tag2" -> row2)) == result)
   }
 
   test("variant with duplicate tags should throw") {
@@ -322,51 +296,27 @@
   test("a set over a variant") {
     val text = "Set(Req({ ask: Int }) | Ack({ success: Bool }))"
     val result = DefaultType1Parser.parseType(text)
-<<<<<<< HEAD
-    val row1 = RecRowT1(RowT1("ask" -> IntT1()))
-    val row2 = RecRowT1(RowT1("success" -> BoolT1()))
+    val row1 = RecRowT1(RowT1("ask" -> IntT1))
+    val row2 = RecRowT1(RowT1("success" -> BoolT1))
     assert(SetT1(VariantT1(RowT1("Req" -> row1, "Ack" -> row2))) == result)
-=======
-    val row1 = RecRowT1(RowT1("tag" -> StrT1, "ask" -> IntT1))
-    val row2 = RecRowT1(RowT1("tag" -> StrT1, "success" -> BoolT1))
-    assert(SetT1(VariantT1(RowT1("req" -> row1, "ack" -> row2))) == result)
->>>>>>> 6726c6ae
   }
 
   test("variant constructor") {
     // a type that we could use in Variant!Variant, if we knew "$tagValue"
-<<<<<<< HEAD
     val text = "a => (Tag(a) | b)"
     val result = parser.parseType(text)
     val a = parser("a")
     val variant = VariantT1(RowT1(VarT1("b"), "Tag" -> a))
     assert(OperT1(Seq(a), variant) == result)
-=======
-    val text =
-      """
-        | { tag: Str, a } =>
-        |     { tag: "$tagValue", a } | b
-        |""".stripMargin
-    val result = DefaultType1Parser.parseType(text)
-    val rec = RecRowT1(RowT1(VarT1("a"), "tag" -> StrT1))
-    val variant = VariantT1(RowT1(VarT1("b"), "$tagValue" -> rec))
-    assert(OperT1(Seq(rec), variant) == result)
->>>>>>> 6726c6ae
   }
 
   test("filter over variant set") {
     // a type that we could use in Variant!FilterByTag, if we knew "$tagValue"
     val text = "(Set(Tag(a) | b), Str) => Set(a)"
     val result = DefaultType1Parser.parseType(text)
-<<<<<<< HEAD
     val value = parser("a")
     val variant = VariantT1(RowT1(VarT1("b"), "Tag" -> value))
-    assert(OperT1(Seq(SetT1(variant), StrT1()), SetT1(value)) == result)
-=======
-    val rec = RecRowT1(RowT1(VarT1("a"), "tag" -> StrT1))
-    val variant = VariantT1(RowT1(VarT1("b"), "$tagValue" -> rec))
-    assert(OperT1(Seq(SetT1(variant), StrT1), SetT1(rec)) == result)
->>>>>>> 6726c6ae
+    assert(OperT1(Seq(SetT1(variant), StrT1), SetT1(value)) == result)
   }
 
   test("match a singleton variant") {
@@ -379,15 +329,9 @@
         | ) => r
         |""".stripMargin
     val result = DefaultType1Parser.parseType(text)
-<<<<<<< HEAD
     val value = parser("a")
     val variant = VariantT1(RowT1("Tag" -> value))
     assert(OperT1(Seq(variant, OperT1(Seq(value), VarT1("r"))), VarT1("r")) == result)
-=======
-    val rec = RecRowT1(RowT1(VarT1("a"), "tag" -> StrT1))
-    val variant = VariantT1(RowT1("$tagValue" -> rec))
-    assert(OperT1(Seq(variant, OperT1(Seq(rec), VarT1("r"))), VarT1("r")) == result)
->>>>>>> 6726c6ae
   }
 
   test("match a variant by tag") {
@@ -401,15 +345,9 @@
         | ) => r
         |""".stripMargin
     val result = DefaultType1Parser.parseType(text)
-<<<<<<< HEAD
     val value = parser("a")
     val variant = VariantT1(RowT1(VarT1("b"), "Tag" -> value))
     val thenOper = OperT1(Seq(value), VarT1("r"))
-=======
-    val rec = RecRowT1(RowT1(VarT1("a"), "tag" -> StrT1))
-    val variant = VariantT1(RowT1(VarT1("b"), "$tagValue" -> rec))
-    val thenOper = OperT1(Seq(rec), VarT1("r"))
->>>>>>> 6726c6ae
     val elseOper = OperT1(Seq(VariantT1(RowT1(VarT1("b")))), VarT1("r"))
     assert(OperT1(Seq(variant, thenOper, elseOper), VarT1("r")) == result)
   }
