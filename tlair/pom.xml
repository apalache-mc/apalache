<project xmlns="http://maven.apache.org/POM/4.0.0" xmlns:xsi="http://www.w3.org/2001/XMLSchema-instance"
         xsi:schemaLocation="http://maven.apache.org/POM/4.0.0 http://maven.apache.org/xsd/maven-4.0.0.xsd">
    <modelVersion>4.0.0</modelVersion>

    <parent>
        <groupId>at.forsyte.apalache</groupId>
        <artifactId>apalache</artifactId>
        <version>0.5.0-RELEASE</version>
    </parent>

    <artifactId>tlair</artifactId>
    <packaging>jar</packaging>

    <name>tlair</name>
    <url>https://github.com/konnov/apalache</url>


    <dependencies>
        <dependency>
            <groupId>com.google.inject</groupId>
            <artifactId>guice</artifactId>
        </dependency>

        <dependency>
            <groupId>junit</groupId>
            <artifactId>junit</artifactId>
            <scope>test</scope>
        </dependency>
<<<<<<< HEAD
=======
        <dependency>
            <groupId>org.scalatest</groupId>
            <artifactId>scalatest_${scalaBinaryVersion}</artifactId>
            <scope>test</scope>
        </dependency>
>>>>>>> cb43a52c
        <!-- https://mvnrepository.com/artifact/org.scalaz/scalaz-core -->
        <dependency>
            <groupId>org.scalaz</groupId>
            <artifactId>scalaz-core_2.12</artifactId>
            <version>7.3.0-M24</version>
        </dependency>
<<<<<<< HEAD

=======
>>>>>>> cb43a52c
    </dependencies>
</project><|MERGE_RESOLUTION|>--- conflicted
+++ resolved
@@ -26,23 +26,16 @@
             <artifactId>junit</artifactId>
             <scope>test</scope>
         </dependency>
-<<<<<<< HEAD
-=======
         <dependency>
             <groupId>org.scalatest</groupId>
             <artifactId>scalatest_${scalaBinaryVersion}</artifactId>
             <scope>test</scope>
         </dependency>
->>>>>>> cb43a52c
         <!-- https://mvnrepository.com/artifact/org.scalaz/scalaz-core -->
         <dependency>
             <groupId>org.scalaz</groupId>
             <artifactId>scalaz-core_2.12</artifactId>
             <version>7.3.0-M24</version>
         </dependency>
-<<<<<<< HEAD
-
-=======
->>>>>>> cb43a52c
     </dependencies>
 </project>