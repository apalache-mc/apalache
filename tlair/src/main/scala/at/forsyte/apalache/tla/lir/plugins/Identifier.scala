--- conflicted
+++ resolved
@@ -43,14 +43,10 @@
     }
   }
 
-<<<<<<< HEAD
-  override def keyCollection( ) : Traversable[UID] = expressions.indices.map(UID).toSet
-=======
   override def keyCollection( ) : Traversable[UID] = {
     // backward compatibility with integer ids
     expressions.indices.map(i => UID(i.toLong)).toSet
   }
->>>>>>> cb43a52c
 
 }
 
