--- conflicted
+++ resolved
@@ -118,53 +118,6 @@
       },
       "Formal parameters should have fixed arity")
   }
-
-<<<<<<< HEAD
-//  trait Identifiable{
-//    protected var m_ID : UniqueID = InvalidUID
-//    protected var canSet: Boolean = true
-//    def setID( newID: UniqueID ) = {
-//      if( canSet && newID.valid ) {
-//        canSet = false
-//        m_ID = newID
-//      }
-//      else throw new Identifiable_old.IDReallocationError
-//    }
-//    def ID : UniqueID = m_ID
-//
-//    def forget(): Unit = {
-//      m_ID = InvalidUID
-//      canSet = true
-//    }
-//
-//    def valid : Boolean = m_ID.valid
-//  }
-
-  trait Identifiable{
-    protected var m_ID : UID      = UID( -1 )
-    protected var canSet: Boolean = true
-    def setID( newID: UID ) = {
-      if( canSet && newID.valid ) {
-        canSet = false
-        m_ID = newID
-      }
-      else throw new Identifiable.IDReallocationError
-    }
-    def ID : UID = m_ID
-
-    def forget(): Unit ={
-      m_ID = UID( -1 )
-      canSet = true
-    }
-
-    def valid : Boolean = m_ID.valid
-  }
-
-  object Identifiable {
-    class IDReallocationError extends Exception
-  }
-=======
->>>>>>> cb43a52c
 
   /** An abstract TLA+ expression. Note that the class is sealed, so we allow only a limited set of values. */
   sealed abstract class TlaEx extends Identifiable {
@@ -379,47 +332,5 @@
     }
   }
 
-<<<<<<< HEAD
-  /**
-    * <p>A declaration of a recursive operator. This class extends TlaOperDecl, so in most of the cases one can treat
-    * this object just as an operator declaration. However, if one wants to get more details about
-    * the recursive definition, one can cast the object to TlaRecOperDecl and get these details.</p>
-    *
-    * <p>Note that we deliberately declare this class as a child of TlaOperDecl, not a case class. By doing so,
-    * we avoid one more case in case enumeration. However, one can always match TlaRecOperDecl in pattern matching.</p>
-    *
-    * <p>To keep the classes compact, we do not provide a method like isRecursive in TlaDecl.
-    * One can use foo.isInstance[TlaRecOperDecl].</p>
-    *
-    * @param name operator name
-    * @param formalParams formal parameters
-    * @param body operator definition, which can call the operator itself via OperEx(TlaOper.apply, NameEx(name), ...)
-    */
-  class TlaRecOperDecl(name: String, formalParams: List[FormalParam], body: TlaEx)
-      extends TlaOperDecl(name, formalParams, body) {
-
-    override def hashCode(): Int = super.hashCode()
-
-    override def equals(o: scala.Any): Boolean = o match {
-      case that: TlaRecOperDecl =>
-        super.equals(that)
-
-      case _ => false
-    }
-  }
-
-
-  abstract class IDType {
-    val id: Int
-    def valid: Boolean = id >= 0
-  }
-
-  // TODO: Rewrite UID with proper factory and invalid type
-
-  sealed case class UID( id: Int ) extends IDType
-  sealed case class EID( id: Int ) extends IDType
-
-=======
->>>>>>> cb43a52c
 }
 
