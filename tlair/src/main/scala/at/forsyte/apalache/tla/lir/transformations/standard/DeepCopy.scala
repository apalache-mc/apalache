--- conflicted
+++ resolved
@@ -14,26 +14,13 @@
   /**
     * Calls deep copy in a way that sets up tracking between every replacement (not just top-level)
     */
-<<<<<<< HEAD
   def transform: TlaExTransformation =
-    tracker.track {
+    tracker.trackEx {
       // LetInEx and OperEx are composite expressions
       case LetInEx(body, defs @ _*) =>
         // Transform bodies of all op.defs
         val newDefs = defs map tracker.trackOperDecl { d => d.copy(body = transform(d.body)) }
         LetInEx(transform(body), newDefs: _*)
-=======
-  def transform: TlaExTransformation = tracker.trackEx {
-    // LetInEx and OperEx are composite expressions
-    case LetInEx(body, defs@_*) =>
-      // Transform bodies of all op.defs
-      val newDefs = defs.map { x =>
-        x.copy(
-          body = transform(x.body)
-        )
-      }
-      LetInEx(transform(body), newDefs: _*)
->>>>>>> 45f5a972
 
       case OperEx(op, args @ _*) =>
         OperEx(op, args map transform: _*)
