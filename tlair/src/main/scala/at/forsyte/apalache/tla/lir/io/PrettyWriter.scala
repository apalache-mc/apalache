--- conflicted
+++ resolved
@@ -8,7 +8,6 @@
 import at.forsyte.apalache.tla.lir._
 import org.bitbucket.inkytonik.kiama.output.PrettyPrinter
 
-import scala.collection.immutable.{Seq => ImmutableSeq}
 import scala.collection.immutable.HashMap
 
 /**
@@ -24,12 +23,8 @@
  *
  * @author Igor Konnov
  */
-<<<<<<< HEAD
-class PrettyWriter(writer: PrintWriter, textWidth: Int = 80, indent: Int = 2) extends PrettyPrinter {
-=======
 class PrettyWriter(writer: PrintWriter, textWidth: Int = 80, indent: Int = 2)(implicit typeTag: TypeTag)
     extends PrettyPrinter {
->>>>>>> 946cfc29
   override val defaultIndent: Int = indent
 
   val REC_FUN_UNDEFINED = "recFunNameUndefined"
@@ -69,15 +64,12 @@
       moduleTerminalDoc(nEquals)
   }
 
-<<<<<<< HEAD
   def toDocWithExtends(mod: TlaModule, extensionModuleNamesString: String, nDashes: Int = 5, nEquals: Int = 15): Doc =
     moduleNameDoc(mod.name, nDashes) <>
       moduleExtendsDoc(extensionModuleNamesString) <>
       lsep(mod.declarations.toList map toDoc, line) <> line <>
       moduleTerminalDoc(nEquals)
 
-=======
->>>>>>> 946cfc29
   def toDoc(parentPrecedence: (Int, Int), expr: TlaEx): Doc = {
     expr match {
       case NameEx(x) if x == "LAMBDA" =>
@@ -533,17 +525,10 @@
   /**
    * Write a module to a file (without appending).
    *
-<<<<<<< HEAD
-   * @param module a TLA module
-   * @param outputFile an output file that will be created or overwritten
-   */
-  def write(module: TlaModule, outputFile: File): Unit = {
-=======
    * @param module     a TLA module
    * @param outputFile an output file that will be created or overwritten
    */
   def write(module: TlaModule, outputFile: File)(implicit typeTag: TypeTag): Unit = {
->>>>>>> 946cfc29
     val writer = new PrintWriter(new FileWriter(outputFile, false))
     try {
       new PrettyWriter(writer).write(module)
