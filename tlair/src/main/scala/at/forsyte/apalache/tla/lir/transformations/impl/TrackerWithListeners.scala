--- conflicted
+++ resolved
@@ -9,10 +9,9 @@
   *
   * For any input x, track(t)(x) and t(x) are equal.
   */
-<<<<<<< HEAD
 sealed case class TrackerWithListeners(listeners: TransformationListener*)
     extends TransformationTracker {
-  override def track(
+  override def trackEx(
       transformation: TlaExTransformation
   ): TlaExTransformation = { ex =>
     val newEx = transformation(ex)
@@ -20,17 +19,6 @@
       _.onTransformation(ex, newEx)
     }
     newEx
-=======
-sealed case class TrackerWithListeners( listeners : TransformationListener* )
-  extends TransformationTracker {
-  override def trackEx( transformation : TlaExTransformation ) : TlaExTransformation = {
-    ex =>
-      val newEx = transformation( ex )
-      listeners foreach {
-        _.onTransformation( ex, newEx )
-      }
-      newEx
->>>>>>> 45f5a972
   }
 
   /**
