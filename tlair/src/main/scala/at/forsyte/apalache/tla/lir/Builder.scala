--- conflicted
+++ resolved
@@ -639,17 +639,18 @@
     BuilderOper(ApalacheOper.storeNotInSet, elem, set)
   }
 
-<<<<<<< HEAD
   def apalacheStoreNotInFun(elem: BuilderEx, fun: BuilderEx): BuilderEx = {
     BuilderOper(ApalacheOper.storeNotInSet, elem, fun)
   }
 
   def apalacheSmtMap(inputSet: BuilderEx, consChain: BuilderEx, resultSet: BuilderEx): BuilderEx = {
     BuilderOper(ApalacheOper.smtMap, inputSet, consChain, resultSet)
-=======
+  }
+
+  def apalacheChain(op: BuilderEx, tail: BuilderEx, cond: BuilderEx = bool(true)): BuilderEx = {
+    BuilderOper(ApalacheOper.chain, op, tail, cond)
   def apalacheSmtMap(inputSet: BuilderEx, resultSet: BuilderEx): BuilderEx = {
     BuilderOper(ApalacheOper.smtMap, inputSet, resultSet)
->>>>>>> fedd62d0
   }
 
   def apalacheUnconstrainArray(arrayElemName: BuilderEx): BuilderEx = {
