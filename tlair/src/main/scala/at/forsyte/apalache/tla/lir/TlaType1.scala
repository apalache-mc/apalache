--- conflicted
+++ resolved
@@ -360,29 +360,11 @@
  */
 case class RecRowT1(row: RowT1) extends TlaType1 {
   override def toString: String = {
-<<<<<<< HEAD
-    row match {
-      case RowT1(fieldTypes, other) =>
-        // the special user-friendly form, e.g., { foo: Int, g: Bool } or { foo: Int, g: Bool, a }
-        val fields = fieldTypes.map(p => "%s: %s".format(p._1, p._2)).mkString(", ")
-        other match {
-          case None =>
-            s"{ $fields }"
-
-          case Some(v) =>
-            if (fields.nonEmpty) s"{ $fields, $v }" else s"Rec($v)"
-        }
-
-      case _ =>
-        // the rare general case, e.g., when a variable passed to the record constructor
-        s"Rec($row)"
-=======
     // the special user-friendly form, e.g., { foo: Int, g: Bool } or { foo: Int, g: Bool, a }
     val fields = row.fieldTypes.map(p => "%s: %s".format(p._1, p._2)).mkString(", ")
     row.other match {
-      case None    => s"{ $fields }"
-      case Some(v) => s"{ $fields, $v }"
->>>>>>> c69ab137
+      case None    => s"{ ${row.fields} }"
+      case Some(v) => if (row.fields.nonEmpty) s"{ ${row.fields}, $v }" else s"Rec($v)"
     }
 
   }
@@ -398,33 +380,13 @@
  */
 case class VariantT1(row: RowT1) extends TlaType1 {
   override def toString: String = {
-<<<<<<< HEAD
-    row match {
-      case RowT1(fieldTypes, other) =>
-        // the special user-friendly form, e.g.,
-        // { tag: "tag1", f: Int } | { tag: "tag2", g: Bool, a }, or
-        // { tag: "tag1", f: Int } | { tag: "tag2", g: Bool, a } | b
-        val options = fieldTypes.map(p => elemToString(p._1, p._2)).mkString(" | ")
-        other match {
-          case None =>
-            options
-
-          case Some(v) =>
-            if (options.nonEmpty) s"$options | $v" else s"Variant($v)"
-        }
-
-      case _ =>
-        // the rare general case, e.g., when a row variable is passed to a variant
-        s"Variant($row)"
-=======
     // the special user-friendly form, e.g.,
     // { tag: "tag1", f: Int } | { tag: "tag2", g: Bool, a }, or
     // { tag: "tag1", f: Int } | { tag: "tag2", g: Bool, a } | b
     val options = row.fieldTypes.map(p => elemToString(p._1, p._2)).mkString(" | ")
     row.other match {
       case None    => options
-      case Some(v) => s"$options | $v"
->>>>>>> c69ab137
+      case Some(v) => if (options.nonEmpty) s"$options | $v" else s"Variant($v)"
     }
   }
 
