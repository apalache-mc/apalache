--- conflicted
+++ resolved
@@ -3,7 +3,6 @@
 import at.forsyte.apalache.tla.lir.transformations.{TlaExTransformation, TransformationTracker}
 import at.forsyte.apalache.tla.lir.{LetInEx, OperEx, TlaEx}
 
-<<<<<<< HEAD
 /**
  * ReplacedFixed generates syntax-based substitution transformations, which replace every instance
  * of one syntactic form, which satisfies a TlaEx predicate, with a fresh copy of another.
@@ -56,44 +55,17 @@
   ): TlaExTransformation = tracker.trackEx { ex =>
     val tr = replaceOne(replacementPredicate, newEx)
     lazy val self = apply(replacementPredicate, newEx)
-=======
-object ReplaceFixed {
-  def replaceOne(
-      replacedEx: TlaEx,
-      newEx: => TlaEx, // takes a [=> TlaEx] to allow for the creation of new instances (with distinct UIDs)
-      tracker: TransformationTracker
-  ): TlaExTransformation = tracker.trackEx { ex =>
-    if (ex == replacedEx) newEx else ex
-  }
-
-  /**
-   * Returns a transformation which replaces every instance of `replacedEx`
-   * with an instance of `newEx`
-   */
-  def apply(
-      replacedEx: TlaEx,
-      newEx: => TlaEx, // takes a [=> TlaEx] to allow for the creation of new instances (with distinct UIDs)
-      tracker: TransformationTracker
-  ): TlaExTransformation = tracker.trackEx { ex =>
-    val tr = replaceOne(replacedEx, newEx, tracker)
-    lazy val self = apply(replacedEx, newEx, tracker)
->>>>>>> bea5e314
     ex match {
       case LetInEx(body, defs @ _*) =>
         // Transform bodies of all op.defs
         val newDefs = defs map tracker.trackOperDecl { d => d.copy(body = self(d.body)) }
         val newBody = self(body)
-<<<<<<< HEAD
-        val retEx = if (defs == newDefs && body == newBody) ex else LetInEx(newBody, newDefs: _*)
-=======
         val retEx = if (defs == newDefs && body == newBody) ex else LetInEx(newBody, newDefs: _*)(ex.typeTag)
->>>>>>> bea5e314
         tr(retEx)
 
       case OperEx(op, args @ _*) =>
         val newArgs = args map self
-<<<<<<< HEAD
-        val retEx = if (args == newArgs) ex else OperEx(op, newArgs: _*)
+        val retEx = if (args == newArgs) ex else OperEx(op, newArgs: _*)(ex.typeTag)
         tr(retEx)
 
       case _ => tr(ex)
@@ -109,7 +81,6 @@
 }
 
 object ReplaceFixed {
-
   // Some examples of testing functions, which can be used as replacement criteria
   object standardTests {
     def isEqualTo(ex: TlaEx): TlaEx => Boolean = { otherEx =>
@@ -123,12 +94,6 @@
     }
     def hasHigherUID(lowerUIDEx: TlaEx): TlaEx => Boolean = { higherUIDEx =>
       lowerUIDEx.ID.id < higherUIDEx.ID.id
-=======
-        val retEx = if (args == newArgs) ex else OperEx(op, newArgs: _*)(ex.typeTag)
-        tr(retEx)
-
-      case _ => tr(ex)
->>>>>>> bea5e314
     }
   }
 
