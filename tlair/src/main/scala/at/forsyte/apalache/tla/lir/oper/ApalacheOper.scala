package at.forsyte.apalache.tla.lir.oper

/**
 * The operators defined in the module Apalache.tla. This module gives the users a facility to provide hints. The
 * "Apalache" module is automatically looked up when Apalache is running.
 *
 * @author
 *   Igor Konnov, Rodrigo Otoni
 */
abstract class ApalacheOper extends TlaOper {
  override def interpretation: Interpretation.Value = Interpretation.StandardLib
}

object ApalacheOper {

  /**
   * A type annotation of an expression with another expression that encodes a type.
   */
  @deprecated("This should not be used with the new type checker")
  object withType extends ApalacheOper {
    override def name: String = "Apalache!<:"

    override def arity: OperArity = FixedArity(2)

    override val precedence: (Int, Int) = (100, 100)
  }

  /**
   * An operator x <- e that is interpreted as an assignment of e to x (the variable can have a prime too).
   */
  object assign extends ApalacheOper {
    override def name: String = "Apalache!:="

    override def arity: OperArity = FixedArity(2)

    override val precedence: (Int, Int) = (100, 100)
  }

  /**
   * A generator of a data structure. Given a positive integer `bound`, and assuming that the type of the operator
   * application is known, we recursively generate a TLA+ data structure as a tree, whose width is bound by the number
   * `bound`.
   */
  object gen extends ApalacheOper {
    override def name: String = "Apalache!Gen"

    override def arity: OperArity = FixedArity(1)

    override def precedence: (Int, Int) = (100, 100)
  }

  /**
   * Skolemization hint. In an expression Skolem(\E x \in S: e), the existential may be skolemized, that is, translated
   * into a constant.
   */
  object skolem extends ApalacheOper {
    override def name: String = "Apalache!Skolem"

    override def arity: OperArity = FixedArity(1)

    override def precedence: (Int, Int) = (100, 100)
  }

  /**
   * An expansion hint that can be applied to SUBSET S or [S -> T]. This hint orders the rewriter to expand the
   * underlying expression into a finite set. Since, such an expansion results in an exponential blow up, this should be
   * done carefully (and avoided as much as possible).
   */
  object expand extends ApalacheOper {
    override def name: String = "Apalache!Expand"

    override def arity: OperArity = FixedArity(1)

    override def precedence: (Int, Int) = (100, 100)
  }

  /**
   * An optimization hint for a cardinality constraint like Cardinality(S) >= k, where k is a constant. Similar to
   * BMC!Skolem, this optimization has to be applied carefully, as it is not sound, when the cardinality test is located
   * under negation.
   */
  object constCard extends ApalacheOper {
    override def name: String = "Apalache!ConstCardinality"

    override def arity: OperArity = FixedArity(1)

    override def precedence: (Int, Int) = (100, 100)
  }

  /**
   * The distinct operator that is equivalent to (distinct ...) in SMT-LIB. Formally, BMC!Distinct(x_1, ..., x_n) is
   * equivalent to \A i, j \in 1..n: i /= j => x_i /= x_j.
   *
   * XXX: there seems to be no way of defining a user-defined variadic operator in Apalache.tla.
   */
  object distinct extends ApalacheOper {
    override def name: String = "Apalache!Distinct"

    override def arity: OperArity = AnyArity()

    override def precedence: (Int, Int) = (5, 5)
  }

  /**
   * Attempt to dynamically cast an Int -> T function to a Seq(T). The first argument should be the function expression
   * and the second argument should be an integer, denoting the maximal length of the sequence.
   */
  object funAsSeq extends ApalacheOper {
    override def name: String = "Apalache!FunAsSeq"

    override def arity: OperArity = FixedArity(2)

    override val precedence: (Int, Int) = (100, 100)
  }

  /**
   * The FoldSet operator from the community modules. Given a binary operator `Op(_,_)`, an initial value `v` and a set
   * `S`, fold performs the equivalent of S.foldLeft(v)(Op) in Scala, that is, iteratively applies Op to the previous
   * partial computation, starting with `v`, and an arbitrary element of S.
   *
   * The type signature is: \forall T1,T2: FoldSet: ((T1,T2) => T1, T1, Set(T2)) => T1
   *
   * The following equivalence should hold: FoldSet( Op, v, S ) = IF S = {} THEN v ELSE LET w == CHOOSE x \in S: TRUE IN
   * LET T == S \ {w} IN FoldSet( Op, Op(v,w), T )
   */
  object foldSet extends ApalacheOper {
    override def name: String = "Apalache!FoldSet"

    override def arity: OperArity = FixedArity(3)

    override val precedence: (Int, Int) = (100, 100)
  }

  /**
   * The FoldSeq operator from the community modules. Similar to FoldSet, except the evaluation order is determined by
   * the sequence.
   *
   * The type signature is: \forall T1,T2: FoldSeq: ((T1,T2) => T1, T1, Seq(T2)) => T1
   *
   * The following equivalence should hold: FoldSeq( Op, v, seq ) = IF seq = <<>> THEN v ELSE FoldSeq( Op,
   * Op(v,Head(seq)), Tail(seq) )
   */
  object foldSeq extends ApalacheOper {
    override def name: String = "Apalache!FoldSeq"

    override def arity: OperArity = FixedArity(3)

    override val precedence: (Int, Int) = (100, 100)
  }

  /**
<<<<<<< HEAD
=======
   * <p>The operator SetAsFun converts a set of pairs `R` to a function `F`. The function `F` could be expressed as
   * follows:</p>
   *
   * <pre> LET Dom == { key: &lt;&lt;key, value&gt;&gt; \in R } Rng == { value: &lt;&lt;key, value&gt;&gt; \in R } IN [
   * key \in Dom |-> CHOOSE value \in Rng: &lt;&lt;key, value&gt;&gt; \in R ] </pre>
   *
   * <p>Note that the relation `R` may be ambiguous in the sense that the same key has more than one value. In this
   * case, the Apalache encodings choose one of the values, which corresponds to `CHOOSE`.</p>
   */
  object setAsFun extends ApalacheOper {
    override def name: String = "Apalache!SetAsFun"

    override def arity: OperArity = FixedArity(1)

    override val precedence: (Int, Int) = (100, 100)
  }

  /**
>>>>>>> 5b9b44db
   * Wrapper for call-by-name expressions (values with operator types). Used to signify special treatment in
   * preprocessing passes.
   */
  object callByName extends ApalacheOper {
    override def name: String = "Apalache!CallByName"

    override def arity: OperArity = FixedArity(1)

    override def precedence: (Int, Int) = (100, 100)
  }

  /**
   * The selectInSet operator is a variant of TlaSetOper.in. It signals that set membership should be checked.
   */
  object selectInSet extends ApalacheOper {
    override def name: String = "Apalache!SelectInSet"

    override def arity: OperArity = FixedArity(2)

    override def precedence: (Int, Int) = (5, 5)
  }

  /**
<<<<<<< HEAD
   * The storeInSet operator is a variant of TlaSetOper.in when handling sets. It signals set membership. It is also
   * used to update functions, in which case the updated value is provided as an additional argument.
=======
   * The storeInSet operator is a variant of TlaSetOper.in. It signals that set membership should be enforced.
>>>>>>> 5b9b44db
   */
  object storeInSet extends ApalacheOper {
    override def name: String = "Apalache!StoreInSet"

    override def arity: OperArity = FixedArity(2) || FixedArity(3)

    override def precedence: (Int, Int) = (5, 5)
  }

  /**
   * The storeNotInSet operator is a variant of storeInSet. It signals that the negation of set membership should be
   * enforced.
   */
  object storeNotInSet extends ApalacheOper {
    override def name: String = "Apalache!UnchangedSet"

    override def arity: OperArity = FixedArity(2)

    override def precedence: (Int, Int) = (5, 5)
  }

  object smtMap extends ApalacheOper {
    override def name: String = "Apalache!SmtMap"

    override def arity: OperArity = FixedArity(3)

    override def precedence: (Int, Int) = (5, 5)
  }

  /**
   * The chain operator allows the chaining of individual operations. It can improve solver performance by eliminating
   * intermediary declarations.
   */
  object chain extends ApalacheOper {
    override def name: String = "Apalache!Chain"

    override def arity: OperArity = FixedArity(3)

    override def precedence: (Int, Int) = (5, 5)
  }

  /**
   * The assignChain operator assigns the result of a chain of operations to an element.
   */
  object assignChain extends ApalacheOper {
    override def name: String = "Apalache!AssignChain"

    override def arity: OperArity = FixedArity(2)

    override def precedence: (Int, Int) = (5, 5)
  }
}<|MERGE_RESOLUTION|>--- conflicted
+++ resolved
@@ -149,8 +149,6 @@
   }
 
   /**
-<<<<<<< HEAD
-=======
    * <p>The operator SetAsFun converts a set of pairs `R` to a function `F`. The function `F` could be expressed as
    * follows:</p>
    *
@@ -169,7 +167,6 @@
   }
 
   /**
->>>>>>> 5b9b44db
    * Wrapper for call-by-name expressions (values with operator types). Used to signify special treatment in
    * preprocessing passes.
    */
@@ -193,12 +190,8 @@
   }
 
   /**
-<<<<<<< HEAD
    * The storeInSet operator is a variant of TlaSetOper.in when handling sets. It signals set membership. It is also
    * used to update functions, in which case the updated value is provided as an additional argument.
-=======
-   * The storeInSet operator is a variant of TlaSetOper.in. It signals that set membership should be enforced.
->>>>>>> 5b9b44db
    */
   object storeInSet extends ApalacheOper {
     override def name: String = "Apalache!StoreInSet"
