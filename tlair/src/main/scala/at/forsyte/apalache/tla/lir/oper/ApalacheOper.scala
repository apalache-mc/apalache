--- conflicted
+++ resolved
@@ -185,74 +185,4 @@
 
     override val precedence: (Int, Int) = (100, 100)
   }
-
-  /**
-<<<<<<< HEAD
-   * The selectInSet operator is a variant of TlaSetOper.in. It signals that set membership should be checked.
-   */
-  object selectInSet extends ApalacheOper {
-    override def name: String = "Apalache!SelectInSet"
-
-    override def arity: OperArity = FixedArity(2)
-
-    override def precedence: (Int, Int) = (5, 5)
-  }
-
-  /**
-   * The storeInSet operator is a variant of TlaSetOper.in when handling sets. It signals set membership. It is also
-   * used to update functions, in which case the updated value is provided as an additional argument.
-   */
-  object storeInSet extends ApalacheOper {
-    override def name: String = "Apalache!StoreInSet"
-
-    override def arity: OperArity = FixedArity(2) || FixedArity(3)
-
-    override def precedence: (Int, Int) = (5, 5)
-  }
-
-  /**
-   * The storeNotInSet operator is a variant of storeInSet. It signals that the negation of set membership should be
-   * enforced.
-   */
-  object storeNotInSet extends ApalacheOper {
-    override def name: String = "Apalache!UnchangedSet"
-
-    override def arity: OperArity = FixedArity(2)
-
-    override def precedence: (Int, Int) = (5, 5)
-  }
-
-  /**
-   * The smtMap operator applies an SMT map using conjunction to two cells encoded as SMT arrays. Its current use is to
-   * encoded set intersection when handling TLA+ filters.
-   */
-  object smtMap extends ApalacheOper {
-    override def name: String = "Apalache!SmtMap"
-
-    override def arity: OperArity = FixedArity(2)
-
-    override def precedence: (Int, Int) = (5, 5)
-  }
-
-  /**
-   * The unconstrainArray operator increases the SSA index of a cell encoded as an SMT array.
-   */
-  object unconstrainArray extends ApalacheOper {
-    override def name: String = "Apalache!UnconstrainArray"
-
-    override def arity: OperArity = FixedArity(1)
-
-    override def precedence: (Int, Int) = (5, 5)
-=======
-   * Wrapper for call-by-name expressions (values with operator types). Used to signify special treatment in
-   * preprocessing passes.
-   */
-  object callByName extends ApalacheOper {
-    override def name: String = "Apalache!CallByName"
-
-    override def arity: OperArity = FixedArity(1)
-
-    override def precedence: (Int, Int) = (100, 100)
->>>>>>> f3f0695b
-  }
 }