package at.forsyte.apalache.tla.lir.transformations.standard

import at.forsyte.apalache.tla.lir.transformations.{TlaExTransformation, TransformationTracker}
import at.forsyte.apalache.tla.lir._
import at.forsyte.apalache.tla.lir.oper.TlaOper
import at.forsyte.apalache.tla.lir.storage.BodyMapFactory

/**
 * <p>A transformation which replaces all occurrences of LET-IN expressions with
 * copies of their bodies, in which LET-IN defined operators have been expanded.
 * If the `keepNullary` flag is set to true, only operators with strictly positive arity get expanded.</p>
 *
 * <p>Example: `LET X(a) == a + b IN X(0) > 1` becomes `1 + b > 1`. </p>
 *
 * @author Jure Kukovec
 */
class LetInExpander(tracker: TransformationTracker, keepNullary: Boolean) extends TlaExTransformation {
  override def apply(ex: TlaEx): TlaEx = transform(ex)

  def transform: TlaExTransformation = tracker.trackEx {
    // interesting case
    case letInEx @ LetInEx(body, defs @ _*) =>
      /** LET-IN may be nested in the body ... */
      val expandedBody = transform(body)

      /** .. or another operator */
      val expandedDefs = defs map tracker.trackOperDecl { d => d.copy(body = transform(d.body)) }

      def needsExpansion(d: TlaOperDecl): Boolean = {
        // Expand only the definitions that:
        //  1. Either have at least one parameter (if keepNullary = false), or
        //     have any number of parameters (if keepNullary = true)
        //  2. Are not defining a LAMBDA operator, which is treated by the special case below.
        (!keepNullary || d.formalParams.nonEmpty) && d.name != "LAMBDA"
      }

      val (defsToExpand, defsToKeep) = expandedDefs.partition(needsExpansion)

      /** create a map of definitions from the ones that have to be expanded */
      val bodyMap = BodyMapFactory.makeFromDecls(defsToExpand)

      val expandedLetIn =
        if (defsToKeep.nonEmpty) {
          LetInEx(expandedBody, defsToKeep: _*)(letInEx.typeTag) // nullary definitions are still there
        } else {
          expandedBody // all definitions were expanded
        }

      // Inline the operators using the map of definitions
      InlinerOfUserOper(bodyMap, tracker)(expandedLetIn)

    // this is the special form for LAMBDAs
    case OperEx(TlaOper.apply, LetInEx(NameEx("LAMBDA"), TlaOperDecl("LAMBDA", params, lambdaBody)), args @ _*) =>
      // Substitute params with args in the body of the lambda expression.
      // I don't think we need to deep copy lambdaBody, as it should appear only once.
      assert(params.length == args.length)
      params.zip(args).foldLeft(lambdaBody) {
        // replace every parameter with the respective argument
        case (expr, (param, arg)) =>
<<<<<<< HEAD
          ReplaceFixed(tracker)(NameEx(param.name), arg)(expr)
=======
          ReplaceFixed(NameEx(param.name)(arg.typeTag), arg, tracker)(expr)
>>>>>>> bea5e314
      }

    // recursive processing of composite operators
    case ex @ OperEx(op, args @ _*) =>
      val newArgs = args map transform
      if (args == newArgs) ex else OperEx(op, newArgs: _*)(ex.typeTag)

    case ex => ex
  }
}

object LetInExpander {
  def apply(tracker: TransformationTracker, keepNullary: Boolean)(implicit typeTag: TypeTag): LetInExpander = {
    new LetInExpander(tracker, keepNullary)
  }
}<|MERGE_RESOLUTION|>--- conflicted
+++ resolved
@@ -57,11 +57,7 @@
       params.zip(args).foldLeft(lambdaBody) {
         // replace every parameter with the respective argument
         case (expr, (param, arg)) =>
-<<<<<<< HEAD
           ReplaceFixed(tracker)(NameEx(param.name), arg)(expr)
-=======
-          ReplaceFixed(NameEx(param.name)(arg.typeTag), arg, tracker)(expr)
->>>>>>> bea5e314
       }
 
     // recursive processing of composite operators
