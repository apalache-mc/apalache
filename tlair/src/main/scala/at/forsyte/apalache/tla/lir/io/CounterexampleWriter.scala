--- conflicted
+++ resolved
@@ -6,10 +6,7 @@
 import at.forsyte.apalache.tla.lir.convenience.tla
 import at.forsyte.apalache.tla.lir.oper._
 import at.forsyte.apalache.tla.lir.values._
-<<<<<<< HEAD
-=======
 import at.forsyte.apalache.tla.lir.UntypedPredefs.untyped
->>>>>>> 946cfc29
 
 /**
  * A printer for counterexamples, in various formats: TLA+ , as TLC output, ...
@@ -71,17 +68,10 @@
     if (state.isEmpty) {
       pretty.write(ValEx(TlaBool(true)))
     } else {
-<<<<<<< HEAD
       val prefix = if (state.size == 1) "" else "/\\ "
       state.toList.sortBy(_._1).foreach { case (name, value) =>
         writer.print(s"$prefix$name = ")
         pretty.write(value)
-=======
-      state.toList.sortBy(_._1).foreach { case (name, value) =>
-        writer.print(s"/\\ $name = ")
-        pretty.write(value)
-        writer.println
->>>>>>> 946cfc29
       }
     }
 
@@ -91,7 +81,6 @@
     pretty.prettyWriteDoc(pretty.moduleNameDoc("counterexample", 25))
     pretty.prettyWriteDoc(pretty.moduleExtendsDoc(rootModule.name))
 
-<<<<<<< HEAD
     states.zipWithIndex.foreach {
       case (state, 0) =>
         pretty.writeBlockComment("Constant initialization state")
@@ -110,22 +99,6 @@
         pretty.write(decl)
     }
     pretty.writeBlockComment("The following formula holds true in the last state and violates the invariant")
-=======
-    states.zipWithIndex.foreach { case (state, j) =>
-      val i = j + 1 // start counting from 1, for compatibility with TLC counterexamples
-      if (i == 1) {
-        writer.println("(* Initial state *)")
-      } else {
-        writer.println(s"(* Transition ${state._1} to State$i *)")
-      }
-      writer.println(s"\nState$i ==")
-      printStateFormula(pretty, state._2)
-      writer.println
-    }
-    writer.print(s"""(* The following formula holds true in the last state and violates the invariant *)
-         |
-         |""".stripMargin)
->>>>>>> 946cfc29
     pretty.write(TlaOperDecl("InvariantViolation", List(), notInvariant))
 
     pretty.prettyWriteDoc(pretty.moduleTerminalDoc(80))
@@ -137,7 +110,6 @@
 
 class TlcCounterexampleWriter(writer: PrintWriter) extends TlaCounterexampleWriter(writer) {
   override def write(rootModule: TlaModule, notInvariant: NotInvariant, states: List[NextState]): Unit = {
-<<<<<<< HEAD
     // `states` must always contain at least 1 state: the constant initialization
     // This makes `states.tail` safe, since we have a nonempty sequence
     assert(states.nonEmpty)
@@ -162,26 +134,6 @@
                         |$prefix""".stripMargin)
       // We still need to call PrettyWriter, since PrintWriter doesn't know how to output TlaEx
       printStateFormula(pretty, state._2)
-=======
-    writer.print(s"""@!@!@STARTMSG 2262:0 @!@!@
-         |Created by Apalache on ${Calendar.getInstance().getTime}
-         |@!@!@ENDMSG 2262 @!@!@
-         |@!@!@STARTMSG 2110:1 @!@!@
-         |Invariant is violated.
-         |@!@!@ENDMSG 2110 @!@!@
-         |@!@!@STARTMSG 2121:1 @!@!@
-         |The behavior up to this point is:
-         |@!@!@ENDMSG 2121 @!@!@
-         |""".stripMargin)
-
-    states.zipWithIndex.foreach { case (state, j) =>
-      val i = j + 1 // start counting from 1, for compatibility with TLC counterexamples
-      val prefix = if (i == 1) s"$i: <Initial predicate>" else s"$i: <Next>"
-
-      writer.println(s"""@!@!@STARTMSG 2217:4 @!@!@
-           |$prefix""".stripMargin)
-      printStateFormula(new PrettyWriter(writer), state._2)
->>>>>>> 946cfc29
       writer.println("""|
              |@!@!@ENDMSG 2217 @!@!@""".stripMargin)
     }
@@ -193,7 +145,6 @@
   override def write(rootModule: TlaModule, notInvariant: NotInvariant, states: List[NextState]): Unit = {
     val json = new JsonWriter(writer)
 
-<<<<<<< HEAD
     val tlaStates = states.zipWithIndex.collect { case ((_, vars), i) =>
       val state = vars.collect { case (name, value) =>
         OperEx(TlaOper.eq, NameEx(name), value)
@@ -203,13 +154,6 @@
         case _ => s"State${i - 1}"
       }
       TlaOperDecl(name, List(), OperEx(TlaBoolOper.and, state.toList: _*))
-=======
-    val tlaStates = states.zipWithIndex.collect { case ((tran, vars), i) =>
-      val state = vars.collect { case (name, value) =>
-        OperEx(TlaOper.eq, NameEx(name), value)
-      }
-      TlaOperDecl(s"State${i + 1}", List(), OperEx(TlaBoolOper.and, state.toList: _*))
->>>>>>> 946cfc29
 
     }
 
