package at.forsyte.apalache.tla.lir

import at.forsyte.apalache.tla.lir.UntypedPredefs._
import at.forsyte.apalache.tla.lir.oper._
import at.forsyte.apalache.tla.lir.values._
import org.scalacheck.Arbitrary.arbitrary
import org.scalacheck.Gen
import org.scalacheck.Gen.{choose, const, identifier, listOf, listOfN, lzy, oneOf, resize, sized}

/**
 * Generators of TLA expressions and declarations to enable testing of our code with ScalaCheck. The current
 * implementation respects operator arity but it may disrespect the expected structure of the arguments, which is
 * usually documented in Javadoc.
 *
 * In the future, we may want to enforce the structure by one of the following solutions:
 *   1. By adding preconditions to the constructors of the IR operators, or
 *   1. by throwing `MalformedTlaError`.
 *
 * Assumptions and limitations:
 *   - The current implementation works best for code that is unaware of the semantics of TLA+ operators.
 *   - Our generators neither produce nor apply higher-order operators.
 *   - The generators tag the produced expressions with either Untyped() or Typed[Int](i) for a random integer value,
 *     which should be sufficient for checking that the types are correctly propagated.
 *
 * @author
 *   Igor Konnov
 */
trait IrGenerators extends TlaType1Gen {

  // an internal representation of operator signatures (for user-defined operators).
  case class UserOperSig(name: String, nparams: Int)

  // an internal context of the generated operator definitions
  type UserContext = Map[String, UserOperSig]

  /**
   * An empty user context.
   */
  val emptyContext: UserContext = Map[String, UserOperSig]()

  /**
   * The maximal number of arguments in user-defined operators and built-in operators.
   */
  val maxArgs: Int = 4

  /**
   * The maximal number of declarations per a LET-IN definition. Two is a good choice: It is large enough to capture the
   * bugs where only one declaration is processed.
   */
  val maxDefsPerLetIn: Int = 2

  /**
   * The maximal number of declarations (constants, variables, operators, assumptions) per module.
   */
  val maxDeclsPerModule: Int = 10

  /**
   * Fundamental operators (`TlaOper._`)
   */
  val simpleOperators = List(TlaOper.eq, TlaOper.ne, TlaOper.chooseBounded, TlaOper.apply)

  /**
   * Propositional operators and quantifiers, excluding unbounded quantifiers (`TlaBoolOper._`)
   */
  val logicOperators = List(TlaBoolOper.and, TlaBoolOper.or, TlaBoolOper.not, TlaBoolOper.equiv, TlaBoolOper.implies,
      TlaBoolOper.exists, TlaBoolOper.forall)

  /**
   * Arithmetic operators (`TlaArithOper._`)
   */
  val arithOperators = List(TlaArithOper.div, TlaArithOper.dotdot, TlaArithOper.exp, TlaArithOper.ge, TlaArithOper.gt,
      TlaArithOper.le, TlaArithOper.lt, TlaArithOper.minus, TlaArithOper.mod, TlaArithOper.mult, TlaArithOper.plus,
      TlaArithOper.uminus)

  /**
   * Set operators (`TlaSetOper._`)
   */
  val setOperators = List(TlaSetOper.cap, TlaSetOper.cup, TlaSetOper.enumSet, TlaSetOper.filter, TlaSetOper.funSet,
      TlaSetOper.in, TlaSetOper.notin, TlaSetOper.map, TlaSetOper.powerset, TlaSetOper.recSet, TlaSetOper.seqSet,
      TlaSetOper.setminus, TlaSetOper.subseteq, TlaSetOper.times, TlaSetOper.union)

  /**
   * Function operators (`TlaFunOper._`)
   */
  val functionOperators = List(TlaFunOper.enum, TlaFunOper.tuple, TlaFunOper.app, TlaFunOper.domain, TlaFunOper.funDef,
      TlaFunOper.recFunDef, TlaFunOper.recFunRef, TlaFunOper.except)

  /**
<<<<<<< HEAD
   * The list of action operators.
=======
   * Action operators (`TlaActionOper._`)
>>>>>>> 625ffa41
   */
  val actionOperators = List(TlaActionOper.prime, TlaActionOper.enabled, TlaActionOper.stutter, TlaActionOper.nostutter,
      TlaActionOper.unchanged, TlaActionOper.composition)

  /**
   * Temporal operators, excluding `\AA` and `\EE`, as those are not useful to us (`TlaTempOper._`)
   */
  val temporalOperators = List(TlaTempOper.box, TlaTempOper.diamond, TlaTempOper.leadsTo, TlaTempOper.guarantees,
      TlaTempOper.strongFairness, TlaTempOper.weakFairness)

  /**
   * Generates a type tag, either typed or untyped.
   *
   * @return
   *   A generator of `TypeTag`.
   */
  def genTypeTag: Gen[TypeTag] = for {
    tp <- genType1
    tt <- oneOf(Untyped(), Typed(tp))
  } yield tt

  /**
   * Generate an integer literal.
   *
   * @return
   *   a generator of `ValEx(TlaInt(_))`.
   */
  def genInt: Gen[ValEx] = for {
    i <- arbitrary[Int]
    tt <- genTypeTag
  } yield ValEx(TlaInt(BigInt(i))).withTag(tt)

  /**
   * Generate a Boolean literal.
   *
   * @return
   *   a generator of `ValEx(TlaBool(_))`.
   */
  def genBool: Gen[ValEx] = for {
    b <- arbitrary[Boolean]
    tt <- genTypeTag
  } yield ValEx(TlaBool(b)).withTag(tt)

  /**
   * Generate a string literal. We always generate identifiers.
   *
   * @return
   *   a generator of `ValEx(TlaStr(_))`.
   */
  def genStr: Gen[ValEx] = for {
    s <- identifier
    tt <- genTypeTag
  } yield ValEx(TlaStr(s)).withTag(tt)

  /**
   * Generate a value expression.
   *
   * @return
   *   a generator of `ValEx(_)`.
   */
  def genValEx: Gen[ValEx] =
    oneOf(genInt, genBool, genStr, const(ValEx(TlaBoolSet)), const(ValEx(TlaIntSet)), const(ValEx(TlaNatSet)))

  /**
   * Generate a name expression.
   *
   * @return
   *   a generator of `NameEx(_)`.
   */
  def genNameEx(ctx: UserContext): Gen[NameEx] = for {
    s <- oneOf(ctx.keys)
    tt <- genTypeTag
  } yield NameEx(s).withTag(tt)

  /**
   * Generate an application of a user-defined operator.
   *
   * @param ctx
   *   a context of user-defined operators
   * @return
   *   a generator that produces applications of user-defined operators
   */
  def genOperApply(exGen: UserContext => Gen[TlaEx])(ctx: UserContext): Gen[TlaEx] = sized { size =>
    for {
      decl <- oneOf(ctx.values)
      argGen = resize(size - 1, exGen(ctx))
      args <- argsByArity(argGen)(FixedArity(decl.nparams))
      tt <- genTypeTag
    } yield OperEx(TlaOper.apply, NameEx(decl.name) +: args: _*).withTag(tt)
  }

  /**
   * Generate a let-in expression that declares 1..maxDefsPerLetIn operators.
   *
   * @param exGen
   *   a generator of TLA expressions
   * @param ctx
   *   a context of user-defined operators
   * @return
   *   a generator of let-in definitions
   */
  def genLetInEx(exGen: UserContext => Gen[TlaEx])(ctx: UserContext): Gen[TlaEx] = sized { size =>
    if (size <= 1) {
      exGen(ctx)
    } else {
      for {
        ndefs <- choose(1, maxDefsPerLetIn)
        defs <- listOfN(ndefs, resize(size - 1, genTlaOperDecl(exGen)(ctx))).suchThat { ds =>
          // no new name is present in the context
          ds.map(_.name).toSet.intersect(ctx.keySet).isEmpty &&
          // and all new names are mutually unique
          ds.map(_.name).toSet.size == ds.size
        }
        body <- resize(size - 1, exGen(ctx ++ defs.map(d => d.name -> UserOperSig(d.name, d.formalParams.length))))
        tt <- genTypeTag
      } yield LetInEx(body, defs: _*).withTag(tt)
    }
  }

  /**
   * Generate a TLA expression.
   *
   * @param builtInOpers
   *   a sequence of built-in operators to use.
   * @param ctx
   *   a context of user-defined operators.
   * @return
   *   a generator that produces TLA expression (their height is bounded with `sized` and `resize`).
   */
  def genTlaEx(builtInOpers: Seq[TlaOper])(ctx: UserContext): Gen[TlaEx] = lzy {
    sized { size =>
      if (size <= 1) {
        // no gas to generate one more operator expression
        if (ctx.nonEmpty) {
          oneOf(genValEx, genNameEx(ctx))
        } else {
          genValEx
        }
      } else {
        for {
          operNo <- choose(0, builtInOpers.length - 1)
          argGen = resize(size - 1, genTlaEx(builtInOpers)(ctx))
          oper = builtInOpers(operNo)
          args <- argsByArity(argGen)(oper.arity)
          tt <- genTypeTag
          result <-
            if (ctx.nonEmpty) {
              // a value, a name,
              // an application of a user-defined operator in the context, an application of a built-in operator
              oneOf(genValEx, genNameEx(ctx), genOperApply(genTlaEx(builtInOpers))(ctx),
                  genLetInEx(genTlaEx(builtInOpers))(ctx), const(OperEx(oper, args: _*).withTag(tt)))
            } else {
              // as above but no user-defined operators
              oneOf(genValEx, genLetInEx(genTlaEx(builtInOpers))(ctx), const(OperEx(oper, args: _*).withTag(tt)))
            }
        } yield result
      }
    }
  }

  /**
   * Generate an operator declaration.
   *
   * @param exGen
   *   a generator of TLA expressions
   * @param ctx
   *   a context of user-defined operators
   * @return
   *   a generator of operator declarations
   */
  def genTlaOperDecl(exGen: UserContext => Gen[TlaEx])(ctx: UserContext): Gen[TlaOperDecl] = {
    for {
      name <- identifier.suchThat(n => !ctx.contains(n))
      body <- exGen(ctx)
      nparams <- choose(0, maxArgs)
      params <- listOfN(nparams, identifier)
      tt <- genTypeTag
    } yield TlaOperDecl(name, params.map(n => OperParam(n)), body).withTag(tt)
  }

  /**
   * Generate an assumption.
   *
   * @param exGen
   *   a generator of TLA expressions
   * @return
   *   a generator of assumptions
   */
  def genTlaAssumeDecl(exGen: Gen[TlaEx]): Gen[TlaAssumeDecl] = {
    for {
      ex <- exGen
      tt <- genTypeTag
    } yield TlaAssumeDecl(ex).withTag(tt)
  }

  /**
   * Generate a constant declaration.
   *
   * @param ctx
   *   a context of user declarations.
   * @return
   *   a generator of constant declarations
   */
  def genTlaConstDecl(ctx: UserContext): Gen[TlaConstDecl] = {
    for {
      name <- identifier.suchThat(n => !ctx.contains(n))
      tt <- genTypeTag
    } yield TlaConstDecl(name).withTag(tt)
  }

  /**
   * Generate a variable declaration.
   *
   * @param ctx
   *   a context of user declarations.
   * @return
   *   a generator of constant declarations
   */
  def genTlaVarDecl(ctx: UserContext): Gen[TlaVarDecl] = {
    for {
      name <- identifier.suchThat(n => !ctx.contains(n))
      tt <- genTypeTag
    } yield TlaVarDecl(name).withTag(tt)
  }

  /**
   * Generate a declaration of: a constant, a variable, an operator definition, an assumption.
   *
   * @param ctx
   *   a context of user declarations.
   * @return
   *   a generator of constant declarations
   */
  def genTlaDecl(exGen: UserContext => Gen[TlaEx])(ctx: UserContext): Gen[TlaDecl] = {
    for {
      decl <- oneOf(genTlaConstDecl(ctx), genTlaVarDecl(ctx), genTlaAssumeDecl(exGen(ctx)), genTlaOperDecl(exGen)(ctx))
    } yield decl
  }

  /**
   * Generate a declaration of: a constant, an operator definition, an assumption.
   *
   * @param ctx
   *   a context of user declarations.
   * @return
   *   a generator of constant declarations
   */
  def genTlaDeclButNotVar(exGen: UserContext => Gen[TlaEx])(ctx: UserContext): Gen[TlaDecl] = {
    for {
      decl <- oneOf(genTlaConstDecl(ctx), genTlaAssumeDecl(exGen(ctx)), genTlaOperDecl(exGen)(ctx))
    } yield decl
  }

  /**
   * Generate a module by providing an expression generator.
   *
   * @param exGen
   *   a generator of TLA expressions
   * @return
   *   a generator of modules
   */
  def genTlaModule(exGen: UserContext => Gen[TlaEx]): Gen[TlaModule] = {
    genTlaModuleWith(genTlaDecl(exGen))
  }

  /**
   * Generate a module by providing the declaration generator and expression generator.
   *
   * @param declGen
   *   generator of TLA declarations
   * @return
   *   a generator of modules
   */
  def genTlaModuleWith(declGen: UserContext => Gen[TlaDecl]): Gen[TlaModule] = {
    for {
      name <- identifier
      decls <- genTlaDeclList(declGen)(emptyContext)
    } yield TlaModule(name, decls)
  }

  // generate a list of declarations and avoid duplicates in the operator names
  private def genTlaDeclList(declGen: UserContext => Gen[TlaDecl])(ctx: UserContext): Gen[List[TlaDecl]] = {
    sized { size =>
      if (size <= 1) {
        for {
          decl <- declGen(ctx)
        } yield List(decl)
      } else {
        for {
          head <- declGen(ctx)
          operSig = UserOperSig(head.name,
              head match {
                case TlaOperDecl(_, params, _) => params.length
                case _                         => 0
              })
          tail <- resize(size - 1, genTlaDeclList(declGen)(ctx + (head.name -> operSig)))
        } yield head :: tail
      }
    }
  }

  // Given operator arity and an element generator, produce a list of arguments
  private def argsByArity(argGen: Gen[TlaEx]): OperArity => Gen[Seq[TlaEx]] = {
    case AnyArity() => listOf(argGen)

    case FixedArity(n) => listOfN(n, argGen)

    case arity =>
      for {
        sz <- choose(0, maxArgs).suchThat(arity.cond)
        lst <- listOfN(sz, argGen)
      } yield lst
  }
}<|MERGE_RESOLUTION|>--- conflicted
+++ resolved
@@ -86,11 +86,7 @@
       TlaFunOper.recFunDef, TlaFunOper.recFunRef, TlaFunOper.except)
 
   /**
-<<<<<<< HEAD
-   * The list of action operators.
-=======
    * Action operators (`TlaActionOper._`)
->>>>>>> 625ffa41
    */
   val actionOperators = List(TlaActionOper.prime, TlaActionOper.enabled, TlaActionOper.stutter, TlaActionOper.nostutter,
       TlaActionOper.unchanged, TlaActionOper.composition)
