--- conflicted
+++ resolved
@@ -18,55 +18,9 @@
     case _                       => 1
   }
 
-<<<<<<< HEAD
   test("Test EqualityAsContainment") {
     val transformation = PrimedEqualityToMembership(new IdleTracker())
 
-=======
-  test("Test ReplaceFixed") {
-    val transformation = ReplaceFixed(n_x, NameEx("y"), new IdleTracker())
-
-    val pa1 = n_x -> n_y
-    val pa2 = n_z -> n_z
-    val pa3 = prime(n_x) -> prime(n_y)
-    val pa4 = ite(n_p, n_x, n_y) -> ite(n_p, n_y, n_y)
-    val pa5 = letIn(
-        plus(n_z, appOp(n_A)),
-        declOp("A", n_q)
-    ) -> letIn(
-        plus(n_z, appOp(n_A)),
-        declOp("A", n_q)
-    )
-    val pa6 = letIn(
-        enumSet(plus(n_x, appOp(n_A)), appOp(n_B, n_x)),
-        declOp("A", n_x),
-        declOp("B", n_p, "p")
-    ) -> letIn(
-        enumSet(plus(n_y, appOp(n_A)), appOp(n_B, n_y)),
-        declOp("A", n_y),
-        declOp("B", n_p, "p")
-    )
-
-    val expected = Seq(
-        pa1,
-        pa2,
-        pa3,
-        pa4,
-        pa5,
-        pa6
-    )
-    val cmp = expected map { case (k, v) =>
-      (v, transformation(k))
-    }
-    cmp foreach { case (ex, act) =>
-      assert(ex == act)
-    }
-  }
-
-  test("Test EqualityAsContainment") {
-    val transformation = PrimedEqualityToMembership(new IdleTracker())
-
->>>>>>> bea5e314
     val ex1 = primeEq(n_x, n_y)
     val ex2 = or(primeEq(n_x, n_y), ge(prime(n_x), int(0)))
     val ex3 = ite(primeEq(n_x, n_y), primeEq(n_z, int(0)), primeEq(n_z, int(1)))
