--- conflicted
+++ resolved
@@ -108,11 +108,7 @@
     for {
       // use resize to decrease the depth of the elements (as terms)
       row <- genRow
-<<<<<<< HEAD
     } yield RecRowT1(RowT1(SortedMap(row.fieldTypes.toSeq: _*), row.other))
-=======
-    } yield RecRowT1(RowT1(SortedMap(row.fieldTypes.toSeq :+ ("tag" -> StrT1): _*), row.other))
->>>>>>> 6726c6ae
   }
 
   def genVariant: Gen[VariantT1] =
