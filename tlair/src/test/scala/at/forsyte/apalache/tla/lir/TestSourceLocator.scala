package at.forsyte.apalache.tla.lir

import org.junit.runner.RunWith
import org.scalatest.FunSuite
import org.scalatest.junit.JUnitRunner
import at.forsyte.apalache.tla.lir.Builder._
import at.forsyte.apalache.tla.lir.aux._
import at.forsyte.apalache.tla.lir.predef.{TlaIntSet, TlaStrSet}
import at.forsyte.apalache.tla.lir.src.{SourceLocation, SourcePosition, SourceRegion}
import at.forsyte.apalache.tla.lir.storage.{BodyMapFactory, ChangeListener, SourceLocator, SourceMap}
import at.forsyte.apalache.tla.lir.transformations.{TlaExTransformation, TransformationListener}
import at.forsyte.apalache.tla.lir.transformations.impl.TrackerWithListeners
import at.forsyte.apalache.tla.lir.transformations.standard._

import scala.collection.mutable


@RunWith( classOf[JUnitRunner] )
class TestSourceLocator extends FunSuite with TestingPredefs {

  val decl1 = declOp( "plus", plus( n_a, n_b ), "a", "b" )
  val decl2 = declOp( "App", appOp( "X", n_p ), ("X", 1), "p" )

  val decls = List(
    decl1,
    decl2
  )

  val bodyMap = BodyMapFactory.makeFromDecls( decls )

  val ex1 = and( prime( n_x ), n_y )
  val ex2 = letIn(
    ge( appOp( n_A, int( 1 ) ), int( 0 ) ),
    declOp( "A", plus( n_p, int( 1 ) ), "p" )
  )
  val ex3 = appDecl( decl1, n_x, int( 1 ) )
  val ex4 = letIn(
    ite( n_y, appDecl( decl2, "I", int( 0 ) ), falseEx ),
    declOp( "I", n_p, "p" )
  )
  val ex5 =
    letIn(
      letIn(
        letIn(
          appOp( "C", appOp( "D" ) ),
          declOp( "D", n_x )
        ),
        declOp( "B", n_b ),
        declOp( "C", appOp( n_A, n_p, appOp( "B" ) ), "p" )
      ),
      declOp( "A", appOp( "IntentionallyUndefinedOper", n_p, n_q ), "p", "q" )
    )
  val ex6 = unchanged( n_x )
  val ex7 = unchangedTup( n_x, n_y )
  val ex8 =
    withType(
      enumFun( str( "x" ), int( 1 ) ),
      enumFun(
        str( "x" ), ValEx( TlaIntSet ),
        str( "y" ), enumSet( ValEx( TlaStrSet ) )
      )
    )
  val ex9 = appFun( enumFun( str( "x" ), int( 1 ) ), str( "x" ) )

  val exs = List(
    ex1,
    ex2,
    ex3,
    ex4,
    ex5,
    ex6,
    ex7,
    ex8,
    ex9
  )

  def generateLoc( uid : UID ) =
    new SourceLocation(
      "filename",
      new SourceRegion(
        new SourcePosition( uid.id.toInt ),
        new SourcePosition( uid.id.toInt )
      )
    )

  // Arbitrary assignment, all exs get a unique position equal to their UID
  val sourceMap : SourceMap =
    ( ( exs.map( allUidsBelow ) ++ decls.map( _.body ).map( allUidsBelow ) ).foldLeft( Set.empty[UID] ) {
      _ ++ _
    } map {
      x => x -> generateLoc( x )
    } ).toMap

  val exMap = new mutable.HashMap[UID, TlaEx]()

  val mapListener = new TransformationListener {
    override def onTransformation( originalEx : TlaEx, newEx : TlaEx ) : Unit = {
      exMap.update( originalEx.ID, originalEx )
      exMap.update( newEx.ID, newEx )
    }
  }

  val changeListener = new ChangeListener()
  val tracker        = TrackerWithListeners( changeListener, mapListener )

  val locator = SourceLocator( sourceMap, changeListener )

  def testTransformation( t : TlaExTransformation ) : Unit = {
    val post = exs map t
    val postIds = post.map( allUidsBelow ).foldLeft( Set.empty[UID] ) {
      _ ++ _
    }

    val failures = postIds.filterNot( i => locator.sourceOf( i ).nonEmpty )
    assert( failures.isEmpty )
  }

  test( "Test DeepCopy" ) {
    val transformation = DeepCopy( tracker )

    testTransformation( transformation )
  }

  test( "Test EqualityAsContainment" ) {
<<<<<<< HEAD
    val transformation = EqualityAsContainment( tracker )
=======
    val transformation = PrimedEqualityToMembership( tracker )
>>>>>>> bc8e3ad5

    testTransformation( transformation )
  }

  test( "Test ExplicitLetIn" ) {
<<<<<<< HEAD
    val transformation = ExplicitLetIn( tracker, keepNullary = false )

    testTransformation( transformation )
  }

  test( "Test ExplicitUnchanged" ) {
    val transformation = ExplicitUnchanged( tracker )
=======
    val transformation = LetInExpander( tracker, keepNullary = false )
>>>>>>> bc8e3ad5

    testTransformation( transformation )
  }

  test( "Test Flatten" ) {
    val transformation = Flatten( tracker )

    testTransformation( transformation )
  }

  test( "Test IncrementalRenaming" ) {
    val transformation = new IncrementalRenaming( tracker )

    testTransformation( transformation )
  }

  test( "Test Inline" ) {
    val transformation = InlinerOfUserOper( bodyMap, tracker )

    testTransformation( transformation )
  }

  test( "Test NoOp" ) {
    val transformation = tracker.track {
      identity
    }

    testTransformation( transformation )
  }

  test( "Test Prime" ) {
    val vars = Set( "x", "y" )
    val transformation = Prime( vars, tracker )
<<<<<<< HEAD
=======

    testTransformation( transformation )
  }

  test( "Test PruneApalacheAnnotations" ) {
    val transformation = PruneApalacheAnnotations( tracker )
>>>>>>> bc8e3ad5

    testTransformation( transformation )
  }

<<<<<<< HEAD
  test( "Test PruneApalacheAnnotations" ) {
    val transformation = PruneApalacheAnnotations( tracker )

    testTransformation( transformation )
  }

=======
>>>>>>> bc8e3ad5
  test( "Test SimplifyRecordAccess" ) {
    val transformation = SimplifyRecordAccess( tracker )

    testTransformation( transformation )
  }

}<|MERGE_RESOLUTION|>--- conflicted
+++ resolved
@@ -122,27 +122,13 @@
   }
 
   test( "Test EqualityAsContainment" ) {
-<<<<<<< HEAD
-    val transformation = EqualityAsContainment( tracker )
-=======
     val transformation = PrimedEqualityToMembership( tracker )
->>>>>>> bc8e3ad5
 
     testTransformation( transformation )
   }
 
   test( "Test ExplicitLetIn" ) {
-<<<<<<< HEAD
-    val transformation = ExplicitLetIn( tracker, keepNullary = false )
-
-    testTransformation( transformation )
-  }
-
-  test( "Test ExplicitUnchanged" ) {
-    val transformation = ExplicitUnchanged( tracker )
-=======
     val transformation = LetInExpander( tracker, keepNullary = false )
->>>>>>> bc8e3ad5
 
     testTransformation( transformation )
   }
@@ -176,28 +162,16 @@
   test( "Test Prime" ) {
     val vars = Set( "x", "y" )
     val transformation = Prime( vars, tracker )
-<<<<<<< HEAD
-=======
 
     testTransformation( transformation )
   }
 
   test( "Test PruneApalacheAnnotations" ) {
     val transformation = PruneApalacheAnnotations( tracker )
->>>>>>> bc8e3ad5
 
     testTransformation( transformation )
   }
 
-<<<<<<< HEAD
-  test( "Test PruneApalacheAnnotations" ) {
-    val transformation = PruneApalacheAnnotations( tracker )
-
-    testTransformation( transformation )
-  }
-
-=======
->>>>>>> bc8e3ad5
   test( "Test SimplifyRecordAccess" ) {
     val transformation = SimplifyRecordAccess( tracker )
 
