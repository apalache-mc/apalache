# Temporal properties and counterexamples

**Difficulty: Red trail – Medium**

**Author:** Philip Offtermatt, 2022

In this tutorial, we will show how Apalache can be used to decide temporal
properties that are more general than invariants.
This tutorial will be most useful to you if you have a basic understanding of
linear temporal logic, e.g. the semantics of `<>` and `[]` operators.
See a writeup of temporal operators [here](https://learntla.com/temporal-logic/operators/).

Further, we assume you are familiar with TLA+, but expert knowledge is not necessary.

As a running example, the tutorial uses a simple example specification, modelling a
devious nondeterministic traffic light.

## Specifying temporal properties

The traffic light has two main components: A lamp which can be either red or green,
and a button which can be pushed to request the traffic light to become green.
Consequently, there are two variables:
the current state of the light (either green or red),
and whether the button has been pushed that requests the traffic light to switch from red to green.

The full specification of the traffic light is here:
[TrafficLight.tla](TrafficLight.tla).  
But don't worry - we will dissect the spec in the following.

In the TLA specification, we declare two variables:

```
{{#include TrafficLight.tla:vars}}
```

Initially, the light is red and green has not yet been requested:

```
{{#include TrafficLight.tla:init}}
```

We have three possible actions: 
1. The traffic light can switch from red to green, 
2. The traffic light can switch from green to red, or
3. The button can be pushed, thus requesting that the traffic light becomes green.

```
{{#include TrafficLight.tla:actions}}
```

In the interest of simplicity, we'll assume that
the button cannot be pushed when green is already requested, and
that similarly it's not possible to push the button when the light is
already green.

<<<<<<< HEAD
Now, we are ready to specify properties we are interested in.
=======
Now, we are ready to specify the properties that we are interested in.
>>>>>>> b3b95891
For example, when green is requested, at some point afterwards the light should actually turn green.
We can write the property like this:

```
{{#include TrafficLight.tla:prop}}
```
Intuitively, the property says: 
"Check that at all points in time ([]),
if right now, `RequestGreen` is true, 
then at some future point in time, `IsGreen` is true."

Let's run Apalache to check this property:

```
apalache-mc check --temporal=RequestWillBeFulfilled TrafficLight.tla
```
```
...
The outcome is: NoError       
Checker reports no error up to computation length 10
It took me 0 days  0 hours  0 min  2 sec
Total time: 2.276 sec
EXITCODE: OK
```

This is because our traffic watch is actually 
deterministic: 
If it is red and green has not been requested,
the only enabled action is `RequestGreen`.
If it is red and green has been requested,
only `SwitchToGreen` is enabled.
And finally, if the light is green,
only `SwitchToRed` is enabled.

However, we want to make our traffic light more devious.
We will allow the model to stutter, that is,
just let time pass and take no action.

We can write a new next predicate that explicitly allows
stuttering like this:

```
{{#include TrafficLight.tla:stutternext}}
```

Recall that `[Next]_vars` is shorthand for `Next \/ UNCHANGED vars`. Now, let us try to verify the property once again,
using the modified next predicate:

```
apalache-mc check --next=StutteringNext \
    --temporal=RequestWillBeFulfilled TrafficLight.tla
```
```
Step 2: picking a transition out of 3 transition(s)               I@18:04:16.132
State 3: Checking 1 state invariants                              I@18:04:16.150
State 3: Checking 1 state invariants                              I@18:04:16.164
State 3: Checking 1 state invariants                              I@18:04:16.175
State 3: Checking 1 state invariants                              I@18:04:16.186
Check an example state in: /home/user/apalache/docs/src/tutorials/_apalache-out/TrafficLight.tla/2022-05-30T18-04-13_3349613574715319837/counterexample1.tla, /home/user/apalache/docs/src/tutorials/_apalache-out/TrafficLight.tla/2022-05-30T18-04-13_3349613574715319837/MC1.out, /home/user/apalache/docs/src/tutorials/_apalache-out/TrafficLight.tla/2022-05-30T18-04-13_3349613574715319837/counterexample1.json, /home/user/apalache/docs/src/tutorials/_apalache-out/TrafficLight.tla/2022-05-30T18-04-13_3349613574715319837/counterexample1.itf.json E@18:04:16.346
State 3: state invariant 0 violated.                              E@18:04:16.346
Found 1 error(s)                                                  I@18:04:16.347
The outcome is: Error                                             I@18:04:16.353
Checker has found an error                                        I@18:04:16.354
It took me 0 days  0 hours  0 min  2 sec                          I@18:04:16.354
Total time: 2.542 sec                                             I@18:04:16.354
```

This time, we get a counterexample.
Let's take a look at `/home/user/apalache/docs/src/tutorials/_apalache-out/TrafficLight.tla/2022-05-30T18-04-13_3349613574715319837/counterexample1.tla`.

Let's first focus on the initial state.

```
(* Initial state *)
(* State0 ==
  RequestWillBeFulfilled_init = FALSE
    /\ __loop_InLoop = FALSE
    /\ __loop_☐(requestedGreen ⇒ ♢isGreen) = FALSE
    /\ __loop_requestedGreen ⇒ ♢isGreen = TRUE
    /\ __loop_♢isGreen = FALSE
    /\ __loop_isGreen = FALSE
    /\ __loop_requestedGreen = FALSE
    /\ ☐(requestedGreen ⇒ ♢isGreen) = FALSE
    /\ ☐(requestedGreen ⇒ ♢isGreen)_unroll = TRUE
    /\ requestedGreen ⇒ ♢isGreen = TRUE
    /\ ♢isGreen = FALSE
    /\ ♢isGreen_unroll = FALSE
    /\ isGreen = FALSE
    /\ requestedGreen = FALSE *)
State0 ==
  RequestWillBeFulfilled_init = FALSE
    /\ __loop_InLoop = FALSE
    /\ __loop___temporal_t_1 = FALSE
    /\ __loop___temporal_t_2 = TRUE
    /\ __loop___temporal_t_3 = FALSE
    /\ __loop_isGreen = FALSE
    /\ __loop_requestedGreen = FALSE
    /\ __temporal_t_1 = FALSE
    /\ __temporal_t_1_unroll = TRUE
    /\ __temporal_t_2 = TRUE
    /\ __temporal_t_3 = FALSE
    /\ __temporal_t_3_unroll = FALSE
    /\ isGreen = FALSE
    /\ requestedGreen = FALSE
```

Two things are notable:
1. The initial state formula appears twice, once as a comment and once in TLA+.
2. There are way more variables than the two variables we specified.

The comment and the TLA+ specification express the same state, but in the comment, some variable names from the encoding have been replaced
with more human-readable names.
For example, there is a variable called `☐(requestedGreen ⇒ ♢isGreen)` in the comment,
which is called `__temporal_t_1` in TLA+.
In the following, let's focus on the content of the comment, since it's easier to understand what's going on.

There are many additional variables in the counterexample because to check temporal formulas, Apalache uses an
encoding that transforms temporal properties to invariants.
If you are interested in the technical details, the encoding is described in sections 3.2 and 4 of [Biere et al.][].
However, to understand the counterexample, you don't need to go into the technical details of the encoding.
We'll go explain the counterexample in the following.

We will talk about traces in the following.
You can find more information about (symbolic) traces [here](/tutorials/symbmc.html?highlight=trace#symbolic-traces).
For the purpose of this tutorial, however, it will be enough to think of a trace as a sequence of states
that were encountered by Apalache, and that demonstrate a violation of the property that is checked.

## Counterexamples encode lassos

First, it's important to know that for finite-state systems, counterexamples to temporal properties are traces ending in a loop,
which we'll call lassos in the following. If you want to learn more about why this is the case,
have a look at the book on [model checking](https://mitpress.mit.edu/books/model-checking-second-edition).

A loop is a partial trace that starts and ends with the same state. 
A lasso is made up of two parts: A prefix, followed by a loop.
It describes a possible infinite execution: first it goes through the prefix, and then repeats the loop forever.

For example, what is a trace that is a counterexample to the property `♢isGreen`?
It's an execution that loops without ever finding a state that satisfies `isGreen`.
For example, a counterexample trace might visually look like this:

![A counterexample trace for the property <>isGreen](img/looping_trace.png)

In contrast, as long as the model checking engine has not found a lasso, there may still exist some future state satisfying `isGreen`.

## Utilizing auxiliary variables to find lassos

The encoding for temporal properties involves lots of auxiliary variables.
While some can be very helpful to understand counterexamples,
many are mostly noise.

<<<<<<< HEAD
## Utilizing auxiliary variables to find loops

The encoding for temporal properties involves lots of auxiliary variables.
While some can be very helpful to understand counterexamples,
many are mostly noise.

Let's first understand how Apalache can identify looping executions using auxiliary variables.
The auxiliary variable `__loop_InLoop` is true when the trace has started the loop, and false otherwise.
Additionally, when the loop is started, so `__loop_InLoop` switches from true to false,
the current status of variables of the model is stored in an extra copy of those variables.
=======
Let's first understand how Apalache can identify lassos using auxiliary variables.
The auxiliary variable `__loop_InLoop` is true in exactly the states belonging to the loop.
Additionally, at the first state of the loop, i.e., when `__loop_InLoop` switches from false to true,
we store the valuation of each variable in a shadow copy whose name is prefixed by `__loop_`.
Before the first state of the loop, the `__loop_` carry arbitrary values.
>>>>>>> b3b95891
In our example, it looks like this:
```
(* State0 ==
    ...
    /\ __loop_InLoop = FALSE
    ...
    /\ __loop_isGreen = FALSE
    /\ __loop_requestedGreen = FALSE
    ...
    /\ isGreen = FALSE
    /\ requestedGreen = FALSE *)

(* State1 ==
    ...
    /\ __loop_InLoop = FALSE
    ...
    /\ __loop_isGreen = FALSE
    /\ __loop_requestedGreen = FALSE
    ...
    /\ isGreen = FALSE
    /\ requestedGreen = TRUE *)

(* State2 ==
    ...
    /\ __loop_InLoop = FALSE
    ...
    /\ __loop_isGreen = FALSE
    /\ __loop_requestedGreen = FALSE
    ...
    /\ isGreen = FALSE
    /\ requestedGreen = TRUE *)

(* State3 ==
    ...
    /\ __loop_InLoop = TRUE
    ...
    /\ __loop_isGreen = FALSE
    /\ __loop_requestedGreen = TRUE
    ...
    /\ isGreen = FALSE
    /\ requestedGreen = TRUE *)
```
So, initially, `isGreen` and `requestedGreen` are both false.
Further, `__loop_InLoop` is false, and the copies of `isGreen` and `requestedGreen`, which are called
`__loop_isGreen` and `__loop_requestedGreen`, are equal to the values of `isGreen` and `requestedGreen`.

From state 0 to state 1, `requestedGreen` changes from false to true.
From state 1 to state 2, the system stutters, and the valuation of model variables remains unchanged.
Finally, in state 3 `__loop_InLoop` is set to true, which means that
the loop starts in state 2, and the trace from state 3 onward is inside the loop.
However, since state 3 is the last state, this means simply that the trace loops in state 2.
Since the loop starts, the copies of the system variables are also set to the values of the variables in state 2,
so ` __loop_isGreen = FALSE` and `__loop_requestedGreen = TRUE`.


The lasso in this case can be visualized like this:

![A counterexample trace for the property [](requestedGreen => <>isGreen)](img/counterexample.png)

It is also clear why this trace violates the property:
`requestedGreen` holds in state 1, but `isGreen` never holds,
so in state 1 the property `requestedGreen => <>isGreen` is violated.

## Auxiliary variables encode evaluations of subformulas along the trace

Next, let us discuss the other auxiliary variables that are introduced by Apalache to check the temporal property.
These extra variables correspond to parts of the temporal property we want to check.
These are the following variables with their valuations in the initial state:

```
(* State0 ==
  RequestWillBeFulfilled_init = FALSE
    ...
    /\ ☐(requestedGreen ⇒ ♢isGreen) = FALSE
    /\ ☐(requestedGreen ⇒ ♢isGreen)_unroll = TRUE
    /\ requestedGreen ⇒ ♢isGreen = TRUE
    /\ ♢isGreen = FALSE
    /\ ♢isGreen_unroll = FALSE
    ...
```
There are three groups of variables: 
* Variables that look like formulas, e.g. `☐(requestedGreen ⇒ ♢isGreen)`
* Variables that look like formulas and end with `_unroll`,
e.g. `☐(requestedGreen ⇒ ♢isGreen)_unroll`
* The variable `RequestWillBeFulfilled_init`.

Let's focus on the non-`_unroll` variables that look like formulas
first.

Recall that the temporal property we want to check is `[](requestedGreen => <>isGreen)`.
That's also the name of one of the variables: The value of the variable 
`☐(requestedGreen ⇒ ♢isGreen)` tells us whether starting in the current state, the
formula `[](requestedGreen => <>isGreen)` holds. Since we are looking at a counterexample to this formula, it is not
surprising that the formula does not hold in the initial state of the counterexample.

Similarly, the variable `requestedGreen ⇒ ♢isGreen` tells us whether
the property `requestedGreen ⇒ ♢isGreen` holds at the current state.
It might be surprising to see that the property holds
but recall that in state 0, `requestedGreen = FALSE`, so the implication is satisfied.
Finally, we have the variable `♢isGreen`, which is false, telling
us that along the execution, `isGreen` will never be true.

You might already have noticed the pattern of which formulas appear as variables.
Take our property `[](requestedGreen => <>isGreen)`.
The syntax tree of this formula looks like this:

![The syntax tree for the formula [](requestedGreen => <>isGreen)](img/syntaxtree.png)

For each node of the syntax tree where the formula contains a temporal operator,
there is an auxiliary variable. 
For example, there would be auxiliary variables for the formulas `[]isGreen`
and `(<>isGreen) /\ ([]requestedGreen)`, but not for the formula `isGreen /\ requestedGreen`.

As mentioned before, the value of 
an auxiliary variable in a state tells us whether from that state, the corresponding subformula is true.
In this particular example, the formulas that correspond to variables in the encoding are filled with orange in the syntax tree.

<<<<<<< HEAD
What about the `_unroll` variables? There is one `_unroll` variable for each temporal operator in the formula.
=======
What about the `_unroll` variables? There is one `_unroll` variable for each immediate application of a temporal operator in the formula.
>>>>>>> b3b95891
For example, `☐(requestedGreen ⇒ ♢isGreen)_unroll` is the unroll-variable for the
leading box operator. 

To illustrate why these are necessary, consider the formula
<<<<<<< HEAD
`[]isGreen`. To decide whether this formula holds in the last state of the loop, we need to know whether
`isGreen` holds in all states of the loop. So we need to store this information when we traverse the loop.
That's why we have an extra variable, which essentially tells us whether `isGreen` holds on all states of the loop, and Apalache can access this information when it explores the last state of the loop.
Similarly, the unroll-variable `♢isGreen_unroll` holds true
if in any state on the loop, `isGreen` is true.

Let us take a look at the valuations of `☐(requestedGreen ⇒ ♢isGreen)_unroll` along the execution to see this.
=======
`[]isGreen`. To decide whether this formula holds in the last state of the loop, the algorithm needs to know whether
`isGreen` holds in all states of the loop. So it needs to store this information when it traverses the loop.
That's why there is an extra variable, which stores whether `isGreen` holds on all states of the loop, and Apalache can access this information when it explores the last state of the loop.
Similarly, the unroll-variable `♢isGreen_unroll` holds true
if there is a state on the loop such that `isGreen` is true.

Let us take a look at the valuations of `☐(requestedGreen ⇒ ♢isGreen)_unroll` along our counterexample to see this.
>>>>>>> b3b95891

```
(* State0 ==
    ...
    /\ __loop_InLoop = FALSE
    ...
    /\ ☐(requestedGreen ⇒ ♢isGreen) = FALSE
    /\ ☐(requestedGreen ⇒ ♢isGreen)_unroll = TRUE
    ...

(* State1 ==
    ...
    /\ __loop_InLoop = FALSE
    ...
    /\ ☐(requestedGreen ⇒ ♢isGreen) = FALSE
    /\ ☐(requestedGreen ⇒ ♢isGreen)_unroll = TRUE
    ...

(* State2 ==
    ...
    /\ __loop_InLoop = FALSE
    ...
    /\ ☐(requestedGreen ⇒ ♢isGreen) = FALSE
    /\ ☐(requestedGreen ⇒ ♢isGreen)_unroll = TRUE
    ...

(* State3 ==
    ...
    /\ __loop_InLoop = TRUE
    ...
    /\ ☐(requestedGreen ⇒ ♢isGreen) = FALSE
    /\ ☐(requestedGreen ⇒ ♢isGreen)_unroll = FALSE
    ...
```

So in the last state, `☐(requestedGreen ⇒ ♢isGreen)_unroll`
is not true, since `☐(requestedGreen ⇒ ♢isGreen)`
does not hold in state 2, which is on the loop.

Similar to the `__loop_` copies for model variables,
we also introduce copies for all (temporal) subformulas, e.g., `__loop_☐(requestedGreen ⇒ ♢isGreen)` for `☐(requestedGreen ⇒ ♢isGreen)`.
These fulfill the same function as the `__loop_` copies for the
original variables of the model, i.e., retaining the state of variables from the first state of the loop, e.g.,

```
(* State0 ==
    ...
    /\ __loop_☐(requestedGreen ⇒ ♢isGreen) = FALSE
    /\ __loop_requestedGreen ⇒ ♢isGreen = TRUE
    /\ __loop_♢isGreen = FALSE
    /\ __loop_isGreen = FALSE
    /\ __loop_requestedGreen = FALSE
```

<<<<<<< HEAD
Finally, `RequestWillBeFulfilled_init` is an artifact
of the internal translation of temporal properties.
Intuitively, in each state, `RequestWillBeFulfilled_init` if
the formula `RequestWillBeFulfilled` holds true in the first state of the trace.

## Specifying Fairness

The latest version of our traffic light is quite malicious:
It can delay the switch to green forever, even after the green light has been requested.
This doesn't seem particularly realistic.
Suppose we want to change this behaviour:
After green is requested, the light must eventually turn green, but there can be an arbitrary finite delay.

We can use *fairness* for this. 
In particular, we will use *weak fairness*.
Formally, weak fairness is defined as follows:
```
WF_vars(SwitchToGreen) <=> <>[](ENABLED <<SwitchToGreem>>_vars) => []<><<SwitchToGreen>>_vars
```
where `<<SwitchToGreen>>_vars <=> SwitchToGreen /\ ~(UNCHANGED vars)`.
The formal definition may look intimidating, but the meaning is intuitive:
"If `SwitchToGreen` is enabled forever from some point onwards, then we should also infinitely often use `SwitchToGreen`".
So if your traffic light is forever able to turn on the green light, then it must eventually also do so.
This exactly disallows the case where the switch to green is delayed forever.

In addition to having fairness on `SwitchToGreen`, let's also add fairness for the switch to red to our model.
It would be quite unfair for other people in traffic if the light must switch to green if it is requested to do so,
but does not in turn eventually also switch back to red.

Lastly, our model should be perfectly fine if noone ever requests the green light.
So having fairness on `RequestGreen` does not seem necessary.

---
**TIP**

The translation of fairness internally can be expensive for large actions.
Thus, fairness should only range over actions that we actually want to be fair.
So when it is possible, prefer `WF_vars(subaction1) /\ WF_vars(subaction2)` to `WF_vars(Next)`.

---


Overall, let's adjust our temporal property as follows:

```
{{#include TrafficLight.tla:fairprop}}
```
This says that if a trace is fair, it should satisfy `RequestWillBeFulfilled`.
=======
Finally, let's discuss `RequestWillBeFulfilled_init`.
This variable is an artifact of the translation for temporal properties.
Intuitively, in any state, the variable will be true if the variable encoding the formula `RequestWillBeFulfilled`
is true in the first state.
A trace is a counterexample if `RequestWillBeFulfilled` is false in the first state, so `RequestWillBeFulfilled_init` is false,
and a loop satisfying requirements on the auxiliary variables is found.
>>>>>>> b3b95891

## Further reading

In this tutorial, we learned how to specify temporal properties
in Apalache, and how to read counterexamples for such properties.

If you want to dive deeper into the
encoding, it is formally explained in sections 3.2 and 4 of
[Biere et al.]. To understand why this encoding was chosen,
you can read the [ADR on temporal properties].
Finally, if you want to go into the nitty-gritty details and see
the encoding in action,
you can look at the intermediate TLA specifying the encoding.

Run

```
apalache-mc check --next=StutteringNext \
    --write-intermediate=yes --temporal=RequestWillBeFulfilled TrafficLight.tla
```

You will get intermediate output in a folder named like
`_apalache_out/TrafficLight/TIMESTAMP/intermediate/`.
There, take a look at `0X_OutTemporalPass.tla`.


[Biere et al.]: https://lmcs.episciences.org/2236
[ADR on temporal properties]: ../adr/017pdr-temporal.md<|MERGE_RESOLUTION|>--- conflicted
+++ resolved
@@ -53,11 +53,7 @@
 that similarly it's not possible to push the button when the light is
 already green.
 
-<<<<<<< HEAD
-Now, we are ready to specify properties we are interested in.
-=======
 Now, we are ready to specify the properties that we are interested in.
->>>>>>> b3b95891
 For example, when green is requested, at some point afterwards the light should actually turn green.
 We can write the property like this:
 
@@ -209,24 +205,11 @@
 While some can be very helpful to understand counterexamples,
 many are mostly noise.
 
-<<<<<<< HEAD
-## Utilizing auxiliary variables to find loops
-
-The encoding for temporal properties involves lots of auxiliary variables.
-While some can be very helpful to understand counterexamples,
-many are mostly noise.
-
-Let's first understand how Apalache can identify looping executions using auxiliary variables.
-The auxiliary variable `__loop_InLoop` is true when the trace has started the loop, and false otherwise.
-Additionally, when the loop is started, so `__loop_InLoop` switches from true to false,
-the current status of variables of the model is stored in an extra copy of those variables.
-=======
 Let's first understand how Apalache can identify lassos using auxiliary variables.
 The auxiliary variable `__loop_InLoop` is true in exactly the states belonging to the loop.
 Additionally, at the first state of the loop, i.e., when `__loop_InLoop` switches from false to true,
 we store the valuation of each variable in a shadow copy whose name is prefixed by `__loop_`.
 Before the first state of the loop, the `__loop_` carry arbitrary values.
->>>>>>> b3b95891
 In our example, it looks like this:
 ```
 (* State0 ==
@@ -344,24 +327,11 @@
 an auxiliary variable in a state tells us whether from that state, the corresponding subformula is true.
 In this particular example, the formulas that correspond to variables in the encoding are filled with orange in the syntax tree.
 
-<<<<<<< HEAD
-What about the `_unroll` variables? There is one `_unroll` variable for each temporal operator in the formula.
-=======
 What about the `_unroll` variables? There is one `_unroll` variable for each immediate application of a temporal operator in the formula.
->>>>>>> b3b95891
 For example, `☐(requestedGreen ⇒ ♢isGreen)_unroll` is the unroll-variable for the
 leading box operator. 
 
 To illustrate why these are necessary, consider the formula
-<<<<<<< HEAD
-`[]isGreen`. To decide whether this formula holds in the last state of the loop, we need to know whether
-`isGreen` holds in all states of the loop. So we need to store this information when we traverse the loop.
-That's why we have an extra variable, which essentially tells us whether `isGreen` holds on all states of the loop, and Apalache can access this information when it explores the last state of the loop.
-Similarly, the unroll-variable `♢isGreen_unroll` holds true
-if in any state on the loop, `isGreen` is true.
-
-Let us take a look at the valuations of `☐(requestedGreen ⇒ ♢isGreen)_unroll` along the execution to see this.
-=======
 `[]isGreen`. To decide whether this formula holds in the last state of the loop, the algorithm needs to know whether
 `isGreen` holds in all states of the loop. So it needs to store this information when it traverses the loop.
 That's why there is an extra variable, which stores whether `isGreen` holds on all states of the loop, and Apalache can access this information when it explores the last state of the loop.
@@ -369,7 +339,6 @@
 if there is a state on the loop such that `isGreen` is true.
 
 Let us take a look at the valuations of `☐(requestedGreen ⇒ ♢isGreen)_unroll` along our counterexample to see this.
->>>>>>> b3b95891
 
 ```
 (* State0 ==
@@ -424,12 +393,11 @@
     /\ __loop_requestedGreen = FALSE
 ```
 
-<<<<<<< HEAD
-Finally, `RequestWillBeFulfilled_init` is an artifact
-of the internal translation of temporal properties.
-Intuitively, in each state, `RequestWillBeFulfilled_init` if
-the formula `RequestWillBeFulfilled` holds true in the first state of the trace.
-
+Finally, the variable `RequestWillBeFulfilled_init` is an artifact of the translation for temporal properties.
+Intuitively, in any state, the variable will be true if the variable encoding the formula `RequestWillBeFulfilled`
+is true in the first state.
+A trace is a counterexample if `RequestWillBeFulfilled` is false in the first state, so `RequestWillBeFulfilled_init` is false,
+and a loop satisfying requirements on the auxiliary variables is found.
 ## Specifying Fairness
 
 The latest version of our traffic light is quite malicious:
@@ -473,14 +441,6 @@
 {{#include TrafficLight.tla:fairprop}}
 ```
 This says that if a trace is fair, it should satisfy `RequestWillBeFulfilled`.
-=======
-Finally, let's discuss `RequestWillBeFulfilled_init`.
-This variable is an artifact of the translation for temporal properties.
-Intuitively, in any state, the variable will be true if the variable encoding the formula `RequestWillBeFulfilled`
-is true in the first state.
-A trace is a counterexample if `RequestWillBeFulfilled` is false in the first state, so `RequestWillBeFulfilled_init` is false,
-and a loop satisfying requirements on the auxiliary variables is found.
->>>>>>> b3b95891
 
 ## Further reading
 
