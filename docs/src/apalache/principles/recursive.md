<a name="recursion"></a>
## Recursive operators and functions

<<<<<<< HEAD
While TLA+ allows the use of recursive operators and functions, we have decided to no longer support them in Apalache from version `0.23.1` onward, and suggest the use of fold operators, described in [Folding sets and sequences](./folds.md) instead: 
=======
**We are going to remove support for recursive operators and functions soon.
See [Folding sets and sequences](./folds.md).**

**WARNING:** In our experience, it is hard to check recursive operators and
functions in Apalache:

  - Recursive operators need additional annotations.
  - Resursive operators and functions usually apply `CHOOSE`, which
    is hard to implement faithfully without blowing up the SMT encoding.

Hence, we recommend using the operators `ApaFoldSet` and `ApaFoldSeqLeft`:
>>>>>>> cc1d8d18

```tla
{{#include ../../../../src/tla/Apalache.tla:122:127}}

{{#include ../../../../src/tla/Apalache.tla:137:140}}
```

These operators are treated by Apalache in a more efficient manner than
recursive operators. They always take at most `|S|` or `Len(seq)` steps to evaluate and require no additional annotations.

Note that the remainder of this section discusses only recursive operators, for brevity. Recursive functions share the same issues.

### The problem with recursive operators

In the preprocessing phase, Apalache replaces every application of a user-defined operator with its body. We call this process "operator inlining".
This obviously cannot be done for recursive operators, since the process would never terminate. Additionally, even if inlining wasn't problematic, we would still face the following issues when attempting to construct a symbolic encoding: 

 1. A recursive operator may be non-terminating (although a non-terminating
    operator is useless in TLA+);

 1. A terminating call to an operator may take an unpredictable number of iterations.

A note on (2): In practice, when one fixes specification parameters (that is,
`CONSTANTS`), it is sometimes possible to find a bound on the number of operator iterations. For instance, consider the following specification:

```tla
{{#include ../../../../test/tla/Rec6.tla::}}
```

It is clear that the expression `Sum(S)` requires `Cardinality(S)` steps of recursive computation. Moreover, as the unspecified invariant `set \subseteq 1..N` always holds for this specification, every call `Sum(set)` requires up to `N` recursive steps.

### The previously supported approach

Previously, when it was possible to find an upper bound on the number of iterations of an operator `Op`, such as `N` for `Sum` in the example above, Apalache would unroll the recursive operator up to this bound. 
Two additional operators, `UNROLL_DEFAULT_Op` and `UNROLL_TIMES_Op`, were required, for instance:

```tla
{{#include ../../../../test/tla/Rec6.tla:20:21}}
```

With the operators `UNROLL_DEFAULT_Op` and `UNROLL_TIMES_Op`, 
Apalache would internally replace the definition of `Op` with an operator `OpInternal`, that had the following property:
 1. `OpInternal` was non-recursive
 2. If computing `Op(x)` required a recursion stack of depth at most `UNROLL_TIMES_Op`, then `OpInternal(x) = Op(x)`
 3. Otherwise, `OpInternal(x)` would return the value, which would have been produced by the computation of `Op(x)`, if all applications of `Op` while the recursion stack height was `UNROLL_TIMES_Op` returned `UNROLL_DEFAULT_Op` instead of the value produced by another recursive call to `Op`

Unsurprisingly, (3) caused a lot of confusion, particularly w.r.t. the meaning of the value `UNROLL_DEFAULT_Op`. Consider the following example:

```tla
RECURSIVE Max(_)
Max(S) == 
  IF S = {}
  THEN 0
  ELSE 
    LET x == CHOOSE v \in S: TRUE IN
    LET maxRest == Max(S \ {x}) 
    IN IF x < maxRest THEN maxRest ELSE x

```

As computing `Max(S)` requires `|S|` recursive calls, there is no static upper bound to the recursion stack height that works for all set sizes. Therefore, if one wanted to use this operator in Apalache, one would have to guess (or externally compute) a value `N`, such that, _in the particular specification_, `Max` would never be called on an argument, the cardinality of which exceeded `N`, e.g.
```tla
UNROLL_TIMES_Max = 2
```

In this case, Apalache would produce something equivalent to
```tla
MaxInternal(S) ==
  IF S = {}
  THEN 0
  ELSE 
    LET x1 == CHOOSE v \in S: TRUE IN
    LET maxRest1 == 
      IF S \ {x1} = {}
      THEN 0
      ELSE 
        LET x2 == CHOOSE v \in S \ {x1}: TRUE IN
        LET maxRest2 == 
          IF S \ {x1, x2}  = {}
          THEN 0
          ELSE 
            LET x3 == CHOOSE v \in S \ {x1, x2}: TRUE IN
            LET maxRest3 == UNROLL_DEFAULT_Max 
            IN IF x3 < maxRest3 THEN maxRest3 ELSE x3
        IN IF x2 < maxRest2 THEN maxRest2 ELSE x2
    IN IF x1 < maxRest1 THEN maxRest1 ELSE x1
```

In this case, `MaxInternal({1,42}) = 42 = Max({1,42})`, by property (2) as expected, but `MaxInternal(1..10)` can be any one of 
`3..10 \union {UNROLL_DEFAULT_Max}` (depending on the value of 
`UNROLL_DEFAULT_Max` and the order in which elements are selected by `CHOOSE`), by property (3).

So how does one select a sensible value for `UNROLL_DEFAULT_Op`? The problem is, one generally cannot. 
In the `Max` case, one could pick a "very large" `N` and then assume that `Max` computation has "failed" (exceeded the `UNROLL_TIMES_Max` recursion limit) if the result was ever equal to `N`, though "very large" is of course subjective and gives absolutely no guarantees that `Max` won't be called on a set containing some element `M > N`.

As the recursion becomes more complex (e.g. non-primitive or non-tail), attempting to implement a sort of "monitor" via default values quickly becomes impractical, if not impossible.

Fundamentally though, it is very easy to accidentally either introduce spurious invariant violations, or hide actual invariant violations by doing this. For instance, in a specification with 
```tla
UNROLL_DEFAULT_Max = 42
UNROLL_TIMES_Max = 2

Inv == \A n \in 10..20: Max(1..n) = 42
```

Apalache could "prove" `Inv` holds, as it would rewrite this `Inv` to 

```
\A n \in 10..20: MaxInternal(1..n) = 99
```

and `MaxInternal(1..n)` evaluates to `99` for all `n \in 3..99` (and might still evaluate to `99` for `n > 99`, based on the `CHOOSE` order), despite the fact that `Max(1..n) = n` in the mathematical sense.

Consider now the much simpler alternative:
```tla
NonRecursiveMax(S) == 
  LET Max2(a,b) == IF a < b THEN b ELSE a IN
  FoldSet(Max2, 0, S) 
```

In this case, the user doesn't have to think about defaults (aside from the empty-set case), or recursion, as `FoldSet` ensures `|S|`-step "iteration". As an additional benefit, one also doesn't need to use `CHOOSE` to select elements this way.

So ultimately, the reasons for abandoning support for recursive operators boils down to the following:
  - **In the vast majority of cases, equivalent functionality can be achieved by using `FoldSet` or `FoldSeq`**
  - `UNROLL_TIMES_Op` is hard to determine, or doesn't exist statically,
  - `UNROLL_DEFAULT_Op` is hard to determine,
  - Apalache doesn't have runtime evaluation of recursion, so it can't natively determine when a call to a recursive `Op` would have required more than `UNROLL_TIMES_Op` steps
  - The use of recursive operators produces unpredictable results, particularly when used in invariants<|MERGE_RESOLUTION|>--- conflicted
+++ resolved
@@ -1,21 +1,7 @@
 <a name="recursion"></a>
 ## Recursive operators and functions
 
-<<<<<<< HEAD
 While TLA+ allows the use of recursive operators and functions, we have decided to no longer support them in Apalache from version `0.23.1` onward, and suggest the use of fold operators, described in [Folding sets and sequences](./folds.md) instead: 
-=======
-**We are going to remove support for recursive operators and functions soon.
-See [Folding sets and sequences](./folds.md).**
-
-**WARNING:** In our experience, it is hard to check recursive operators and
-functions in Apalache:
-
-  - Recursive operators need additional annotations.
-  - Resursive operators and functions usually apply `CHOOSE`, which
-    is hard to implement faithfully without blowing up the SMT encoding.
-
-Hence, we recommend using the operators `ApaFoldSet` and `ApaFoldSeqLeft`:
->>>>>>> cc1d8d18
 
 ```tla
 {{#include ../../../../src/tla/Apalache.tla:122:127}}
@@ -133,13 +119,13 @@
 ```tla
 NonRecursiveMax(S) == 
   LET Max2(a,b) == IF a < b THEN b ELSE a IN
-  FoldSet(Max2, 0, S) 
+  ApaFoldSet(Max2, 0, S) 
 ```
 
-In this case, the user doesn't have to think about defaults (aside from the empty-set case), or recursion, as `FoldSet` ensures `|S|`-step "iteration". As an additional benefit, one also doesn't need to use `CHOOSE` to select elements this way.
+In this case, the user doesn't have to think about defaults (aside from the empty-set case), or recursion, as `ApaFoldSet` ensures `|S|`-step "iteration". As an additional benefit, one also doesn't need to use `CHOOSE` to select elements this way.
 
 So ultimately, the reasons for abandoning support for recursive operators boils down to the following:
-  - **In the vast majority of cases, equivalent functionality can be achieved by using `FoldSet` or `FoldSeq`**
+  - **In the vast majority of cases, equivalent functionality can be achieved by using `ApaFoldSet` or `ApaFoldSeqLeft`**
   - `UNROLL_TIMES_Op` is hard to determine, or doesn't exist statically,
   - `UNROLL_DEFAULT_Op` is hard to determine,
   - Apalache doesn't have runtime evaluation of recursion, so it can't natively determine when a call to a recursive `Op` would have required more than `UNROLL_TIMES_Op` steps
