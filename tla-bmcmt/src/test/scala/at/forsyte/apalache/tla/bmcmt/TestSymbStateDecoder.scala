package at.forsyte.apalache.tla.bmcmt

import at.forsyte.apalache.io.typecheck.parser.DefaultType1Parser
import at.forsyte.apalache.tla.lir.TypedPredefs._
import at.forsyte.apalache.tla.lir.convenience.tla._
import at.forsyte.apalache.tla.lir._

trait TestSymbStateDecoder extends RewriterBase {
  private val parser = DefaultType1Parser
  private val int2 = parser("<<Int, Int>>")
  private val intToIntT = parser("Int -> Int")
  private val intToIntSetT = parser("Set(Int -> Int)")
  private val intT = parser("Int")
  private val intSetT = parser("Set(Int)")
  private val intSetSetT = parser("Set(Set(Int))")
  private val boolT = parser("Bool")
  private val intSeqT = parser("Seq(Int)")

  private def pair(i: Int, j: Int): TlaEx = tuple(int(i), int(j)).as(int2)

  test("decode bool") { rewriterType: SMTEncoding =>
    val originalEx: TlaEx = bool(true).typed()
    val state = new SymbState(originalEx, arena, Binding())
    val rewriter = create(rewriterType)
    val nextState = rewriter.rewriteUntilDone(state)
    assert(solverContext.sat())
    val cell = nextState.asCell
    val decoder = new SymbStateDecoder(solverContext, rewriter)
    val decodedEx = decoder.decodeCellToTlaEx(nextState.arena, cell)
    assert(originalEx == decodedEx)
    // hard core comparison
    val eq = eql(decodedEx, originalEx).as(boolT)
    assertTlaExAndRestore(rewriter, nextState.setRex(eq))
  }

  test("decode int") { rewriterType: SMTEncoding =>
    val originalEx = int(3).typed()
    val state = new SymbState(originalEx, arena, Binding())
    val rewriter = create(rewriterType)
    val nextState = rewriter.rewriteUntilDone(state)
    assert(solverContext.sat())
    val cell = nextState.asCell
    val decoder = new SymbStateDecoder(solverContext, rewriter)
    val decodedEx = decoder.decodeCellToTlaEx(nextState.arena, cell)
    assert(originalEx == decodedEx)
    // hard core comparison
    val eq = eql(decodedEx, originalEx).as(boolT)
    assertTlaExAndRestore(rewriter, nextState.setRex(eq))
  }

  test("decode str") { rewriterType: SMTEncoding =>
    val originalEx: TlaEx = str("hello").typed()
    val state = new SymbState(originalEx, arena, Binding())
    val rewriter = create(rewriterType)
    val nextState = rewriter.rewriteUntilDone(state)
    assert(solverContext.sat())
    val cell = nextState.asCell
    val decoder = new SymbStateDecoder(solverContext, rewriter)
    val decodedEx = decoder.decodeCellToTlaEx(nextState.arena, cell)
    assert(originalEx == decodedEx)
    // hard core comparison
    val eq = eql(decodedEx, originalEx).as(boolT)
    assertTlaExAndRestore(rewriter, nextState.setRex(eq))
  }

  test("decode Int set") { rewriterType: SMTEncoding =>
    val originalEx = intSet().as(intSetT)
    val state = new SymbState(originalEx, arena, Binding())
    val rewriter = create(rewriterType)
    val nextState = rewriter.rewriteUntilDone(state)
    assert(solverContext.sat())
    val cell = nextState.asCell
    val decoder = new SymbStateDecoder(solverContext, rewriter)
    val decodedEx = decoder.decodeCellToTlaEx(nextState.arena, cell)
    assert(originalEx == decodedEx)
  }

  test("decode Nat set") { rewriterType: SMTEncoding =>
    val originalEx = natSet().as(intSetT)
    val state = new SymbState(originalEx, arena, Binding())
    val rewriter = create(rewriterType)
    val nextState = rewriter.rewriteUntilDone(state)
    assert(solverContext.sat())
    val cell = nextState.asCell
    val decoder = new SymbStateDecoder(solverContext, rewriter)
    val decodedEx = decoder.decodeCellToTlaEx(nextState.arena, cell)
    assert(originalEx == decodedEx)
  }

  test("decode set") { rewriterType: SMTEncoding =>
    val originalEx = enumSet(int(2), int(1), int(2)).as(intSetT)
    val simpleOriginalEx: TlaEx = enumSet(int(1), int(2)).as(intSetT)
    val state = new SymbState(originalEx, arena, Binding())
    val rewriter = create(rewriterType)
    val nextState = rewriter.rewriteUntilDone(state)
    assert(solverContext.sat())
    val cell = nextState.asCell
    val decoder = new SymbStateDecoder(solverContext, rewriter)
    val decodedEx = decoder.decodeCellToTlaEx(nextState.arena, cell)
    assert(simpleOriginalEx == decodedEx)
    // hard core comparison
    val eq = eql(decodedEx.as(intSetT), simpleOriginalEx.as(intSetT)).as(boolT)
    assertTlaExAndRestore(rewriter, nextState.setRex(eq))
  }

  test("decode fun set") { rewriterType: SMTEncoding =>
    val domEx = enumSet(int(1), int(2)).as(intSetT)
    val cdmEx = enumSet(int(3), int(4)).as(intSetT)
    val originalEx = funSet(domEx, cdmEx).as(intToIntSetT)
    val state = new SymbState(originalEx, arena, Binding())
    val rewriter = create(rewriterType)
    val nextState = rewriter.rewriteUntilDone(state)
    assert(solverContext.sat())
    val cell = nextState.asCell
    val decoder = new SymbStateDecoder(solverContext, rewriter)
    val decodedEx = decoder.decodeCellToTlaEx(nextState.arena, cell)
    assert(originalEx == decodedEx)
    // hard core comparison
    val eq = eql(decodedEx, originalEx).as(boolT)
    assertTlaExAndRestore(rewriter, nextState.setRex(eq))
  }

  test("decode SUBSET S") { rewriterType: SMTEncoding =>
    val set = enumSet(int(1), int(2)).as(intSetT)
    val powset = powSet(set).as(intSetSetT)
    val state = new SymbState(powset, arena, Binding())
    val rewriter = create(rewriterType)
    val nextState = rewriter.rewriteUntilDone(state)
    assert(solverContext.sat())
    val cell = nextState.asCell
    val decoder = new SymbStateDecoder(solverContext, rewriter)
    val decodedEx = decoder.decodeCellToTlaEx(nextState.arena, cell)
    assert(powset == decodedEx)
  }

  test("decode fun") { rewriterType: SMTEncoding =>
    val domEx = enumSet(int(1), int(2)).as(intSetT)
    val funEx =
      funDef(plus(name("x").as(intT), int(1)).as(intT), name("x").as(intT), domEx).as(intToIntT)
    val state = new SymbState(funEx, arena, Binding())
    val rewriter = create(rewriterType)
    val nextState = rewriter.rewriteUntilDone(state)
    assert(solverContext.sat())
    val cell = nextState.asCell
    val decoder = new SymbStateDecoder(solverContext, rewriter)
    val decodedEx = decoder.decodeCellToTlaEx(nextState.arena, cell)

    val expectedOutcome: TlaEx =
      apalacheSetAsFun(enumSet(pair(1, 2), pair(2, 3)).as(SetT1(int2))).as(intToIntT)
    assert(expectedOutcome == decodedEx)
  }

  // See https://github.com/informalsystems/apalache/issues/962
  test("decode fun does not show duplicate indices") { rewriterType: SMTEncoding =>
    // The specified domain includes duplicate values
    val domEx = enumSet(int(1), int(1)).as(intSetT)
    // But the expected domain after decoding should only include a single occurance
    val funEx = funDef(plus(name("x").as(intT), int(1)).as(intT), name("x").as(intT), domEx).as(intToIntT)
    val state = new SymbState(funEx, arena, Binding())
    val rewriter = create(rewriterType)
    val nextState = rewriter.rewriteUntilDone(state)
    assert(solverContext.sat())
    val cell = nextState.asCell
    val decoder = new SymbStateDecoder(solverContext, rewriter)
    val decodedEx = decoder.decodeCellToTlaEx(nextState.arena, cell)
    val expectedOutcome = apalacheSetAsFun(enumSet(tuple(int(1), int(2)).as(int2)).as(SetT1(int2))).as(intToIntT)
    assert(expectedOutcome == decodedEx)
  }

  test("decode statically empty fun") { rewriterType: SMTEncoding =>
    val domEx = enumSet().as(intSetT)
    val funEx = funDef(plus(name("x").as(intT), int(1)).as(intT), name("x").as(intT), domEx).as(intToIntT)
    val state = new SymbState(funEx, arena, Binding())
    val rewriter = create(rewriterType)
    val nextState = rewriter.rewriteUntilDone(state)
    assert(solverContext.sat())
    val cell = nextState.asCell
    val decoder = new SymbStateDecoder(solverContext, rewriter)
    val decodedEx = decoder.decodeCellToTlaEx(nextState.arena, cell)
    // the function of empty domain is simply SetAsFun({})
    val expectedOutcome = apalacheSetAsFun(enumSet().as(SetT1(int2))).as(intToIntT)
    assert(expectedOutcome == decodedEx)
    assertTlaExAndRestore(rewriter, nextState.setRex(eql(decodedEx, funEx).typed(BoolT1())))
  }

  test("decode dynamically empty fun") { rewriterType: SMTEncoding =>
    // this domain is not empty at the arena level, but it is in every SMT model
    def dynEmpty(left: BuilderEx): BuilderEx = {
      filter(name("t").as(intT), left, bool(false).as(boolT))
    }

    val domEx = dynEmpty(enumSet(int(1)).as(intSetT)).as(intSetT)
    // [ x \in {} |-> x + 1 ]
    val funEx =
      funDef(plus(name("x").as(intT), int(1)).as(intT), name("x").as(intT), domEx).as(intToIntT)
    val state = new SymbState(funEx, arena, Binding())
    val rewriter = create(rewriterType)
    val nextState = rewriter.rewriteUntilDone(state)
    assert(solverContext.sat())
    val cell = nextState.asCell
    val decoder = new SymbStateDecoder(solverContext, rewriter)
    val decodedEx = decoder.decodeCellToTlaEx(nextState.arena, cell)
    // the function of empty domain is simply SetAsFun({})
    val expectedOutcome = apalacheSetAsFun(enumSet().as(SetT1(int2))).as(intToIntT)
    assert(expectedOutcome == decodedEx)
    // we cannot directly compare the outcome, as it comes in the same form as a record
    assertTlaExAndRestore(rewriter, nextState.setRex(eql(decodedEx, funEx).typed(BoolT1())))
  }

  test("decode sequence") { rewriterType: SMTEncoding =>
    val seqEx =
      tuple(int(1), int(2), int(3), int(4)).as(intSeqT)
    val subseqEx = subseq(seqEx, int(2), int(3)).as(intSeqT)
    val state = new SymbState(subseqEx, arena, Binding())
    val rewriter = create(rewriterType)
    val nextState = rewriter.rewriteUntilDone(state)
    assert(solverContext.sat())
    val cell = nextState.asCell
    val decoder = new SymbStateDecoder(solverContext, rewriter)
    val decodedEx = decoder.decodeCellToTlaEx(nextState.arena, cell)
<<<<<<< HEAD
    val expected = tuple(int(2), int(3)) as intSeqT
    assert(decodedEx == expected)
=======
    val expected = tuple(int(2), int(3)).as(intSeqT)
    assert(expected == decodedEx)
>>>>>>> 09b66d3b
  }

  test("decode tuple") { rewriterType: SMTEncoding =>
    val tupleEx: TlaEx =
      tuple(int(1), int(2), int(3)).as(parser("<<Int, Int, Int>>"))
    val state = new SymbState(tupleEx, arena, Binding())
    val rewriter = create(rewriterType)
    val nextState = rewriter.rewriteUntilDone(state)
    assert(solverContext.sat())
    val cell = nextState.asCell
    val decoder = new SymbStateDecoder(solverContext, rewriter)
    val decodedEx = decoder.decodeCellToTlaEx(nextState.arena, cell)
    assert(tupleEx == decodedEx)
  }

  test("decode record") { rewriterType: SMTEncoding =>
    val recEx =
      enumFun(str("a"), int(1), str("b"), bool(true)).as(parser("[a: Int, b: Bool]"))
    val state = new SymbState(recEx, arena, Binding())
    val rewriter = create(rewriterType)
    val nextState = rewriter.rewriteUntilDone(state)
    assert(solverContext.sat())
    val cell = nextState.asCell
    val decoder = new SymbStateDecoder(solverContext, rewriter)
    val decodedEx = decoder.decodeCellToTlaEx(nextState.arena, cell)
    assert(recEx == decodedEx)
  }
}<|MERGE_RESOLUTION|>--- conflicted
+++ resolved
@@ -218,13 +218,8 @@
     val cell = nextState.asCell
     val decoder = new SymbStateDecoder(solverContext, rewriter)
     val decodedEx = decoder.decodeCellToTlaEx(nextState.arena, cell)
-<<<<<<< HEAD
-    val expected = tuple(int(2), int(3)) as intSeqT
+    val expected = tuple(int(2), int(3)).as(intSeqT)
     assert(decodedEx == expected)
-=======
-    val expected = tuple(int(2), int(3)).as(intSeqT)
-    assert(expected == decodedEx)
->>>>>>> 09b66d3b
   }
 
   test("decode tuple") { rewriterType: SMTEncoding =>
