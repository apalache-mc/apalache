package at.forsyte.apalache.tla.bmcmt

import at.forsyte.apalache.tla.bmcmt.rules.aux.{CherryPick, Oracle, OracleFactory}
import at.forsyte.apalache.tla.bmcmt.types._
import at.forsyte.apalache.tla.lir.TypedPredefs._
import at.forsyte.apalache.tla.lir._
import at.forsyte.apalache.tla.lir.convenience.tla._

trait TestCherryPick extends RewriterBase with TestingPredefs {
  private val intSeqT = SeqT1(IntT1())

  private val types = Map(
      "b" -> BoolT1(),
      "i" -> IntT1(),
      "i_to_i" -> FunT1(IntT1(), IntT1()),
      "I" -> SetT1(IntT1()),
      "II" -> SetT1(SetT1(IntT1())),
      "Qi" -> SeqT1(IntT1()),
      "ii" -> TupT1(IntT1(), IntT1()),
      "ri" -> RecT1("a" -> IntT1()),
      "rii" -> RecT1("a" -> IntT1(), "b" -> IntT1()),
      "riis" -> RecT1("a" -> IntT1(), "b" -> IntT1(), "c" -> StrT1()),
      "Riis" -> SetT1(RecT1("a" -> IntT1(), "b" -> IntT1(), "c" -> StrT1())),
      "i_ii" -> TupT1(IntT1(), TupT1(IntT1(), IntT1())),
  )

  private def assertEqWhenChosen(
      rewriter: SymbStateRewriter,
      state: SymbState,
      oracle: Oracle,
      position: Int,
      expected: TlaEx): SymbState = {
    rewriter.push()
    solverContext.assertGroundExpr(oracle.whenEqualTo(state, position))
    val eq = eql(state.ex, expected).typed(BoolT1())
    assertTlaExAndRestore(rewriter, state.setRex(eq))

    rewriter.pop()
    state
  }

  test("""CHERRY-PICK {1, 2, 2}""") { rewriterType: SMTEncoding =>
    val rewriter = create(rewriterType)
    var state = new SymbState(bool(true).typed(BoolT1()), arena, Binding())
    // introduce an oracle that tells us which element to pick
    val (oracleState, oracle) = new OracleFactory(rewriter).newConstOracle(state, 3)
    state = oracleState

    def mkIntCell(i: Int): ArenaCell = {
      // introduce integer cells directly
      arena = state.arena.appendCell(IntT())
      val cell = arena.topCell
      solverContext.assertGroundExpr(eql(cell.toNameEx ? "i", int(i)).typed(types, "b"))
      state = state.setArena(arena)
      cell
    }

    val intCells = Seq(1, 2, 2).map(mkIntCell)
    val pickedState = new CherryPick(rewriter)
      .pickBasic(IntT(), state, oracle, intCells, state.arena.cellFalse().toNameEx)
    assert(solverContext.sat())

    assertEqWhenChosen(rewriter, pickedState, oracle, 0, int(1).typed())
    assertEqWhenChosen(rewriter, pickedState, oracle, 1, int(2).typed())
    assertEqWhenChosen(rewriter, pickedState, oracle, 2, int(2).typed())
  }

  test("""CHERRY-PICK {<<1, 2>>, <<3, 4>>}""") { rewriterType: SMTEncoding =>
    val rewriter = create(rewriterType)
    var state = new SymbState(bool(true).typed(), arena, Binding())
    // introduce an oracle that tells us which element to pick
    val (oracleState, oracle) = new OracleFactory(rewriter).newConstOracle(state, 2)
    state = oracleState

    def mkTuple(i: Int, j: Int): ArenaCell = {
      state = rewriter.rewriteUntilDone(state.setRex(tuple(int(i), int(j)).typed(types, "ii")))
      state.asCell
    }

    val tuples = Seq(mkTuple(1, 2), mkTuple(3, 4))
    state = new CherryPick(rewriter)
      .pickTuple(TupleT(Seq(IntT(), IntT())), state, oracle, tuples, state.arena.cellFalse().toNameEx)
    assert(solverContext.sat())

    assertEqWhenChosen(rewriter, state, oracle, 0, tuples(0).toNameEx)
    assertEqWhenChosen(rewriter, state, oracle, 1, tuples(1).toNameEx)
  }

  test("""CHERRY-PICK {<<1, <<2, 3>> >>, <<3, <<4, 5>> >>}""") { rewriterType: SMTEncoding =>
    val rewriter = create(rewriterType)
    var state = new SymbState(bool(true).typed(), arena, Binding())
    // introduce an oracle that tells us which element to pick
    val (oracleState, oracle) = new OracleFactory(rewriter).newConstOracle(state, 2)
    state = oracleState

    def mkTuple(i: Int, j: Int, k: Int): ArenaCell = {
      state = rewriter.rewriteUntilDone(state.setRex(tuple(int(i), tuple(int(j), int(k)) ? "ii").typed(types, "i_ii")))
      state.asCell
    }

    val tuples = Seq(mkTuple(1, 2, 3), mkTuple(3, 4, 5))
    val tupleT = TupleT(Seq(IntT(), TupleT(Seq(IntT(), IntT()))))
    state = new CherryPick(rewriter).pickTuple(tupleT, state, oracle, tuples, state.arena.cellFalse().toNameEx)
    assert(solverContext.sat())

    assertEqWhenChosen(rewriter, state, oracle, 0, tuples(0).toNameEx)
    assertEqWhenChosen(rewriter, state, oracle, 1, tuples(1).toNameEx)
  }

  test("""CHERRY-PICK-SEQ {<<1, 2>>, <<3, 4>>}""") { rewriterType: SMTEncoding =>
    val rewriter = create(rewriterType)
    var state = new SymbState(bool(true).typed(BoolT1()), arena, Binding())
    // introduce an oracle that tells us which element to pick
    val (oracleState, oracle) = new OracleFactory(rewriter).newConstOracle(state, 2)
    state = oracleState

    def mkSeq(args: Int*): ArenaCell = {
<<<<<<< HEAD
      val tup = tuple(args map int: _*) as intSeqT
=======
      val tup = tuple(args.map(int): _*)
        .typed(types, "Qi")
>>>>>>> 09b66d3b
      state = rewriter.rewriteUntilDone(state.setRex(tup))
      state.asCell
    }

    val seqs = Seq(mkSeq(1, 2), mkSeq(3, 4))
    state = new CherryPick(rewriter).pickSequence(SeqT(IntT()), state, oracle, seqs, state.arena.cellFalse().toNameEx)
    assert(solverContext.sat())

    assertEqWhenChosen(rewriter, state, oracle, 0, seqs(0).toNameEx)
    assertEqWhenChosen(rewriter, state, oracle, 1, seqs(1).toNameEx)
  }

  test("""CHERRY-PICK-SEQ {<<1, 2>>, <<3, 4, 5>>, <<>>}""") { rewriterType: SMTEncoding =>
    val rewriter = create(rewriterType)
    var state = new SymbState(bool(true).typed(BoolT1()), arena, Binding())
    // introduce an oracle that tells us which element to pick
    val (oracleState, oracle) = new OracleFactory(rewriter).newConstOracle(state, 3)
    state = oracleState

    def mkSeq(args: Int*): ArenaCell = {
      val tup = tuple(args map int: _*) as intSeqT
      state = rewriter.rewriteUntilDone(state.setRex(tup))
      state.asCell
    }

    val seqs = Seq(mkSeq(1, 2), mkSeq(3, 4, 5), mkSeq())
    state = new CherryPick(rewriter).pickSequence(SeqT(IntT()), state, oracle, seqs, state.arena.cellFalse().toNameEx)
    assert(solverContext.sat())

    assertEqWhenChosen(rewriter, state, oracle, 0, seqs(0).toNameEx)
    assertEqWhenChosen(rewriter, state, oracle, 1, seqs(1).toNameEx)
    assertEqWhenChosen(rewriter, state, oracle, 2, seqs(2).toNameEx)
  }

  test("""CHERRY-PICK {[a |-> 1, b |-> 2], [a |-> 3, b |-> 4]}""") { rewriterType: SMTEncoding =>
    val rewriter = create(rewriterType)
    var state = new SymbState(bool(true).typed(), arena, Binding())
    // introduce an oracle that tells us which element to pick
    val (oracleState, oracle) = new OracleFactory(rewriter).newConstOracle(state, 2)
    state = oracleState

    def mkRecord(i: Int, j: Int): ArenaCell = {
      val rec = enumFun(str("a"), int(i), str("b"), int(j))
        .typed(types, "rii")
      state = rewriter.rewriteUntilDone(state.setRex(rec))
      state.asCell
    }

    val records = Seq(mkRecord(1, 2), mkRecord(3, 4))
    state = new CherryPick(rewriter).pickRecord(records.head.cellType, state, oracle, records,
        state.arena.cellFalse().toNameEx)
    assert(solverContext.sat())

    assertEqWhenChosen(rewriter, state, oracle, 0, records(0).toNameEx)
    assertEqWhenChosen(rewriter, state, oracle, 1, records(1).toNameEx)
  }

  test("""CHERRY-PICK [a |-> 1, b |-> 2] or [a |-> 3]""") { rewriterType: SMTEncoding =>
    // After switching to Snowcat, we allow sets to mix records of compatible types.
    // The old encoding was always introducing spurious fields for all records, as it was extending the records.
    val rec1 = enumFun(str("a"), int(1), str("b"), int(2))
      .typed(types, "rii")
    val rec2 = enumFun(str("a"), int(1))
      .typed(types, "ri")

    // introduce an oracle that tells us which element to pick
    val rewriter = create(rewriterType)
    var state = new SymbState(bool(true).typed(), arena, Binding())
    val (oracleState, oracle) = new OracleFactory(rewriter).newConstOracle(state, 2)
    state = oracleState
    state = rewriter.rewriteUntilDone(state.setRex(rec1))
    val rec1Cell = state.asCell
    state = rewriter.rewriteUntilDone(state.setRex(rec2))
    val rec2Cell = state.asCell

    val recordCellType = CellT.fromType1(types("riis"))
    state = new CherryPick(rewriter).pickRecord(recordCellType, state, oracle, Seq(rec1Cell, rec2Cell),
        state.arena.cellFalse().toNameEx)
    assert(solverContext.sat())

    assertEqWhenChosen(rewriter, state, oracle, 0, rec1Cell.toNameEx)
    assertEqWhenChosen(rewriter, state, oracle, 1, rec2Cell.toNameEx)
  }

  test("""CHERRY-PICK {[a |-> 1, b |-> 2], [a |-> 3]}""") { rewriterType: SMTEncoding =>
    // After switching to Snowcat, we allow sets to mix records of compatible types.
    // The old encoding was always introducing spurious fields for all records, as it was extending the records.
    val rec1 = enumFun(str("a"), int(1), str("b"), int(2))
      .typed(types, "ri")
    val rec2 = enumFun(str("a"), int(1))
      .typed(types, "rii")

    // introduce an oracle that tells us which element to pick
    val rewriter = create(rewriterType)
    var state = new SymbState(bool(true).typed(), arena, Binding())
    state = rewriter.rewriteUntilDone(state.setRex(rec1))
    val rec1Cell = state.asCell
    state = rewriter.rewriteUntilDone(state.setRex(rec2))
    val rec2Cell = state.asCell
    val set = enumSet(rec1Cell.toNameEx ? "riis", rec2Cell.toNameEx ? "riis")
      .typed(types, "Riis")
    state = rewriter.rewriteUntilDone(state.setRex(set))
    val setCell = state.asCell

    state = new CherryPick(rewriter).pick(setCell, state, bool(false).typed())
    assert(solverContext.sat())
    val result = state.asCell
    // check that the result is equal to one of the records and nothing else
    val eq1 = eql(result.toNameEx ? "riis", rec1Cell.toNameEx ? "riis") ? "b"
    val eq2 = eql(result.toNameEx ? "riis", rec2Cell.toNameEx ? "riis") ? "b"
    val eq1or2 = or(eq1, eq2)
      .typed(types, "b")
    assertTlaExAndRestore(rewriter, state.setRex(eq1or2))
  }

  test("""CHERRY-PICK { {1, 2}, {3, 4} }""") { rewriterType: SMTEncoding =>
    val rewriter = create(rewriterType)
    var state = new SymbState(bool(true).typed(), arena, Binding())
    // introduce an oracle that tells us which element to pick
    val (oracleState, oracle) = new OracleFactory(rewriter).newConstOracle(state, 2)
    state = oracleState

    def mkSet(i: Int, j: Int): ArenaCell = {
      val set = enumSet(int(i), int(j))
        .typed(types, "I")
      state = rewriter.rewriteUntilDone(state.setRex(set))
      state.asCell
    }

    val sets = Seq(mkSet(1, 2), mkSet(3, 4))
    state = new CherryPick(rewriter).pickSet(FinSetT(IntT()), state, oracle, sets, state.arena.cellFalse().toNameEx)
    assert(solverContext.sat())

    assertEqWhenChosen(rewriter, state, oracle, 0, sets(0).toNameEx)
    assertEqWhenChosen(rewriter, state, oracle, 1, sets(1).toNameEx)
  }

  test("""CHERRY-PICK { {1, 2}, {} }""") { rewriterType: SMTEncoding =>
    val rewriter = create(rewriterType)
    var state = new SymbState(bool(true).typed(), arena, Binding())
    // introduce an oracle that tells us which element to pick
    val (oracleState, oracle) = new OracleFactory(rewriter).newConstOracle(state, 2)
    state = oracleState

    def mkSet(setEx: TlaEx): ArenaCell = {
      state = rewriter.rewriteUntilDone(state.setRex(setEx))
      state.asCell
    }

    val sets = Seq(mkSet(enumSet(int(1), int(2)).typed(types, "I")), mkSet(enumSet().typed(types, "I")))
    state = new CherryPick(rewriter).pickSet(FinSetT(IntT()), state, oracle, sets, state.arena.cellFalse().toNameEx)
    assert(solverContext.sat())

    assertEqWhenChosen(rewriter, state, oracle, 0, sets(0).toNameEx)
    assertEqWhenChosen(rewriter, state, oracle, 1, sets(1).toNameEx)
  }

  test("""CHERRY-PICK { {} }""") { rewriterType: SMTEncoding =>
    val rewriter = create(rewriterType)
    var state = new SymbState(bool(true).typed(), arena, Binding())
    // introduce an oracle that tells us which element to pick
    val (oracleState, oracle) = new OracleFactory(rewriter).newConstOracle(state, 2)
    state = oracleState

    def mkSet(setEx: TlaEx): ArenaCell = {
      state = rewriter.rewriteUntilDone(state.setRex(setEx))
      state.asCell
    }

    val sets = Seq(mkSet(enumSet().typed(types, "I")))
    state = new CherryPick(rewriter).pickSet(FinSetT(IntT()), state, oracle, sets, state.arena.cellFalse().toNameEx)
    assert(solverContext.sat())

    assertEqWhenChosen(rewriter, state, oracle, 0, sets(0).toNameEx)
  }

  test("""CHERRY-PICK { {{1, 2}, {3, 4}}, {{5, 6}} }""") { rewriterType: SMTEncoding =>
    val rewriter = create(rewriterType)
    var state = new SymbState(bool(true).typed(), arena, Binding())
    // introduce an oracle that tells us which element to pick
    val (oracleState, oracle) = new OracleFactory(rewriter).newConstOracle(state, 2)
    state = oracleState

    def rewriteEx(ex: TlaEx): ArenaCell = {
      state = rewriter.rewriteUntilDone(state.setRex(ex))
      state.asCell
    }

    val set12 = enumSet(int(1), int(2)) ? "I"
    val set34 = enumSet(int(3), int(4)) ? "I"
    val set56 = enumSet(int(5), int(6)) ? "I"
    val sets =
      Seq(rewriteEx(enumSet(set12, set34).typed(types, "II")), rewriteEx(enumSet(set56).typed(types, "II")))
    state = new CherryPick(rewriter).pickSet(FinSetT(FinSetT(IntT())), state, oracle, sets,
        state.arena.cellFalse().toNameEx)
    assert(solverContext.sat())

    assertEqWhenChosen(rewriter, state, oracle, 0, sets(0).toNameEx)
    assertEqWhenChosen(rewriter, state, oracle, 1, sets(1).toNameEx)
  }

  test("""CHERRY-PICK { [x \in {1, 2} |-> 2 + x], [x \in {2, 3} |-> 2 * x] }""") { rewriterType: SMTEncoding =>
    val rewriter = create(rewriterType)
    var state = new SymbState(bool(true).typed(), arena, Binding())
    // introduce an oracle that tells us which element to pick
    val (oracleState, oracle) = new OracleFactory(rewriter).newConstOracle(state, 2)
    state = oracleState

    def mkFun(dom: BuilderEx, map: BuilderEx): ArenaCell = {
      val fun = funDef(map, name("x") ? "i", dom)
        .typed(types, "i_to_i")
      state = rewriter.rewriteUntilDone(state.setRex(fun))
      state.asCell
    }

    val set12 = enumSet(int(1), int(2)) ? "I"
    val set23 = enumSet(int(2), int(3)) ? "I"
    val fun1 = mkFun(set12, plus(int(2), name("x") ? "i") ? "i")
    val fun2 = mkFun(set23, mult(int(2), name("x") ? "i") ? "i")
    val funs = Seq(fun1, fun2)
    val funT = FunT(FinSetT(IntT()), IntT())
    state = new CherryPick(rewriter).pickFun(funT, state, oracle, funs, state.arena.cellFalse().toNameEx)
    assert(solverContext.sat())

    assertEqWhenChosen(rewriter, state, oracle, 0, funs(0).toNameEx)
    assertEqWhenChosen(rewriter, state, oracle, 1, funs(1).toNameEx)
  }
}<|MERGE_RESOLUTION|>--- conflicted
+++ resolved
@@ -115,12 +115,7 @@
     state = oracleState
 
     def mkSeq(args: Int*): ArenaCell = {
-<<<<<<< HEAD
-      val tup = tuple(args map int: _*) as intSeqT
-=======
-      val tup = tuple(args.map(int): _*)
-        .typed(types, "Qi")
->>>>>>> 09b66d3b
+      val tup = tuple(args.map(int): _*).as(intSeqT)
       state = rewriter.rewriteUntilDone(state.setRex(tup))
       state.asCell
     }
@@ -141,7 +136,7 @@
     state = oracleState
 
     def mkSeq(args: Int*): ArenaCell = {
-      val tup = tuple(args map int: _*) as intSeqT
+      val tup = tuple(args.map(int): _*).as(intSeqT)
       state = rewriter.rewriteUntilDone(state.setRex(tup))
       state.asCell
     }
