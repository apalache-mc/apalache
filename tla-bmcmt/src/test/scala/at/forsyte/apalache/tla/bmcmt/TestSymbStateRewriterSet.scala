--- conflicted
+++ resolved
@@ -819,14 +819,11 @@
 
   test("""{1, 2} \subseteq {1, 2, 3} ~~> (true)""") { rewriterType: SMTEncoding =>
     rewriterType match {
-<<<<<<< HEAD
+      case SMTEncoding.OOPSLA19 => () // \subseteq is rewritten in Keramelizer, and SetInclusionRule was removed
+      case SMTEncoding.Arrays =>
       case `oopsla19Encoding` | `arraysFunEncoding` =>
         () // \subseteq is rewritten in Keramelizer, and SetInclusionRule was removed
       case `arraysEncoding` =>
-=======
-      case SMTEncoding.OOPSLA19 => () // \subseteq is rewritten in Keramelizer, and SetInclusionRule was removed
-      case SMTEncoding.Arrays =>
->>>>>>> 124f6e42
         val left = enumSet(int(1), int(2)).as(intSetT)
         val right = enumSet(int(1), int(2), int(3)).as(intSetT)
         val ex = subseteq(left, right).as(boolT)
@@ -851,14 +848,11 @@
 
   test("""{1, 2, 3} \subseteq {1, 2, 3} ~~> (true)""") { rewriterType: SMTEncoding =>
     rewriterType match {
-<<<<<<< HEAD
+      case SMTEncoding.OOPSLA19 => () // \subseteq is rewritten in Keramelizer, and SetInclusionRule was removed
+      case SMTEncoding.Arrays =>
       case `oopsla19Encoding` | `arraysFunEncoding` =>
         () // \subseteq is rewritten in Keramelizer, and SetInclusionRule was removed
       case `arraysEncoding` =>
-=======
-      case SMTEncoding.OOPSLA19 => () // \subseteq is rewritten in Keramelizer, and SetInclusionRule was removed
-      case SMTEncoding.Arrays =>
->>>>>>> 124f6e42
         val right = enumSet(int(1), int(2), int(3)).as(intSetT)
         val ex = subseteq(right, right).as(boolT)
         val state = new SymbState(ex, arena, Binding())
@@ -882,14 +876,11 @@
 
   test("""{} \subseteq {1, 2, 3} ~~> (true)""") { rewriterType: SMTEncoding =>
     rewriterType match {
-<<<<<<< HEAD
+      case SMTEncoding.OOPSLA19 => () // \subseteq is rewritten in Keramelizer, and SetInclusionRule was removed
+      case SMTEncoding.Arrays =>
       case `oopsla19Encoding` | `arraysFunEncoding` =>
         () // \subseteq is rewritten in Keramelizer, and SetInclusionRule was removed
       case `arraysEncoding` =>
-=======
-      case SMTEncoding.OOPSLA19 => () // \subseteq is rewritten in Keramelizer, and SetInclusionRule was removed
-      case SMTEncoding.Arrays =>
->>>>>>> 124f6e42
         val right = enumSet(int(1), int(2), int(3)).as(intSetT)
         // an empty set requires a type annotation
         val ex = subseteq(enumSet().as(intSetT), right).as(boolT)
@@ -914,14 +905,11 @@
 
   test("""{1, 4} \subseteq {1, 2, 3} ~~> (false)""") { rewriterType: SMTEncoding =>
     rewriterType match {
-<<<<<<< HEAD
+      case SMTEncoding.OOPSLA19 => () // \subseteq is rewritten in Keramelizer, and SetInclusionRule was removed
+      case SMTEncoding.Arrays =>
       case `oopsla19Encoding` | `arraysFunEncoding` =>
         () // \subseteq is rewritten in Keramelizer, and SetInclusionRule was removed
       case `arraysEncoding` =>
-=======
-      case SMTEncoding.OOPSLA19 => () // \subseteq is rewritten in Keramelizer, and SetInclusionRule was removed
-      case SMTEncoding.Arrays =>
->>>>>>> 124f6e42
         val left = enumSet(int(1), int(4)).as(intSetT)
         val right = enumSet(int(1), int(2), int(3)).as(intSetT)
         val ex = subseteq(left, right).as(boolT)
@@ -946,14 +934,11 @@
 
   test("""{[x \in {1, 2} |-> TRUE ]} \subseteq {[x \in {1, 2} |-> TRUE ]} ~~> (true)""") { rewriterType: SMTEncoding =>
     rewriterType match {
-<<<<<<< HEAD
+      case SMTEncoding.OOPSLA19 => () // \subseteq is rewritten in Keramelizer, and SetInclusionRule was removed
+      case SMTEncoding.Arrays =>
       case `oopsla19Encoding` | `arraysFunEncoding` =>
         () // \subseteq is rewritten in Keramelizer, and SetInclusionRule was removed
       case `arraysEncoding` =>
-=======
-      case SMTEncoding.OOPSLA19 => () // \subseteq is rewritten in Keramelizer, and SetInclusionRule was removed
-      case SMTEncoding.Arrays =>
->>>>>>> 124f6e42
         val dom = enumSet(int(1), int(2)).as(intSetT)
         val mapping = bool(true).as(boolT)
         val fun = funDef(mapping, name("x").as(IntT1), dom).as(FunT1(IntT1, BoolT1))
