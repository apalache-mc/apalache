package at.forsyte.apalache.tla.bmcmt

import at.forsyte.apalache.tla.bmcmt.implicitConversions._
import at.forsyte.apalache.tla.bmcmt.types._
import at.forsyte.apalache.tla.lir.NameEx
import at.forsyte.apalache.tla.lir.convenience.tla
import org.junit.runner.RunWith
import org.scalatest.junit.JUnitRunner

import scala.collection.immutable.{SortedMap, SortedSet, TreeMap}

@RunWith(classOf[JUnitRunner])
class TestSymbStateRewriterRecord extends RewriterBase {
  test("""RecordDomainCache: ~(dom {"a", "b"} = dom {"a", "b", "c"}) ~~> $C$k""") {
    val rewriter = create()
    val (newArena1, set1) = rewriter.recordDomainCache.create(arena, (SortedSet("a", "b"), SortedSet[String]()))
    val (newArena2, set2) =
      rewriter.recordDomainCache.create(newArena1, (SortedSet("a", "b", "c"), SortedSet[String]()))
    val neq = tla.not(tla.eql(set1, set2))
    val state = new SymbState(neq, CellTheory(), newArena2, new Binding)
    assertTlaExAndRestore(rewriter, state)
  }

  test("""SE-REC-CTOR[1-2]: ["a" |-> 1, "b" |-> FALSE, "c" |-> "d"] ~~> $C$k""") {
    val record = tla.enumFun(tla.str("a"), tla.int(1),
      tla.str("b"), tla.bool(false), tla.str("c"), tla.str("d"))

    val state = new SymbState(record, CellTheory(), arena, new Binding)
    val rewriter = create()
    val nextState = rewriter.rewriteUntilDone(state)
    nextState.ex match {
      case membershipEx @ NameEx(name) =>
        assert(CellTheory().hasConst(name))
        assert(solverContext.sat())
        val cell = nextState.arena.findCellByName(name)
        cell.cellType match {
          case r @ RecordT(_) =>
            assert(r.fields == SortedMap("a" -> IntT(), "b" -> BoolT(), "c" -> ConstT()))
            val keys = SortedSet("a", "b", "c")
            val (_, expectedDomain) =
              rewriter.recordDomainCache.getOrCreate(nextState.arena, (keys, SortedSet[String]()))
            val domain = nextState.arena.getDom(cell)
            assert(rewriter.recordDomainCache.findKey(domain).contains((keys, SortedSet[String]())))
            assert(expectedDomain == domain)

            // also make sure that the domain equality works
            val (newArena, expectedDom) =
              rewriter.recordDomainCache.getOrCreate(nextState.arena, (SortedSet("a", "b", "c"), SortedSet[String]()))
            val eq = tla.eql(expectedDom.toNameEx, tla.dom(cell.toNameEx))
            assertTlaExAndRestore(rewriter, nextState.setArena(newArena).setRex(eq))

            // we check the actual contents in the later tests that access elements

          case _ =>
            fail("Unexpected type")
        }

      case _ =>
        fail("Unexpected rewriting result")
    }
  }

  test("""SE-REC-ACC[1-2]: ["a" |-> 1, "b" |-> FALSE, "c" |-> "d"]["c"] ~~> $C$k equals \"d\"""") {
    val record = tla.enumFun(tla.str("a"), tla.int(1),
      tla.str("b"), tla.bool(false), tla.str("c"), tla.str("d"))

    val recordAcc = tla.appFun(record, tla.str("b"))
    val state = new SymbState(recordAcc, CellTheory(), arena, new Binding)
    val rewriter = create()
    val nextState = rewriter.rewriteUntilDone(state)
    nextState.ex match {
      case membershipEx @ NameEx(name) =>
        assert(CellTheory().hasConst(name))
        assert(solverContext.sat())
        val cell = nextState.arena.findCellByName(name)
        cell.cellType match {
          case BoolT() =>
            assertTlaExAndRestore(rewriter, nextState.setRex(tla.eql(cell.toNameEx, tla.bool(false))))

            // we check the actual contents in the later tests that access elements

          case _ =>
            fail("Expected Boolean type")
        }

      case _ =>
        fail("Unexpected rewriting result")
    }
  }

  test("""type inference error ["a" |-> 1, "b" |-> FALSE]["c"]""") {
    val record = tla.enumFun(tla.str("a"), tla.int(1), tla.str("b"), tla.bool(false))

    val recordAcc = tla.appFun(record, tla.str("c"))
    val state = new SymbState(recordAcc, CellTheory(), arena, new Binding)
    val rewriter = create()
    assertThrows[TypeInferenceError] {
      rewriter.rewriteUntilDone(state)
    }
  }

  test("""SE-REC-CTOR[1-2] in a set: {["a" |-> 1, "b" |-> FALSE], ["a" |-> 2, "b" |-> TRUE]} ~~> $C$k""") {
    val record1 = tla.enumFun(tla.str("a"), tla.int(1), tla.str("b"), tla.bool(false))
    val record2 = tla.enumFun(tla.str("a"), tla.int(2), tla.str("b"), tla.bool(true))

    val state = new SymbState(tla.enumSet(record1, record2), CellTheory(), arena, new Binding)
    val nextState = create().rewriteUntilDone(state)
    nextState.ex match {
      case membershipEx @ NameEx(name) =>
        assert(CellTheory().hasConst(name))
        assert(solverContext.sat())
        val cell = nextState.arena.findCellByName(name)
        cell.cellType match {
          case FinSetT(rt @ RecordT(_)) =>
            assert(rt.fields == TreeMap("a" -> IntT(), "b" -> BoolT()))

          // we check the actual contents in the later tests that access elements

          case _ =>
            fail("Unexpected type: " + cell.cellType)
        }

      case _ =>
        fail("Unexpected rewriting result")
    }
  }

  test("""SE-REC-CTOR[1-2] in a set: {["a" |-> 1, "b" |-> FALSE], ["a" |-> 2, "b" |-> TRUE, "c" |-> 3]} ~~> $C$k""") {
    val record1 = tla.enumFun(tla.str("a"), tla.int(1),
      tla.str("b"), tla.bool(false))
    val record2 = tla.enumFun(tla.str("a"), tla.int(2),
      tla.str("b"), tla.bool(true), tla.str("c"), tla.int(3))
    // Records in a set can have different sets of keys. This requires a type annotation.
    val annotation = AnnotationParser.toTla(RecordT(SortedMap("a" -> IntT(), "b" -> BoolT(), "c" -> IntT())))

    val state = new SymbState(tla.enumSet(tla.withType(record1, annotation), record2), CellTheory(), arena, new Binding)
    val rewriter = create()
    val nextState = rewriter.rewriteUntilDone(state)
    nextState.ex match {
      case membershipEx @ NameEx(name) =>
        assert(CellTheory().hasConst(name))
        assert(solverContext.sat())
        val cell = nextState.arena.findCellByName(name)
        cell.cellType match {
          case FinSetT(rt @ RecordT(_)) =>
            assert(rt.fields == TreeMap("a" -> IntT(), "b" -> BoolT(), "c" -> IntT()))


          case _ =>
            fail("Unexpected type: " + cell.cellType)
        }

      case _ =>
        fail("Unexpected rewriting result")
    }
  }

  test("""SE-REC-CTOR[1-2] type error: {["a" |-> FALSE, "b" |-> 1], ["a" |-> 2, "b" |-> TRUE]} ~~> $C$k""") {
    val record1 = tla.enumFun(tla.str("a"), tla.bool(false), tla.str("b"), tla.int(1))
    val record2 = tla.enumFun(tla.str("a"), tla.int(2), tla.str("b"), tla.bool(true))

    val state = new SymbState(tla.enumSet(record1, record2), CellTheory(), arena, new Binding)
    // this is a badly-typed expression
    assertThrows[TypeInferenceError] {
      create().rewriteUntilDone(state)
    }
  }

  test("""filter-map a record (idiom): {r.c : r \in {r2 \in {["a" |-> 1], ["a" |-> 2, "c" |-> 3]}: r2.c = 3}} ~~> $C$k""") {
    // It is a common idiom in TLA+ to first filter records by the type field
    // and then -- when knowing the type of the filtered records -- map them somewhere.
    // Although, it is not easy to do in a symbolic encoding, we support this idiom.
    // We require though that all the records should have type-compatible fields.
    val record1 = tla.enumFun(tla.str("a"), tla.int(1))
    val record2 = tla.enumFun(tla.str("a"), tla.int(2), tla.str("c"), tla.int(3))
    // Records in a set can have different sets of keys. This requires a type annotation.
    val annotation = AnnotationParser.toTla(RecordT(SortedMap("a" -> IntT(), "c" -> IntT())))
    val setEx = tla.enumSet(tla.withType(record1, annotation), record2)
    val predEx = tla.eql(tla.appFun(tla.name("r2"), tla.str("c")), tla.int(3))
    val filteredEx = tla.filter(tla.name("r2"), setEx, predEx)
    val mapEx = tla.map(tla.appFun(tla.name("r"), tla.str("c")), tla.name("r"), filteredEx)

    val state = new SymbState(mapEx, CellTheory(), arena, new Binding)
    val rewriter = create()
    rewriter.push()
    val nextState = rewriter.rewriteUntilDone(state)
    assertTlaExAndRestore(rewriter, nextState.setRex(tla.eql(nextState.ex, tla.enumSet(tla.int(3)))))
    rewriter.pop()
    rewriter.push()
    val filteredState = rewriter.rewriteUntilDone(state.setRex(filteredEx))
    val cell = nextState.arena.findCellByNameEx(filteredState.ex)
    assert(cell.cellType == FinSetT(RecordT(SortedMap("a" -> IntT(), "c" -> IntT()))))
  }

  test("""SE-REC-EQ: [a |-> 1, b |-> FALSE, c |-> "d"] = [c |-> "d", b |-> FALSE, a |-> 1] ~~> TRUE""") {
    val record1 = tla.enumFun(tla.str("a"), tla.int(1),
      tla.str("b"), tla.bool(false), tla.str("c"), tla.str("d"))
    val record2 = tla.enumFun(tla.str("c"), tla.str("d"),
      tla.str("b"), tla.bool(false), tla.str("a"), tla.int(1))
    val eq = tla.eql(record1, record2)
    val state = new SymbState(eq, CellTheory(), arena, new Binding)
    val rewriter = create()
    assertTlaExAndRestore(rewriter, state)
  }

  test("""SE-REC-EQ: ~([a |-> 1, b |-> FALSE, c |-> "d"] = [a |-> 1]) ~~> TRUE""") {
    // Introduce two different records using a type annotation. The records should not be equal!
    val annotation = AnnotationParser.toTla(RecordT(SortedMap("a" -> IntT(), "b" -> BoolT(), "c" -> ConstT())))

    val record1 = tla.enumFun(tla.str("a"), tla.int(1),
      tla.str("b"), tla.bool(false), tla.str("c"), tla.str("d"))
    val record2 = tla.enumFun(tla.str("a"), tla.int(1))
    val eq = tla.not(tla.eql(record1, tla.withType(record2, annotation)))
    val state = new SymbState(eq, CellTheory(), arena, new Binding)
    val rewriter = create()
    assertTlaExAndRestore(rewriter, state)
  }

  // Keramelizer does this expansion
  ignore(
    """SE-REC-SET: {[n |-> 1, b |-> FALSE], [n |-> 2, b |-> FALSE], [n |-> 1, b |-> TRUE], [n |-> 2, b |-> TRUE] = {[n : {1, 2}, b : {FALSE, TRUE}}""".stripMargin) {
    val set12 = tla.enumSet(1 to 2 map tla.int :_*)
    val setBool = tla.enumSet(tla.bool(false), tla.bool(true))
    val prod = tla.recSet(tla.str("n"), set12, tla.str("b"), setBool)
    def rec(i: Int, b: Boolean) =
      tla.enumFun(tla.str("n"), tla.int(i), tla.str("b"), tla.bool(b))
    val eq = tla.eql(prod, tla.enumSet(rec(1, false), rec(1, true), rec(2, false), rec(2, true)))

    val state = new SymbState(eq, BoolTheory(), arena, new Binding)
    val rewriter = create()
    val nextState = rewriter.rewriteUntilDone(state)
    rewriter.push()
    solverContext.assertGroundExpr(nextState.ex)
    assert(solverContext.sat())
    rewriter.pop()
    solverContext.assertGroundExpr(tla.not(nextState.ex))
    assert(!solverContext.sat())
  }

  // Keramelizer does this expansion
  ignore(
    """SE-REC-SET: {[n : {1, 2}} <: {[n |-> Int, b |-> BOOLEAN ]}""".stripMargin) {
    val set12 = tla.enumSet(1 to 2 map tla.int :_*)
    val setBool = tla.enumSet(tla.bool(false), tla.bool(true))
    val prod = tla.recSet(tla.str("n"), set12)
    val expectedRecordT = FinSetT(RecordT(SortedMap("n" -> IntT(), "b" -> BoolT())))
    val annotated = tla.withType(prod, AnnotationParser.toTla(expectedRecordT))

    val state = new SymbState(annotated, BoolTheory(), arena, new Binding)
    val rewriter = create()
    val nextState = rewriter.rewriteUntilDone(state)
    val cell = nextState.arena.findCellByNameEx(nextState.ex)
    assert(expectedRecordT == cell.cellType)
  }

<<<<<<< HEAD
  // Assignment from record set is no longer direct
=======
  // Keramelizer and ExprOptimizer rewrite assignments over records sets into existentials over records
>>>>>>> 679d2c25
  ignore("""SE-REC-SET: x' \in {[n |-> Int, b |-> BOOLEAN ]}""".stripMargin) {
    val set12 = tla.enumSet(1 to 2 map tla.int :_*)
    val setBool = tla.enumSet(tla.bool(false), tla.bool(true))
    val prod = tla.recSet(tla.str("n"), set12, tla.str("b"), setBool)
    val assign = tla.in(tla.prime(tla.name("x")), prod)

    val state = new SymbState(assign, BoolTheory(), arena, new Binding)
    val rewriter = create()
    val nextState = rewriter.rewriteUntilDone(state)
    val inInt =
      tla.in(tla.appFun(tla.prime(tla.name("x")), tla.str("n")),
        tla.enumSet(tla.int(1), tla.int(2)))
    assertTlaExAndRestore(rewriter, nextState.setRex(inInt))

    val inBool =
      tla.in(tla.appFun(tla.prime(tla.name("x")), tla.str("b")),
             tla.enumSet(tla.bool(false), tla.bool(true)))
    assertTlaExAndRestore(rewriter, nextState.setRex(inBool))
  }

  test("""SE-REC-DOM: DOMAIN [a |-> 1, b |-> FALSE, c |-> "d"] = {"a", "b", "c"}""") {
    val record = tla.enumFun(tla.str("a"), tla.int(1),
      tla.str("b"), tla.bool(false), tla.str("c"), tla.str("d"))
    val dom = tla.dom(record)
    val eq = tla.eql(dom, tla.enumSet(tla.str("a"), tla.str("b"), tla.str("c")))
    val state = new SymbState(eq, CellTheory(), arena, new Binding)
    val rewriter = create()
    assertTlaExAndRestore(rewriter, state)
  }

  test("""SE-REC-DOM: DOMAIN ([a |-> 1] <: [a |-> 1, b |-> FALSE, c |-> "d"]) = {"a", "b", "c"}""") {
    val record = tla.enumFun(tla.str("a"), tla.int(1),
      tla.str("b"), tla.bool(false), tla.str("c"), tla.str("d"))
    val richerType = AnnotationParser.toTla(RecordT(SortedMap("a" -> IntT(), "b" -> BoolT(), "c" -> ConstT())))
    val annotated =
      tla.withType(tla.enumFun(tla.str("a"), tla.int(1)), richerType)
    val dom = tla.dom(annotated)
    val eq = tla.eql(dom, tla.enumSet(tla.str("a")))
    val state = new SymbState(eq, CellTheory(), arena, new Binding)
    val rewriter = create()
    assertTlaExAndRestore(rewriter, state)
  }


  test("""SE-REC-EXCEPT:[ ["a" |-> 1, "b" |-> FALSE] EXCEPT !["a"] = 3 ]""") {
    val record = tla.enumFun(tla.str("a"), tla.int(1), tla.str("b"), tla.bool(false))
    val recExcept = tla.except(record, tla.tuple(tla.str("a")), tla.int(3))

    val state = new SymbState(recExcept, CellTheory(), arena, new Binding)
    val rewriter = create()
    val nextState = rewriter.rewriteUntilDone(state)
    val expectedRec = tla.enumFun(tla.str("a"), tla.int(3), tla.str("b"), tla.bool(false))
    assertTlaExAndRestore(rewriter, nextState.setRex(tla.eql(expectedRec, nextState.ex)))
  }

}<|MERGE_RESOLUTION|>--- conflicted
+++ resolved
@@ -253,11 +253,7 @@
     assert(expectedRecordT == cell.cellType)
   }
 
-<<<<<<< HEAD
-  // Assignment from record set is no longer direct
-=======
   // Keramelizer and ExprOptimizer rewrite assignments over records sets into existentials over records
->>>>>>> 679d2c25
   ignore("""SE-REC-SET: x' \in {[n |-> Int, b |-> BOOLEAN ]}""".stripMargin) {
     val set12 = tla.enumSet(1 to 2 map tla.int :_*)
     val setBool = tla.enumSet(tla.bool(false), tla.bool(true))
