package at.forsyte.apalache.tla.bmcmt

import at.forsyte.apalache.tla.bmcmt.rules.aux.ProtoSeqOps
import at.forsyte.apalache.tla.bmcmt.types._
import at.forsyte.apalache.tla.lir.TypedPredefs._
import at.forsyte.apalache.tla.lir.convenience.tla._
import at.forsyte.apalache.tla.lir._

trait TestSymbStateRewriterSequence extends RewriterBase {
<<<<<<< HEAD
  private val intT = IntT1()
  private val boolT = BoolT1()
  private val intSetT = SetT1(IntT1())
  private val intSeqT = SeqT1(IntT1())
=======
  private val types = Map(
      "i" -> IntT1(),
      "I" -> SetT1(IntT1()),
      "b" -> BoolT1(),
      "Qi" -> SeqT1(IntT1()),
  )
>>>>>>> 09b66d3b

  // As sequences are not distinguishable from tuples, we need a type annotation.
  // In the not so far away future, a type inference engine would tell us, whether to construct a sequence or a tuple
  test("""<<>> as Seq(Int)""") { rewriterType: SMTEncoding =>
    val tup = tuple() as intSeqT

    val state = new SymbState(tup, arena, Binding())
    val nextState = create(rewriterType).rewriteUntilDone(state)
    assert(solverContext.sat())
    nextState.ex match {
      case NameEx(name) =>
        assert(solverContext.sat())
        val cell = nextState.arena.findCellByName(name)
        assert(SeqT(IntT()) == cell.cellType)

      case _ =>
        fail("Unexpected rewriting result")
    }
  }

  test("""<<3, 4, 5>> as Seq(Int)""") { rewriterType: SMTEncoding =>
    val tup = tuple(3.to(5).map(int): _*) as intSeqT

    val state = new SymbState(tup, arena, Binding())
    val rewriter = create(rewriterType)
    val nextState = rewriter.rewriteUntilDone(state)
    assert(solverContext.sat())
    nextState.ex match {
      case NameEx(name) =>
        assert(solverContext.sat())
        val cell = nextState.arena.findCellByName(name)
        assert(SeqT(IntT()) == cell.cellType)
        // test that the proto sequence is correct
        val protoSeqOps = new ProtoSeqOps(rewriter)
        val (protoSeq, len, capacity) = protoSeqOps.unpackSeq(nextState.arena, cell)
        assert(capacity == 3)
        // compare the length
        assertTlaExAndRestore(rewriter, nextState.setRex(eql(len.toNameEx, int(3)) as BoolT1()))

        // compare the elements
        def cmp(indexBase1: Int, expectedValue: Int): TlaEx =
          eql(protoSeqOps.at(nextState.arena, protoSeq, indexBase1).toNameEx, int(expectedValue)) as BoolT1()

        assertTlaExAndRestore(rewriter, nextState.setRex(cmp(1, 3)))
        assertTlaExAndRestore(rewriter, nextState.setRex(cmp(2, 4)))
        assertTlaExAndRestore(rewriter, nextState.setRex(cmp(3, 5)))

      case _ =>
        fail("Unexpected rewriting result")
    }
  }

  test("""(<<3, 4, 5>> as Seq(Int))[2]""") { rewriterType: SMTEncoding =>
    val tup = tuple(3.to(5).map(int): _*) as intSeqT

    val state = new SymbState(tup, arena, Binding())
    val rewriter = create(rewriterType)
    val nextState = rewriter.rewriteUntilDone(state)
    assert(solverContext.sat())
    val seq = nextState.asCell
    val eq1 = eql(appFun(seq.toNameEx as intSeqT, int(1)) as intT, int(3)) as boolT
    assertTlaExAndRestore(rewriter, nextState.setRex(eq1))
    val eq2 = eql(appFun(seq.toNameEx as intSeqT, int(2)) as intT, int(4)) as boolT
    assertTlaExAndRestore(rewriter, nextState.setRex(eq2))
    val eq3 = eql(appFun(seq.toNameEx as intSeqT, int(3)) as intT, int(5)) as boolT
    assertTlaExAndRestore(rewriter, nextState.setRex(eq3))
  }

  test("""(<<>> as Seq(Int))[1]""") { rewriterType: SMTEncoding =>
    // regression: <<>>[i] should produce no contradiction, nor throw an exception
    val tup = tuple() as intSeqT
    val app = appFun(tup, int(1)) as IntT1()

    val state = new SymbState(app, arena, Binding())
    val rewriter = create(rewriterType)
    val _ = rewriter.rewriteUntilDone(state)
    assert(solverContext.sat())
  }

  test("""(<<>> as Seq(Int))[x] when x = 1""") { rewriterType: SMTEncoding =>
    // regression: <<>>[i] should produce no contradiction, nor throw an exception
    val tup = tuple() as intSeqT
    val app = appFun(tup, name("x") as IntT1()) as IntT1()

    var state = new SymbState(app, arena, Binding())
    val rewriter = create(rewriterType)
    // rewrite 1 into a cell, so function application does not statically detect out of bounds
    state = rewriter.rewriteUntilDone(state.setRex(int(1) as IntT1()))
    state = state.setBinding(Binding("x" -> state.asCell))
    val _ = rewriter.rewriteUntilDone(state)
    assert(solverContext.sat())
  }

  test("""(<<1, 2>> as Seq(Int))[7]""") { rewriterType: SMTEncoding =>
    // regression: <<1, 2>>[i] for i = 7 should produce no contradiction, nor throw an exception
    val tup = tuple(int(1), int(2)) as intSeqT
    val app = appFun(tup, int(7)) as IntT1()

    val state = new SymbState(app, arena, Binding())
    val rewriter = create(rewriterType)
    val _ = rewriter.rewriteUntilDone(state)
    assert(solverContext.sat())
  }

  test("""(<<1, 2>> as Seq(Int))[x] for x = 7""") { rewriterType: SMTEncoding =>
    // regression: <<1, 2>>[i] for i = 7 should produce no contradiction, nor throw an exception
    val tup = tuple(int(1), int(2)) as intSeqT
    val app = appFun(tup, name("x") as IntT1()) as IntT1()

    var state = new SymbState(app, arena, Binding())
    val rewriter = create(rewriterType)
    // rewrite 7 into a cell, so function application does not statically detect out of bounds
    state = rewriter.rewriteUntilDone(state.setRex(int(7) as IntT1()))
    state = state.setBinding(Binding("x" -> state.asCell))
    val _ = rewriter.rewriteUntilDone(state)
    assert(solverContext.sat())
  }

  test("""Head(<<3, 4, 5>> as Seq(Int))""") { rewriterType: SMTEncoding =>
    val tup = tuple(3.to(5).map(int): _*) as intSeqT
    val seqHead = head(tup) as intT
    val eq = eql(seqHead, int(3)) as boolT

    val state = new SymbState(eq, arena, Binding())
    assertTlaExAndRestore(create(rewriterType), state)
  }

  test("""Len(<<3, 4, 5>> <: Seq(Int))""") { rewriterType: SMTEncoding =>
    val tup = tuple(3.to(5).map(i => int(i)): _*) as intSeqT
    val seqLen = len(tup) as intT
    val eq = eql(seqLen, int(3)) as boolT

    val state = new SymbState(eq, arena, Binding())
    assertTlaExAndRestore(create(rewriterType), state)
  }

  test("""Tail(<<3, 4, 5>> as Seq(Int))""") { rewriterType: SMTEncoding =>
    val tup = tuple(3.to(5).map(int): _*) as intSeqT
    val seqTail = tail(tup) as intSeqT
    val expected = tuple(int(4), int(5)) as intSeqT
    val eq = eql(seqTail, expected) as boolT

    val state = new SymbState(eq, arena, Binding())
    assertTlaExAndRestore(create(rewriterType), state)
  }

  test("""Tail(<<>> as Seq(Int)) throws an error""") { rewriterType: SMTEncoding =>
    // Tail(<<>>) returns <<>>. Since Tail(<<>>) is undefined, it is a correct behavior.
    val emptyTuple = tuple() as intSeqT
    val seqTail = tail(emptyTuple) as intSeqT
    val eq = eql(len(seqTail) as intT, int(0)) as boolT
    val state = new SymbState(eq, arena, Binding())
    assertTlaExAndRestore(create(rewriterType), state)
  }

  test("""regression: Tail(SubSeq(<<1>>, 1, 0)) does not unsat and its length is -1""") { rewriterType: SMTEncoding =>
    val tuple1 = tuple(int(1)) as intSeqT
    val seqTail = tail(subseq(tuple1, int(1), int(0)) as intSeqT) as intSeqT
    // One can argue that the Len(Tail(seqTail)) should be 0,
    // but Tail is undefined on empty sequences, so we are free to report -1.
    val eq = eql(len(seqTail) as intT, int(-1)) as boolT

    val state = new SymbState(eq, arena, Binding())
    assertTlaExAndRestore(create(rewriterType), state)
  }

  test("""SubSeq(<<3, 4, 5, 6>>, 2, 3)""") { rewriterType: SMTEncoding =>
    val tup = tuple(3.to(6).map(int): _*) as intSeqT
    val subseqEx = subseq(tup, int(2), int(3)) as intSeqT

    val state = new SymbState(subseqEx, arena, Binding())
    val rewriter = create(rewriterType)
    val nextState = rewriter.rewriteUntilDone(state)
    assert(solverContext.sat())
    val result = nextState.asCell
    assert(SeqT(IntT()) == result.cellType)
    val eq1 = eql(appFun(result.toNameEx as intSeqT, int(1)) as intT, int(4)) as boolT
    assertTlaExAndRestore(rewriter, nextState.setRex(eq1))
    val eq2 = eql(appFun(result.toNameEx as intSeqT, int(2)) as intT, int(5)) as boolT
    assertTlaExAndRestore(rewriter, nextState.setRex(eq2))
    val eq3 = eql(len(result.toNameEx as intSeqT) as intT, int(2)) as boolT
    assertTlaExAndRestore(rewriter, nextState.setRex(eq3))
  }

  test("""regression: SubSeq(<<3, 4, 5, 6>>, 3, 1) does not unsat and has length 0""") { rewriterType: SMTEncoding =>
    val tup = tuple(3.to(6).map(int): _*) as intSeqT
    val subseqEx = subseq(tup, int(3), int(1)) as intSeqT
    val eq = eql(len(subseqEx) as intT, int(0)) as boolT

    val state = new SymbState(eq, arena, Binding())
    assertTlaExAndRestore(create(rewriterType), state)
  }

  test("""SubSeq(<<3, 4, 5, 6>>, 5, 6) does not unsat and has length 0""") { rewriterType: SMTEncoding =>
    val tup = tuple(3.to(6).map(int): _*) as intSeqT
    val subseqEx = subseq(tup, int(5), int(6)) as intSeqT
    val eq = eql(len(subseqEx) as intT, int(0)) as boolT

    val state = new SymbState(eq, arena, Binding())
    assertTlaExAndRestore(create(rewriterType), state)
  }

  test("""SubSeq(<<3, 4, 5, 6>>, 1, 10) = <<3, 4, 5, 6>>""") { rewriterType: SMTEncoding =>
    val tup = tuple(3.to(6).map(int): _*) as intSeqT
    val subseqEx = subseq(tup, int(1), int(10)) as intSeqT
    val eq = eql(subseqEx, tup) as boolT

    val state = new SymbState(eq, arena, Binding())
    assertTlaExAndRestore(create(rewriterType), state)
  }

  test("""SubSeq(<<3, 4, 5, 6>>, 0, 4) = <<3, 4, 5, 6>>""") { rewriterType: SMTEncoding =>
    // TLC throws an error in this case. We cannot produce side effects, so we are doing the best we can do here.
    val tup = tuple(3.to(6).map(int): _*) as intSeqT
    val subseqEx = subseq(tup, int(0), int(10)) as intSeqT
    val eq = eql(subseqEx, tup) as boolT

    val state = new SymbState(eq, arena, Binding())
    assertTlaExAndRestore(create(rewriterType), state)
  }

  test("""SubSeq(<<3, 4, 5, 6>>, 1, 0) = <<>>""") { rewriterType: SMTEncoding =>
    // TLC throws an error in this case. We cannot produce side effects, so we are doing the best we can do here.
    val tup = tuple(3.to(6).map(int): _*) as intSeqT
    val subseqEx = subseq(tup, int(1), int(0)) as intSeqT
    val eq = eql(subseqEx, tuple() as intSeqT) as boolT

    val state = new SymbState(eq, arena, Binding())
    assertTlaExAndRestore(create(rewriterType), state)
  }

  test("""Append(<<4, 5>>, 10)""") { rewriterType: SMTEncoding =>
    val tup = tuple(4.to(5).map(int): _*) as intSeqT
    val seqAppend = append(tup, int(10)) as intSeqT

    val state = new SymbState(seqAppend, arena, Binding())
    val rewriter = create(rewriterType)
    val nextState = rewriter.rewriteUntilDone(state)
    assert(solverContext.sat())
    val result = nextState.asCell
    assert(SeqT(IntT()) == result.cellType)
    val eq1 = eql(appFun(result.toNameEx as intSeqT, int(1)) as intT, int(4)) as boolT
    assertTlaExAndRestore(rewriter, nextState.setRex(eq1))
    val eq2 = eql(appFun(result.toNameEx as intSeqT, int(2)) as intT, int(5)) as boolT
    assertTlaExAndRestore(rewriter, nextState.setRex(eq2))
    val eq3 = eql(appFun(result.toNameEx as intSeqT, int(3)) as intT, int(10)) as boolT
    assertTlaExAndRestore(rewriter, nextState.setRex(eq3))
    val eq4 = eql(len(result.toNameEx as intSeqT) as intT, int(3)) as boolT
    assertTlaExAndRestore(rewriter, nextState.setRex(eq4))
  }

  test("""Append(SubSeq(S, 2, 3), 10)""") { rewriterType: SMTEncoding =>
    val tup = tuple(3.to(6).map(int): _*) as intSeqT
    val subseqEx = subseq(tup, int(2), int(3)) as intSeqT
    val seqAppend = append(subseqEx, int(10)) as intSeqT

    val state = new SymbState(seqAppend, arena, Binding())
    val rewriter = create(rewriterType)
    val nextState = rewriter.rewriteUntilDone(state)
    assert(solverContext.sat())
    val result = nextState.asCell
    assert(SeqT(IntT()) == result.cellType)
    val eq1 = eql(appFun(result.toNameEx as intSeqT, int(1)) as intT, int(4)) as boolT
    assertTlaExAndRestore(rewriter, nextState.setRex(eq1))
    val eq2 = eql(appFun(result.toNameEx as intSeqT, int(2)) as intT, int(5)) as boolT
    assertTlaExAndRestore(rewriter, nextState.setRex(eq2))
    val eq3 = eql(appFun(result.toNameEx as intSeqT, int(3)) as intT, int(10)) as boolT
    assertTlaExAndRestore(rewriter, nextState.setRex(eq3))
    val eq4 = eql(len(result.toNameEx as intSeqT) as intT, int(3)) as boolT
    assertTlaExAndRestore(rewriter, nextState.setRex(eq4))
  }

  test("""<<4, 5>> = SubSeq(<<3, 4, 5, 6>>, 2, 3)""") { rewriterType: SMTEncoding =>
    val tup3456 = tuple(3.to(6).map(int): _*) as intSeqT
    val subseqEx = subseq(tup3456, int(2), int(3)) as intSeqT
    val tup45 = tuple(4.to(5).map(int): _*) as intSeqT
    val eq = eql(tup45, subseqEx) as boolT

    val state = new SymbState(eq, arena, Binding())
    assertTlaExAndRestore(create(rewriterType), state)
  }

  test("""DOMAIN SubSeq(<<3, 4, 5, 6>>, 2, 3) equals {1, 2}""") { rewriterType: SMTEncoding =>
    val tup3456 = tuple(3.to(6).map(int): _*) as intSeqT
    val subseqEx = subseq(tup3456, int(2), int(3)) as intSeqT
    val domEx = dom(subseqEx) as intSetT
    val eq = eql(domEx, enumSet(int(1), int(2)) as intSetT) as boolT

    val state = new SymbState(eq, arena, Binding())
    assertTlaExAndRestore(create(rewriterType), state)
  }

  test("""<<9, 10>> \o SubSeq(<<3, 4, 5, 6>>, 2, 3)""") { rewriterType: SMTEncoding =>
    val tup3_6 = tuple(3.to(6).map(int): _*) as intSeqT
    val subseqRes = subseq(tup3_6, int(2), int(3)) as intSeqT // <<4, 5>>
    val tup9_10 = tuple(int(9), int(10)) as intSeqT
    val concatRes = concat(tup9_10, subseqRes) as intSeqT
    val expected = tuple(int(9), int(10), int(4), int(5)) as intSeqT
    val eq = eql(concatRes, expected) as boolT

    val state = new SymbState(eq, arena, Binding())
    assertTlaExAndRestore(create(rewriterType), state)
  }

  test("""regression: <<9, 10>> \o Tail(<<>>) does not unsat""") { rewriterType: SMTEncoding =>
    val t9_10 = tuple(int(9), int(10)) as intSeqT
    val t1 = tuple(int(1)) as intSeqT
    // Tail(SubSeq(<<1>>, 1, 0)) produces some undefined value. In this case, \o should also produce an undefined value.
    val concatRes = concat(t9_10, tail(subseq(t1, int(1), int(0)) as intSeqT) as intSeqT) as intSeqT

    val state = new SymbState(concatRes, arena, Binding())
    val rewriter = create(rewriterType)
    rewriter.rewriteUntilDone(state)
    // the result is undefined, but it should be sat
    assert(solverContext.sat())
  }

  // for PICK see TestCherryPick
}<|MERGE_RESOLUTION|>--- conflicted
+++ resolved
@@ -7,24 +7,15 @@
 import at.forsyte.apalache.tla.lir._
 
 trait TestSymbStateRewriterSequence extends RewriterBase {
-<<<<<<< HEAD
   private val intT = IntT1()
   private val boolT = BoolT1()
   private val intSetT = SetT1(IntT1())
   private val intSeqT = SeqT1(IntT1())
-=======
-  private val types = Map(
-      "i" -> IntT1(),
-      "I" -> SetT1(IntT1()),
-      "b" -> BoolT1(),
-      "Qi" -> SeqT1(IntT1()),
-  )
->>>>>>> 09b66d3b
 
   // As sequences are not distinguishable from tuples, we need a type annotation.
   // In the not so far away future, a type inference engine would tell us, whether to construct a sequence or a tuple
   test("""<<>> as Seq(Int)""") { rewriterType: SMTEncoding =>
-    val tup = tuple() as intSeqT
+    val tup = tuple().as(intSeqT)
 
     val state = new SymbState(tup, arena, Binding())
     val nextState = create(rewriterType).rewriteUntilDone(state)
@@ -41,7 +32,7 @@
   }
 
   test("""<<3, 4, 5>> as Seq(Int)""") { rewriterType: SMTEncoding =>
-    val tup = tuple(3.to(5).map(int): _*) as intSeqT
+    val tup = tuple(3.to(5).map(int): _*).as(intSeqT)
 
     val state = new SymbState(tup, arena, Binding())
     val rewriter = create(rewriterType)
@@ -57,11 +48,11 @@
         val (protoSeq, len, capacity) = protoSeqOps.unpackSeq(nextState.arena, cell)
         assert(capacity == 3)
         // compare the length
-        assertTlaExAndRestore(rewriter, nextState.setRex(eql(len.toNameEx, int(3)) as BoolT1()))
+        assertTlaExAndRestore(rewriter, nextState.setRex(eql(len.toNameEx, int(3)).as(BoolT1())))
 
         // compare the elements
         def cmp(indexBase1: Int, expectedValue: Int): TlaEx =
-          eql(protoSeqOps.at(nextState.arena, protoSeq, indexBase1).toNameEx, int(expectedValue)) as BoolT1()
+          eql(protoSeqOps.at(nextState.arena, protoSeq, indexBase1).toNameEx, int(expectedValue)).as(BoolT1())
 
         assertTlaExAndRestore(rewriter, nextState.setRex(cmp(1, 3)))
         assertTlaExAndRestore(rewriter, nextState.setRex(cmp(2, 4)))
@@ -73,25 +64,25 @@
   }
 
   test("""(<<3, 4, 5>> as Seq(Int))[2]""") { rewriterType: SMTEncoding =>
-    val tup = tuple(3.to(5).map(int): _*) as intSeqT
+    val tup = tuple(3.to(5).map(int): _*).as(intSeqT)
 
     val state = new SymbState(tup, arena, Binding())
     val rewriter = create(rewriterType)
     val nextState = rewriter.rewriteUntilDone(state)
     assert(solverContext.sat())
     val seq = nextState.asCell
-    val eq1 = eql(appFun(seq.toNameEx as intSeqT, int(1)) as intT, int(3)) as boolT
+    val eq1 = eql(appFun(seq.toNameEx.as(intSeqT), int(1)).as(intT), int(3)).as(boolT)
     assertTlaExAndRestore(rewriter, nextState.setRex(eq1))
-    val eq2 = eql(appFun(seq.toNameEx as intSeqT, int(2)) as intT, int(4)) as boolT
+    val eq2 = eql(appFun(seq.toNameEx.as(intSeqT), int(2)).as(intT), int(4)).as(boolT)
     assertTlaExAndRestore(rewriter, nextState.setRex(eq2))
-    val eq3 = eql(appFun(seq.toNameEx as intSeqT, int(3)) as intT, int(5)) as boolT
+    val eq3 = eql(appFun(seq.toNameEx.as(intSeqT), int(3)).as(intT), int(5)).as(boolT)
     assertTlaExAndRestore(rewriter, nextState.setRex(eq3))
   }
 
   test("""(<<>> as Seq(Int))[1]""") { rewriterType: SMTEncoding =>
     // regression: <<>>[i] should produce no contradiction, nor throw an exception
-    val tup = tuple() as intSeqT
-    val app = appFun(tup, int(1)) as IntT1()
+    val tup = tuple().as(intSeqT)
+    val app = appFun(tup, int(1)).as(IntT1())
 
     val state = new SymbState(app, arena, Binding())
     val rewriter = create(rewriterType)
@@ -101,13 +92,13 @@
 
   test("""(<<>> as Seq(Int))[x] when x = 1""") { rewriterType: SMTEncoding =>
     // regression: <<>>[i] should produce no contradiction, nor throw an exception
-    val tup = tuple() as intSeqT
-    val app = appFun(tup, name("x") as IntT1()) as IntT1()
+    val tup = tuple().as(intSeqT)
+    val app = appFun(tup, name("x").as(IntT1())).as(IntT1())
 
     var state = new SymbState(app, arena, Binding())
     val rewriter = create(rewriterType)
     // rewrite 1 into a cell, so function application does not statically detect out of bounds
-    state = rewriter.rewriteUntilDone(state.setRex(int(1) as IntT1()))
+    state = rewriter.rewriteUntilDone(state.setRex(int(1).as(IntT1())))
     state = state.setBinding(Binding("x" -> state.asCell))
     val _ = rewriter.rewriteUntilDone(state)
     assert(solverContext.sat())
@@ -115,8 +106,8 @@
 
   test("""(<<1, 2>> as Seq(Int))[7]""") { rewriterType: SMTEncoding =>
     // regression: <<1, 2>>[i] for i = 7 should produce no contradiction, nor throw an exception
-    val tup = tuple(int(1), int(2)) as intSeqT
-    val app = appFun(tup, int(7)) as IntT1()
+    val tup = tuple(int(1), int(2)).as(intSeqT)
+    val app = appFun(tup, int(7)).as(IntT1())
 
     val state = new SymbState(app, arena, Binding())
     val rewriter = create(rewriterType)
@@ -126,41 +117,41 @@
 
   test("""(<<1, 2>> as Seq(Int))[x] for x = 7""") { rewriterType: SMTEncoding =>
     // regression: <<1, 2>>[i] for i = 7 should produce no contradiction, nor throw an exception
-    val tup = tuple(int(1), int(2)) as intSeqT
-    val app = appFun(tup, name("x") as IntT1()) as IntT1()
+    val tup = tuple(int(1), int(2)).as(intSeqT)
+    val app = appFun(tup, name("x").as(IntT1())).as(IntT1())
 
     var state = new SymbState(app, arena, Binding())
     val rewriter = create(rewriterType)
     // rewrite 7 into a cell, so function application does not statically detect out of bounds
-    state = rewriter.rewriteUntilDone(state.setRex(int(7) as IntT1()))
+    state = rewriter.rewriteUntilDone(state.setRex(int(7).as(IntT1())))
     state = state.setBinding(Binding("x" -> state.asCell))
     val _ = rewriter.rewriteUntilDone(state)
     assert(solverContext.sat())
   }
 
   test("""Head(<<3, 4, 5>> as Seq(Int))""") { rewriterType: SMTEncoding =>
-    val tup = tuple(3.to(5).map(int): _*) as intSeqT
-    val seqHead = head(tup) as intT
-    val eq = eql(seqHead, int(3)) as boolT
+    val tup = tuple(3.to(5).map(int): _*).as(intSeqT)
+    val seqHead = head(tup).as(intT)
+    val eq = eql(seqHead, int(3)).as(boolT)
 
     val state = new SymbState(eq, arena, Binding())
     assertTlaExAndRestore(create(rewriterType), state)
   }
 
   test("""Len(<<3, 4, 5>> <: Seq(Int))""") { rewriterType: SMTEncoding =>
-    val tup = tuple(3.to(5).map(i => int(i)): _*) as intSeqT
-    val seqLen = len(tup) as intT
-    val eq = eql(seqLen, int(3)) as boolT
+    val tup = tuple(3.to(5).map(i => int(i)): _*).as(intSeqT)
+    val seqLen = len(tup).as(intT)
+    val eq = eql(seqLen, int(3)).as(boolT)
 
     val state = new SymbState(eq, arena, Binding())
     assertTlaExAndRestore(create(rewriterType), state)
   }
 
   test("""Tail(<<3, 4, 5>> as Seq(Int))""") { rewriterType: SMTEncoding =>
-    val tup = tuple(3.to(5).map(int): _*) as intSeqT
-    val seqTail = tail(tup) as intSeqT
-    val expected = tuple(int(4), int(5)) as intSeqT
-    val eq = eql(seqTail, expected) as boolT
+    val tup = tuple(3.to(5).map(int): _*).as(intSeqT)
+    val seqTail = tail(tup).as(intSeqT)
+    val expected = tuple(int(4), int(5)).as(intSeqT)
+    val eq = eql(seqTail, expected).as(boolT)
 
     val state = new SymbState(eq, arena, Binding())
     assertTlaExAndRestore(create(rewriterType), state)
@@ -168,27 +159,27 @@
 
   test("""Tail(<<>> as Seq(Int)) throws an error""") { rewriterType: SMTEncoding =>
     // Tail(<<>>) returns <<>>. Since Tail(<<>>) is undefined, it is a correct behavior.
-    val emptyTuple = tuple() as intSeqT
-    val seqTail = tail(emptyTuple) as intSeqT
-    val eq = eql(len(seqTail) as intT, int(0)) as boolT
+    val emptyTuple = tuple().as(intSeqT)
+    val seqTail = tail(emptyTuple).as(intSeqT)
+    val eq = eql(len(seqTail).as(intT), int(0)).as(boolT)
     val state = new SymbState(eq, arena, Binding())
     assertTlaExAndRestore(create(rewriterType), state)
   }
 
   test("""regression: Tail(SubSeq(<<1>>, 1, 0)) does not unsat and its length is -1""") { rewriterType: SMTEncoding =>
-    val tuple1 = tuple(int(1)) as intSeqT
-    val seqTail = tail(subseq(tuple1, int(1), int(0)) as intSeqT) as intSeqT
+    val tuple1 = tuple(int(1)).as(intSeqT)
+    val seqTail = tail(subseq(tuple1, int(1), int(0)).as(intSeqT)).as(intSeqT)
     // One can argue that the Len(Tail(seqTail)) should be 0,
     // but Tail is undefined on empty sequences, so we are free to report -1.
-    val eq = eql(len(seqTail) as intT, int(-1)) as boolT
+    val eq = eql(len(seqTail).as(intT), int(-1)).as(boolT)
 
     val state = new SymbState(eq, arena, Binding())
     assertTlaExAndRestore(create(rewriterType), state)
   }
 
   test("""SubSeq(<<3, 4, 5, 6>>, 2, 3)""") { rewriterType: SMTEncoding =>
-    val tup = tuple(3.to(6).map(int): _*) as intSeqT
-    val subseqEx = subseq(tup, int(2), int(3)) as intSeqT
+    val tup = tuple(3.to(6).map(int): _*).as(intSeqT)
+    val subseqEx = subseq(tup, int(2), int(3)).as(intSeqT)
 
     val state = new SymbState(subseqEx, arena, Binding())
     val rewriter = create(rewriterType)
@@ -196,36 +187,36 @@
     assert(solverContext.sat())
     val result = nextState.asCell
     assert(SeqT(IntT()) == result.cellType)
-    val eq1 = eql(appFun(result.toNameEx as intSeqT, int(1)) as intT, int(4)) as boolT
+    val eq1 = eql(appFun(result.toNameEx.as(intSeqT), int(1)).as(intT), int(4)).as(boolT)
     assertTlaExAndRestore(rewriter, nextState.setRex(eq1))
-    val eq2 = eql(appFun(result.toNameEx as intSeqT, int(2)) as intT, int(5)) as boolT
+    val eq2 = eql(appFun(result.toNameEx.as(intSeqT), int(2)).as(intT), int(5)).as(boolT)
     assertTlaExAndRestore(rewriter, nextState.setRex(eq2))
-    val eq3 = eql(len(result.toNameEx as intSeqT) as intT, int(2)) as boolT
+    val eq3 = eql(len(result.toNameEx.as(intSeqT)).as(intT), int(2)).as(boolT)
     assertTlaExAndRestore(rewriter, nextState.setRex(eq3))
   }
 
   test("""regression: SubSeq(<<3, 4, 5, 6>>, 3, 1) does not unsat and has length 0""") { rewriterType: SMTEncoding =>
-    val tup = tuple(3.to(6).map(int): _*) as intSeqT
-    val subseqEx = subseq(tup, int(3), int(1)) as intSeqT
-    val eq = eql(len(subseqEx) as intT, int(0)) as boolT
+    val tup = tuple(3.to(6).map(int): _*).as(intSeqT)
+    val subseqEx = subseq(tup, int(3), int(1)).as(intSeqT)
+    val eq = eql(len(subseqEx).as(intT), int(0)).as(boolT)
 
     val state = new SymbState(eq, arena, Binding())
     assertTlaExAndRestore(create(rewriterType), state)
   }
 
   test("""SubSeq(<<3, 4, 5, 6>>, 5, 6) does not unsat and has length 0""") { rewriterType: SMTEncoding =>
-    val tup = tuple(3.to(6).map(int): _*) as intSeqT
-    val subseqEx = subseq(tup, int(5), int(6)) as intSeqT
-    val eq = eql(len(subseqEx) as intT, int(0)) as boolT
+    val tup = tuple(3.to(6).map(int): _*).as(intSeqT)
+    val subseqEx = subseq(tup, int(5), int(6)).as(intSeqT)
+    val eq = eql(len(subseqEx).as(intT), int(0)).as(boolT)
 
     val state = new SymbState(eq, arena, Binding())
     assertTlaExAndRestore(create(rewriterType), state)
   }
 
   test("""SubSeq(<<3, 4, 5, 6>>, 1, 10) = <<3, 4, 5, 6>>""") { rewriterType: SMTEncoding =>
-    val tup = tuple(3.to(6).map(int): _*) as intSeqT
-    val subseqEx = subseq(tup, int(1), int(10)) as intSeqT
-    val eq = eql(subseqEx, tup) as boolT
+    val tup = tuple(3.to(6).map(int): _*).as(intSeqT)
+    val subseqEx = subseq(tup, int(1), int(10)).as(intSeqT)
+    val eq = eql(subseqEx, tup).as(boolT)
 
     val state = new SymbState(eq, arena, Binding())
     assertTlaExAndRestore(create(rewriterType), state)
@@ -233,9 +224,9 @@
 
   test("""SubSeq(<<3, 4, 5, 6>>, 0, 4) = <<3, 4, 5, 6>>""") { rewriterType: SMTEncoding =>
     // TLC throws an error in this case. We cannot produce side effects, so we are doing the best we can do here.
-    val tup = tuple(3.to(6).map(int): _*) as intSeqT
-    val subseqEx = subseq(tup, int(0), int(10)) as intSeqT
-    val eq = eql(subseqEx, tup) as boolT
+    val tup = tuple(3.to(6).map(int): _*).as(intSeqT)
+    val subseqEx = subseq(tup, int(0), int(10)).as(intSeqT)
+    val eq = eql(subseqEx, tup).as(boolT)
 
     val state = new SymbState(eq, arena, Binding())
     assertTlaExAndRestore(create(rewriterType), state)
@@ -243,17 +234,17 @@
 
   test("""SubSeq(<<3, 4, 5, 6>>, 1, 0) = <<>>""") { rewriterType: SMTEncoding =>
     // TLC throws an error in this case. We cannot produce side effects, so we are doing the best we can do here.
-    val tup = tuple(3.to(6).map(int): _*) as intSeqT
-    val subseqEx = subseq(tup, int(1), int(0)) as intSeqT
-    val eq = eql(subseqEx, tuple() as intSeqT) as boolT
+    val tup = tuple(3.to(6).map(int): _*).as(intSeqT)
+    val subseqEx = subseq(tup, int(1), int(0)).as(intSeqT)
+    val eq = eql(subseqEx, tuple().as(intSeqT)).as(boolT)
 
     val state = new SymbState(eq, arena, Binding())
     assertTlaExAndRestore(create(rewriterType), state)
   }
 
   test("""Append(<<4, 5>>, 10)""") { rewriterType: SMTEncoding =>
-    val tup = tuple(4.to(5).map(int): _*) as intSeqT
-    val seqAppend = append(tup, int(10)) as intSeqT
+    val tup = tuple(4.to(5).map(int): _*).as(intSeqT)
+    val seqAppend = append(tup, int(10)).as(intSeqT)
 
     val state = new SymbState(seqAppend, arena, Binding())
     val rewriter = create(rewriterType)
@@ -261,20 +252,20 @@
     assert(solverContext.sat())
     val result = nextState.asCell
     assert(SeqT(IntT()) == result.cellType)
-    val eq1 = eql(appFun(result.toNameEx as intSeqT, int(1)) as intT, int(4)) as boolT
+    val eq1 = eql(appFun(result.toNameEx.as(intSeqT), int(1)).as(intT), int(4)).as(boolT)
     assertTlaExAndRestore(rewriter, nextState.setRex(eq1))
-    val eq2 = eql(appFun(result.toNameEx as intSeqT, int(2)) as intT, int(5)) as boolT
+    val eq2 = eql(appFun(result.toNameEx.as(intSeqT), int(2)).as(intT), int(5)).as(boolT)
     assertTlaExAndRestore(rewriter, nextState.setRex(eq2))
-    val eq3 = eql(appFun(result.toNameEx as intSeqT, int(3)) as intT, int(10)) as boolT
+    val eq3 = eql(appFun(result.toNameEx.as(intSeqT), int(3)).as(intT), int(10)).as(boolT)
     assertTlaExAndRestore(rewriter, nextState.setRex(eq3))
-    val eq4 = eql(len(result.toNameEx as intSeqT) as intT, int(3)) as boolT
+    val eq4 = eql(len(result.toNameEx.as(intSeqT)).as(intT), int(3)).as(boolT)
     assertTlaExAndRestore(rewriter, nextState.setRex(eq4))
   }
 
   test("""Append(SubSeq(S, 2, 3), 10)""") { rewriterType: SMTEncoding =>
-    val tup = tuple(3.to(6).map(int): _*) as intSeqT
-    val subseqEx = subseq(tup, int(2), int(3)) as intSeqT
-    val seqAppend = append(subseqEx, int(10)) as intSeqT
+    val tup = tuple(3.to(6).map(int): _*).as(intSeqT)
+    val subseqEx = subseq(tup, int(2), int(3)).as(intSeqT)
+    val seqAppend = append(subseqEx, int(10)).as(intSeqT)
 
     val state = new SymbState(seqAppend, arena, Binding())
     val rewriter = create(rewriterType)
@@ -282,53 +273,53 @@
     assert(solverContext.sat())
     val result = nextState.asCell
     assert(SeqT(IntT()) == result.cellType)
-    val eq1 = eql(appFun(result.toNameEx as intSeqT, int(1)) as intT, int(4)) as boolT
+    val eq1 = eql(appFun(result.toNameEx.as(intSeqT), int(1)).as(intT), int(4)).as(boolT)
     assertTlaExAndRestore(rewriter, nextState.setRex(eq1))
-    val eq2 = eql(appFun(result.toNameEx as intSeqT, int(2)) as intT, int(5)) as boolT
+    val eq2 = eql(appFun(result.toNameEx.as(intSeqT), int(2)).as(intT), int(5)).as(boolT)
     assertTlaExAndRestore(rewriter, nextState.setRex(eq2))
-    val eq3 = eql(appFun(result.toNameEx as intSeqT, int(3)) as intT, int(10)) as boolT
+    val eq3 = eql(appFun(result.toNameEx.as(intSeqT), int(3)).as(intT), int(10)).as(boolT)
     assertTlaExAndRestore(rewriter, nextState.setRex(eq3))
-    val eq4 = eql(len(result.toNameEx as intSeqT) as intT, int(3)) as boolT
+    val eq4 = eql(len(result.toNameEx.as(intSeqT)).as(intT), int(3)).as(boolT)
     assertTlaExAndRestore(rewriter, nextState.setRex(eq4))
   }
 
   test("""<<4, 5>> = SubSeq(<<3, 4, 5, 6>>, 2, 3)""") { rewriterType: SMTEncoding =>
-    val tup3456 = tuple(3.to(6).map(int): _*) as intSeqT
-    val subseqEx = subseq(tup3456, int(2), int(3)) as intSeqT
-    val tup45 = tuple(4.to(5).map(int): _*) as intSeqT
-    val eq = eql(tup45, subseqEx) as boolT
+    val tup3456 = tuple(3.to(6).map(int): _*).as(intSeqT)
+    val subseqEx = subseq(tup3456, int(2), int(3)).as(intSeqT)
+    val tup45 = tuple(4.to(5).map(int): _*).as(intSeqT)
+    val eq = eql(tup45, subseqEx).as(boolT)
 
     val state = new SymbState(eq, arena, Binding())
     assertTlaExAndRestore(create(rewriterType), state)
   }
 
   test("""DOMAIN SubSeq(<<3, 4, 5, 6>>, 2, 3) equals {1, 2}""") { rewriterType: SMTEncoding =>
-    val tup3456 = tuple(3.to(6).map(int): _*) as intSeqT
-    val subseqEx = subseq(tup3456, int(2), int(3)) as intSeqT
-    val domEx = dom(subseqEx) as intSetT
-    val eq = eql(domEx, enumSet(int(1), int(2)) as intSetT) as boolT
+    val tup3456 = tuple(3.to(6).map(int): _*).as(intSeqT)
+    val subseqEx = subseq(tup3456, int(2), int(3)).as(intSeqT)
+    val domEx = dom(subseqEx).as(intSetT)
+    val eq = eql(domEx, enumSet(int(1), int(2)).as(intSetT)).as(boolT)
 
     val state = new SymbState(eq, arena, Binding())
     assertTlaExAndRestore(create(rewriterType), state)
   }
 
   test("""<<9, 10>> \o SubSeq(<<3, 4, 5, 6>>, 2, 3)""") { rewriterType: SMTEncoding =>
-    val tup3_6 = tuple(3.to(6).map(int): _*) as intSeqT
-    val subseqRes = subseq(tup3_6, int(2), int(3)) as intSeqT // <<4, 5>>
-    val tup9_10 = tuple(int(9), int(10)) as intSeqT
-    val concatRes = concat(tup9_10, subseqRes) as intSeqT
-    val expected = tuple(int(9), int(10), int(4), int(5)) as intSeqT
-    val eq = eql(concatRes, expected) as boolT
+    val tup3_6 = tuple(3.to(6).map(int): _*).as(intSeqT)
+    val subseqRes = subseq(tup3_6, int(2), int(3)).as(intSeqT) // <<4, 5>>
+    val tup9_10 = tuple(int(9), int(10)).as(intSeqT)
+    val concatRes = concat(tup9_10, subseqRes).as(intSeqT)
+    val expected = tuple(int(9), int(10), int(4), int(5)).as(intSeqT)
+    val eq = eql(concatRes, expected).as(boolT)
 
     val state = new SymbState(eq, arena, Binding())
     assertTlaExAndRestore(create(rewriterType), state)
   }
 
   test("""regression: <<9, 10>> \o Tail(<<>>) does not unsat""") { rewriterType: SMTEncoding =>
-    val t9_10 = tuple(int(9), int(10)) as intSeqT
-    val t1 = tuple(int(1)) as intSeqT
+    val t9_10 = tuple(int(9), int(10)).as(intSeqT)
+    val t1 = tuple(int(1)).as(intSeqT)
     // Tail(SubSeq(<<1>>, 1, 0)) produces some undefined value. In this case, \o should also produce an undefined value.
-    val concatRes = concat(t9_10, tail(subseq(t1, int(1), int(0)) as intSeqT) as intSeqT) as intSeqT
+    val concatRes = concat(t9_10, tail(subseq(t1, int(1), int(0)).as(intSeqT)).as(intSeqT)).as(intSeqT)
 
     val state = new SymbState(concatRes, arena, Binding())
     val rewriter = create(rewriterType)
