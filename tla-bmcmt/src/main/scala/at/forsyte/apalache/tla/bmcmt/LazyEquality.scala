package at.forsyte.apalache.tla.bmcmt

import at.forsyte.apalache.infra.passes.options.SMTEncoding
import at.forsyte.apalache.tla.bmcmt.caches.{EqCache, EqCacheSnapshot}
import at.forsyte.apalache.tla.bmcmt.implicitConversions._
import at.forsyte.apalache.tla.bmcmt.rewriter.{ConstSimplifierForSmt, Recoverable}
import at.forsyte.apalache.tla.bmcmt.rules.aux.{ProtoSeqOps, RecordAndVariantOps}
import at.forsyte.apalache.tla.bmcmt.types._
import at.forsyte.apalache.tla.lir.TypedPredefs.{tlaExToBuilderExAsTyped, BuilderExAsTyped}
import at.forsyte.apalache.tla.lir.UntypedPredefs._
import at.forsyte.apalache.tla.lir._
import at.forsyte.apalache.tla.lir.convenience.tla
import scalaz.unused

import scala.collection.immutable.SortedMap

/**
 * Generate equality constraints between cells and cache them to avoid redundant constraints.
 *
 * @author
 *   Igor Konnov
 */
class LazyEquality(rewriter: SymbStateRewriter)
    extends StackableContext with Serializable with Recoverable[EqCacheSnapshot] {

  @transient
  private lazy val simplifier = new ConstSimplifierForSmt

  private val eqCache = new EqCache()
  private val protoSeqOps = new ProtoSeqOps(rewriter)
  private val recordOps = new RecordAndVariantOps(rewriter)

  /**
   * This method ensure that a pair of its arguments can be safely compared by the SMT equality, that is, all the
   * necessary constraints have been generated with cacheEqualities.
   *
   * @param left
   *   a left cell
   * @param right
   *   a right cell
   * @return
   *   tla.eql(left, right), provided that left and right can be compared
   */
  def safeEq(left: ArenaCell, right: ArenaCell): TlaEx = {
    if (left == right) {
      tla.bool(true) // this is just true
    } else {
      val entry = eqCache.get(left, right)
      if (entry.isDefined) {
        eqCache.toTla(left, right, entry.get)
      } else {
        // let's add a bit of German here to indicate that it is really dangerous
        val msg =
          "VORSICHT! SMT equality should be used only after calling cacheEqualities, unless you know what you are doing."
        throw new RewriterException(msg, NullEx)
      }
    }
  }

  /**
   * Check that the equality constraints were cached for left and right. Then, if left and right are of comparable
   * types, use SMT equality, otherwise just return false. The difference between safeEq and cachedEq is that safeEq is
   * stricter: it does not allow to compare cells of different types at all. Use cachedEq when you comparisons might
   * involve cells of different types, and it is clear that these elements cannot be equal.
   *
   * @param left
   *   a left cell
   * @param right
   *   a right cell
   * @return
   *   depending on the types of the both cells, return either (= left right), or false
   */
  def cachedEq(left: ArenaCell, right: ArenaCell): TlaEx = {
    if (left == right) {
      tla.bool(true) // this is just true
    } else {
      val entry = eqCache.get(left, right)
      if (entry.isDefined) {
        eqCache.toTla(left, right, entry.get)
      } else {
        // let's add a bit of German here to indicate that it is really dangerous
        val msg =
          "VORSICHT! SMT equality should be used only after calling cacheEqualities, unless you know what you are doing."
        throw new RewriterException(msg, NullEx)
      }
    }
  }

  /**
   * Produce equality constraints for each pair in the sequence, so that we can later compare all the pairs as cells
   * using SMT equality (=). Since equality semantics may require us to rewrite the arena and introduce new SMT
   * constraints, this method may invoke rewriting rules and modify the symbolic state.
   *
   * That the equality constraints were introduced for each pair is recorded in the local cache. Thus, the constraints
   * are generated only once for each pair of cells.
   *
   * @param state
   *   a symbolic state to start with
   * @param pairs
   *   pairs of cells, for which the equality constraints should be generated
   * @return
   *   a new symbolic state that contains the constraints for every pair in the sequence
   */
  def cacheEqConstraints(state: SymbState, pairs: Iterable[(ArenaCell, ArenaCell)]): SymbState = {
    rewriter.solverContext.log("; [START] Caching equality constraints for a sequence: " + pairs)

    def makeOne(state: SymbState, pair: (ArenaCell, ArenaCell)): SymbState = {
      cacheOneEqConstraint(state, pair._1, pair._2)
    }

    val result = pairs.foldLeft(state)(makeOne)
    rewriter.solverContext.log("; [DONE]  Caching equality constraints")
    result
  }

  /**
   * Given a pair of cells, generate equality constraints and return a new symbolic state (leaving the original
   * expression in the state unmodified).
   *
   * @param state
   *   a symbolic state
   * @param left
   *   left cell to compare
   * @param right
   *   right cell to compare
   * @return
   *   a new symbolic state
   */
  def cacheOneEqConstraint(state: SymbState, left: ArenaCell, right: ArenaCell): SymbState = {
    val cacheEntry = eqCache.get(left, right)
    if (left == right) {
      state
    } else if (cacheEntry.isDefined) {
      state // do nothing
    } else {
      // generate constraints
      val newState =
        (left.cellType, right.cellType) match {
          case (UnknownT(), UnknownT()) | (CellTFrom(BoolT1), _) | (_, CellTFrom(BoolT1)) |
              (CellTFrom(IntT1), CellTFrom(IntT1)) | (CellTFrom(ConstT1(_)), CellTFrom(ConstT1(_))) |
              (CellTFrom(StrT1), CellTFrom(StrT1)) =>
            eqCache.put(left, right, EqCache.EqEntry())
            state // nothing to do, just use the built-in equality

          case (CellTFrom(SetT1(_)), CellTFrom(SetT1(_))) =>
            mkSetEq(state, left, right)

          case (CellTFrom(FunT1(_, _)), CellTFrom(FunT1(_, _))) =>
            mkFunEq(state, left, right)

          case (CellTFrom(RecT1(_)), CellTFrom(RecT1(_))) =>
            mkRecordEq(state, left, right)

          case (CellTFrom(RecRowT1(RowT1(fieldTypes, None))), CellTFrom(RecRowT1(RowT1(fieldTypes2, None)))) =>
            assert(fieldTypes == fieldTypes2)
            mkRowRecordEq(state, fieldTypes, left, right)

          case (CellTFrom(VariantT1(RowT1(options1, None))), CellTFrom(VariantT1(RowT1(options2, None)))) =>
            assert(options1 == options2)
            mkVariantEq(state, options1, left, right)

          case (CellTFrom(TupT1(_ @_*)), CellTFrom(TupT1(_ @_*))) =>
            mkTupleEq(state, left, right)

          case (CellTFrom(SeqT1(_)), CellTFrom(SeqT1(_))) =>
            mkSeqEq(state, left, right)

          case (FinFunSetT(_, _), FinFunSetT(_, _)) =>
            mkFunSetEq(state, left, right)

          case (lt, rt) =>
            throw new CheckerException(s"Unexpected equality test over types $lt and $rt", state.ex)
        }

      // return the new state
      newState
    }
  }

  /**
   * Cache the equality as the SMT equality. When we know that we can use SMT equality by construction, e.g., see PICK
   * FROM {S_1, ..., S_n}, we can tell the cache just to use the SMT equality. Use this method with care, as it can
   * easily produce unsound results!
   *
   * @param left
   *   a left cell
   * @param right
   *   a right cell
   */
  def cacheAsSmtEqualityByMagic(left: ArenaCell, right: ArenaCell): Unit = {
    eqCache.put(left, right, EqCache.EqEntry())
  }

  /**
   * Count the number of valid equalities. Use this method only for debugging purposes, as it is quite slow.
   *
   * @return
   *   a pair: the number of valid equalities, and the total number of non-constant equalities
   */
  def countConstantEqualities(): (Int, Int) = {
    val solver = rewriter.solverContext
    def isConstant(pred: TlaEx): Boolean = {
      solver.push()
      solver.assertGroundExpr(pred)
      val exEq = solver.sat()
      solver.pop()
      solver.push()
      solver.assertGroundExpr(tla.not(pred))
      val exNeq = solver.sat()
      solver.pop()
      exEq && !exNeq || exNeq && !exEq
    }

    def onEntry(pair: (ArenaCell, ArenaCell), entryAndLevel: (EqCache.CacheEntry, Int)): Int = {
      entryAndLevel._1 match {
        case EqCache.EqEntry() =>
          if (isConstant(tla.eql(pair._1.toNameEx, pair._2.toNameEx))) 1 else 0

        case EqCache.ExprEntry(pred) =>
          if (isConstant(pred)) 1 else 0

        case _ => 0
      }
    }

    def isNonStatic(@unused pair: (ArenaCell, ArenaCell), entryAndLevel: (EqCache.CacheEntry, Int)): Int = {
      entryAndLevel._1 match {
        case EqCache.FalseEntry() => 0
        case EqCache.TrueEntry()  => 0
        case _                    => 1
      }
    }

    val eqMap = eqCache.getMap
    val nConst = eqMap.map((onEntry _).tupled).sum
    val nNonStatic = eqMap.map((isNonStatic _).tupled).sum
    (nConst, nNonStatic)
  }

  private def mkSetEq(state: SymbState, left: ArenaCell, right: ArenaCell): SymbState = {
    rewriter.solverContext.config.smtEncoding match {
      case SMTEncoding.Arrays =>
        // In the arrays encoding we only cache the equalities between the sets' elements
        val leftElems = state.arena.getHas(left)
        val rightElems = state.arena.getHas(right)
        val nextState = cacheEqConstraints(state, leftElems.cross(rightElems)) // cache all the equalities
        eqCache.put(left, right, EqCache.EqEntry())
        nextState.setRex(state.ex)

<<<<<<< HEAD
      case `oopsla19Encoding` | `arraysFunEncoding` =>
=======
      case SMTEncoding.OOPSLA19 =>
>>>>>>> 124f6e42
        // in general, we need 2 * |X| * |Y| comparisons
        val leftToRight: SymbState = subsetEq(state, left, right)
        val rightToLeft: SymbState = subsetEq(leftToRight, right, left)
        // the type checker makes sure that this holds true
        assert(left.cellType.signature == right.cellType.signature)
        // These two sets have the same signature and thus belong to the same sort.
        // Hence, we can use SMT equality.
        val eq = tla.equiv(tla.eql(left.toNameEx, right.toNameEx), tla.and(leftToRight.ex, rightToLeft.ex))
        rewriter.solverContext.assertGroundExpr(eq)
        eqCache.put(left, right, EqCache.EqEntry())

        // recover the original expression
        rightToLeft.setRex(state.ex)

      case oddEncodingType =>
        throw new IllegalArgumentException(s"Unexpected SMT encoding of type $oddEncodingType")
    }
  }

  private def mkFunSetEq(state: SymbState, left: ArenaCell, right: ArenaCell): SymbState = {
    val dom1 = state.arena.getDom(left)
    val cdm1 = state.arena.getCdm(left)
    val dom2 = state.arena.getDom(right)
    val cdm2 = state.arena.getCdm(right)
    var nextState = mkSetEq(state, dom1, dom2)
    nextState = mkSetEq(nextState, cdm1, cdm2)
    val eq = tla.equiv(tla.eql(left.toNameEx, right.toNameEx),
        tla.and(tla.eql(dom1.toNameEx, dom2.toNameEx), tla.eql(cdm1.toNameEx, cdm2.toNameEx)))
    rewriter.solverContext.assertGroundExpr(eq)
    eqCache.put(left, right, EqCache.EqEntry())

    // recover the original expression and theory
    nextState.setRex(state.ex)
  }

  /**
   * Check, whether one set is a subset of another set (not a proper one).
   *
   * Since this operation is tightly related to set equality, we moved it here.
   *
   * @param state
   *   a symbolic state
   * @param left
   *   a left cell that holds a set
   * @param right
   *   a right cell that holds a set
   * @return
   *   a new symbolic state with a (Boolean) predicate equivalent to `left \subseteq right`.
   */
  def subsetEq(state: SymbState, left: ArenaCell, right: ArenaCell): SymbState = {
    val leftElems = state.arena.getHas(left)
    val rightElems = state.arena.getHas(right)
    if (leftElems.isEmpty) {
      // SE-SUBSETEQ1
      state.setRex(state.arena.cellTrue().toNameEx)
    } else if (rightElems.isEmpty) {
      // SE-SUBSETEQ2
      def notIn(le: ArenaCell) = {
        tla.not(tla.apalacheSelectInSet(le.toNameEx, left.toNameEx))
      }

      val newState = state.updateArena(_.appendCell(BoolT1))
      val pred = newState.arena.topCell
      rewriter.solverContext.assertGroundExpr(tla.eql(pred.toNameEx, tla.and(leftElems.map(notIn): _*)))
      newState.setRex(pred.toNameEx)
    } else {
      // SE-SUBSETEQ3
      var newState = cacheEqConstraints(state, leftElems.cross(rightElems)) // cache all the equalities
      def exists(lelem: ArenaCell) = {
        def inAndEq(relem: ArenaCell) = {
          simplifier
            .simplifyShallow(tla.and(tla.apalacheSelectInSet(relem.toNameEx, right.toNameEx), cachedEq(lelem, relem)))
        }

        // There are plenty of valid subformulas. Simplify!
        simplifier.simplifyShallow(tla.or(rightElems.map(inAndEq): _*))
      }

      def notInOrExists(lelem: ArenaCell) = {
        val notInOrExists =
          simplifier
            .simplifyShallow(tla.or(tla.not(tla.apalacheSelectInSet(lelem.toNameEx, left.toNameEx)), exists(lelem)))
        if (simplifier.isBoolConst(notInOrExists)) {
          notInOrExists // just return the constant
        } else {
          // BUG: this produced OOM on the inductive invariant of Paxos
          // BUGFIX: push this query to the solver, in order to avoid constructing enormous assertions
          newState = newState.updateArena(_.appendCell(BoolT1))
          val pred = newState.arena.topCell
          rewriter.solverContext.assertGroundExpr(simplifier.simplifyShallow(tla.equiv(pred.toNameEx, notInOrExists)))
          pred.toNameEx
        }
      }

      val forEachNotInOrExists = simplifier.simplifyShallow(tla.and(leftElems.map(notInOrExists): _*))
      newState = newState.updateArena(_.appendCell(BoolT1))
      val pred = newState.arena.topCell
      rewriter.solverContext.assertGroundExpr(tla.eql(pred.toNameEx, forEachNotInOrExists))
      newState.setRex(pred.toNameEx)
    }
  }

  /**
   * Take a snapshot and return it
   *
   * @return
   *   the snapshot
   */
  override def snapshot(): EqCacheSnapshot = {
    eqCache.snapshot()
  }

  /**
   * Recover a previously saved snapshot (not necessarily saved by this object).
   *
   * @param shot
   *   a snapshot
   */
  override def recover(shot: EqCacheSnapshot): Unit = {
    eqCache.recover(shot)
  }

  /**
   * Get the current context level, that is the difference between the number of pushes and pops made so far.
   *
   * @return
   *   the current level, always non-negative.
   */
  override def contextLevel: Int = {
    eqCache.contextLevel
  }

  /**
   * Save the current context and push it on the stack for a later recovery with pop.
   */
  override def push(): Unit = {
    eqCache.push()
  }

  /**
   * Pop the previously saved context. Importantly, pop may be called multiple times and thus it is not sufficient to
   * save only the latest context.
   */
  override def pop(): Unit = {
    eqCache.pop()
  }

  /**
   * Pop the context as many times as needed to reach a given level.
   *
   * @param n
   *   pop n times, if n > 0, otherwise, do nothing
   */
  override def pop(n: Int): Unit = {
    eqCache.pop(n)
  }

  /**
   * Clean the context
   */
  override def dispose(): Unit = {
    eqCache.dispose()
  }

  /**
   * Compare two functions. In the new implementation, we just compare the associated relations as sets.
   *
   * @param state
   * @param leftFun
   * @param rightFun
   * @return
   *   the new symbolic state
   */
  private def mkFunEq(state: SymbState, leftFun: ArenaCell, rightFun: ArenaCell): SymbState = {
    val leftRel = state.arena.getCdm(leftFun)
    val rightRel = state.arena.getCdm(rightFun)

    rewriter.solverContext.config.smtEncoding match {
<<<<<<< HEAD
      case `arraysEncoding` | `arraysFunEncoding` =>
        // We cache the equalities between the elements of the functions' ranges, which are pairs of form <arg,res>
=======
      case SMTEncoding.Arrays =>
        // In the arrays encoding we only cache the equalities between the elements of the functions' ranges
        // This is because the ranges consist of pairs of form <arg,res>, thus the domains are also handled
>>>>>>> 124f6e42
        val leftElems = state.arena.getHas(leftRel)
        val rightElems = state.arena.getHas(rightRel)
        var nextState = cacheEqConstraints(state, leftElems.cross(rightElems))
        eqCache.put(leftFun, rightFun, EqCache.EqEntry())

        // For the rare case in which one function has an empty domain, we need to be extra careful
        // See https://github.com/informalsystems/apalache/issues/1811
        val leftDom = nextState.arena.getDom(leftFun)
        val rightDom = nextState.arena.getDom(rightFun)
        nextState = cacheOneEqConstraint(nextState, leftDom, rightDom)
        val funEq = cachedEq(leftFun, rightFun)
        rewriter.solverContext.assertGroundExpr(tla.impl(funEq, tla.eql(leftDom.toNameEx, rightDom.toNameEx)))
        // That's it!
        nextState.setRex(state.ex)

      case SMTEncoding.OOPSLA19 =>
        val relEq = mkSetEq(state, leftRel, rightRel)
        rewriter.solverContext.assertGroundExpr(tla.equiv(tla.eql(leftFun.toNameEx, rightFun.toNameEx),
                tla.eql(leftRel.toNameEx, rightRel.toNameEx)))
        eqCache.put(leftFun, rightFun, EqCache.EqEntry())

        // Restore the original expression and theory
        relEq.setRex(state.ex)

      case oddEncodingType =>
        throw new IllegalArgumentException(s"Unexpected SMT encoding of type $oddEncodingType")
    }
  }

  private def mkRecordEq(state: SymbState, leftRec: ArenaCell, rightRec: ArenaCell): SymbState = {
    def extractRecType: CellT => RecT1 = {
      case CellTFrom(t @ RecT1(_)) => t
      case ct                      => throw new IllegalStateException("Expected a record type, found: " + ct)
    }

    val leftType = extractRecType(leftRec.cellType)
    val rightType = extractRecType(rightRec.cellType)
    val leftDom = state.arena.getDom(leftRec)
    val rightDom = state.arena.getDom(rightRec)
    val leftElems = state.arena.getHas(leftRec)
    val rightElems = state.arena.getHas(rightRec)
    // the intersection of the keys, as we can assume that the static domains are equal
    val commonKeys = leftType.fieldTypes.keySet.intersect(rightType.fieldTypes.keySet)
    var newState = state

    def keyEq(key: String): TlaEx = {
      val leftIndex = leftType.fieldTypes.keySet.toList.indexOf(key)
      val rightIndex = rightType.fieldTypes.keySet.toList.indexOf(key)

      // Our typing rules on records allow records with a subset of the fields in a type
      // which means the function from fields in a record type to elements in an instance
      // of that type are partial.
      val leftElemOpt: Option[ArenaCell] = leftElems.lift(leftIndex)
      val rightElemOpt: Option[ArenaCell] = rightElems.lift(rightIndex)

      (leftElemOpt, rightElemOpt) match {
        // Neither record has the key indicated by its type
        case (None, None) => tla.bool(true)
        case (Some(leftElem), Some(rightElem)) => {
          newState = cacheOneEqConstraint(newState, leftElem, rightElem)
          val (newArena, keyCell) =
            rewriter.modelValueCache.getOrCreate(newState.arena, (StrT1.toString, key))
          newState = newState.setArena(newArena)
          // it is safe to use in directly since:
          // (1) the record types coincide,
          // (2) record constructors use RecordDomainCache,
          // (3) and CherryPick uses pickRecordDomain
          val membershipTest = tla.apalacheSelectInSet(keyCell.toNameEx, leftDom.toNameEx)
          tla.or(tla.not(membershipTest), safeEq(leftElem, rightElem))
        }
        case (Some(_), None) | (None, Some(_)) => tla.bool(false)
      }
    }

    newState = cacheOneEqConstraint(newState, leftDom, rightDom)

    val eqs = commonKeys.toList.map(keyEq)
    val cons =
      if (eqs.isEmpty)
        safeEq(leftDom, rightDom)
      else
        tla.and(safeEq(leftDom, rightDom) +: eqs: _*).untyped()

    rewriter.solverContext.assertGroundExpr(tla.equiv(tla.eql(leftRec.toNameEx, rightRec.toNameEx), cons))
    eqCache.put(leftRec, rightRec, EqCache.EqEntry())

    // restore the original expression and theory
    newState.setRex(state.ex)
  }

  private def mkRowRecordEq(
      state: SymbState,
      fieldTypes: SortedMap[String, TlaType1],
      leftRec: ArenaCell,
      rightRec: ArenaCell): SymbState = {
    var nextState = state
    def fieldsEq(name: String): TlaEx = {
      val leftField = recordOps.getField(nextState.arena, leftRec, name)
      val rightField = recordOps.getField(nextState.arena, rightRec, name)
      // The field values may be non-basic expressions. Use lazy equality over them too.
      nextState = cacheOneEqConstraint(nextState, leftField, rightField)
      safeEq(leftField, rightField)
    }

    val allFieldsEq = tla.and(fieldTypes.keys.map { n => tla.fromTlaEx(fieldsEq(n)) }.toSeq: _*).as(BoolT1)
    rewriter.solverContext.assertGroundExpr(tla.eql(tla.eql(leftRec.toNameEx, rightRec.toNameEx), allFieldsEq))
    eqCache.put(leftRec, rightRec, EqCache.EqEntry())
    nextState
  }

  private def mkVariantEq(
      state: SymbState,
      options: SortedMap[String, TlaType1],
      leftVar: ArenaCell,
      rightVar: ArenaCell): SymbState = {
    var nextState = state
    val leftTag = recordOps.getVariantTag(nextState.arena, leftVar)
    val rightTag = recordOps.getVariantTag(nextState.arena, rightVar)

    def valuesEq(tagName: String): TlaEx = {
      val leftValue = recordOps.getUnsafeVariantValue(nextState.arena, leftVar, tagName)
      val rightValue = recordOps.getUnsafeVariantValue(nextState.arena, rightVar, tagName)
      // The field values may be non-basic expressions. Use lazy equality over them too.
      nextState = cacheOneEqConstraint(nextState, leftValue, rightValue)
      // Get the tag as a cell
      nextState = recordOps.getOrCreateVariantTag(nextState, tagName)
      val tagAsCell = nextState.asCell
      // tag = leftTag => leftValue = rightValue
      tla
        .or(tla.not(tla.eql(tagAsCell.toNameEx, leftTag.toNameEx).as(BoolT1)).as(BoolT1), safeEq(leftValue, rightValue))
    }

    val tagsEq = tla.eql(leftTag.toNameEx, rightTag.toNameEx).as(BoolT1)
    val tagsAndValuesEq =
      tla.and(tagsEq +: options.keys.map { n => tla.fromTlaEx(valuesEq(n)).as(BoolT1) }.toSeq: _*).as(BoolT1)
    rewriter.solverContext.assertGroundExpr(tla.eql(tla.eql(leftVar.toNameEx, rightVar.toNameEx), tagsAndValuesEq))
    eqCache.put(leftVar, rightVar, EqCache.EqEntry())
    nextState
  }

  private def mkTupleEq(state: SymbState, left: ArenaCell, right: ArenaCell): SymbState = {
    var newState = state

    def elemEq(lelem: ArenaCell, relem: ArenaCell): TlaEx = {
      newState = cacheOneEqConstraint(newState, lelem, relem)
      safeEq(lelem, relem)
    }

    val leftElems = state.arena.getHas(left)
    val rightElems = state.arena.getHas(right)

    val tupleEq = tla.and(leftElems.zip(rightElems).map(p => elemEq(p._1, p._2)): _*)
    rewriter.solverContext.assertGroundExpr(tla.equiv(tla.eql(left.toNameEx, right.toNameEx), tupleEq))
    eqCache.put(left, right, EqCache.EqEntry())

    // restore the original expression and theory
    newState.setRex(state.ex)
  }

  private def mkSeqEq(state: SymbState, left: ArenaCell, right: ArenaCell): SymbState = {
    val (proto1, len1, capacity1) = protoSeqOps.unpackSeq(state.arena, left)
    val (proto2, len2, capacity2) = protoSeqOps.unpackSeq(state.arena, right)

    // The proto sequences may have different capacities.
    // Since we compare lengths, we only have to compare the shared prefix.
    val sharedCapacity = Math.min(capacity1, capacity2)
    val elems1 = protoSeqOps.elems(state.arena, proto1).slice(0, sharedCapacity)
    val elems2 = protoSeqOps.elems(state.arena, proto2).slice(0, sharedCapacity)

    // compare the shared prefix
    var nextState = state
    val len1Ex = len1.toNameEx.as(IntT1)
    val len2Ex = len2.toNameEx.as(IntT1)

    def eqPairwise(indexBase1: Int, cells: (ArenaCell, ArenaCell)): TlaEx = {
      nextState = cacheOneEqConstraint(nextState, cells._1, cells._2)
      // Either (1) one of the lengths is below the index, or (2) the elements are equal.
      // The case (1) is compensated with the constraint sizesEq below.
      val outside1 = tla.lt(len1Ex, tla.int(indexBase1)).as(BoolT1)
      val outside2 = tla.lt(len2Ex, tla.int(indexBase1)).as(BoolT1)
      tla.or(outside1, outside2, safeEq(cells._1, cells._2))
    }

    val elemsEq = tla.and(1.to(sharedCapacity).zip(elems1.zip(elems2)).map((eqPairwise _).tupled): _*)
    val sizesEq = tla.eql(len1Ex, len2Ex).as(BoolT1)

    // seq1 and seq2 are equal if and only if: (1) their lengths are equal, and (2) their shared prefixes are equal.
    rewriter.solverContext
      .assertGroundExpr(tla.equiv(tla.eql(left.toNameEx, right.toNameEx), tla.and(sizesEq, elemsEq)))
    eqCache.put(left, right, EqCache.EqEntry())

    // restore the original expression and theory
    nextState.setRex(state.ex)
  }
}<|MERGE_RESOLUTION|>--- conflicted
+++ resolved
@@ -247,11 +247,8 @@
         eqCache.put(left, right, EqCache.EqEntry())
         nextState.setRex(state.ex)
 
-<<<<<<< HEAD
+      case SMTEncoding.OOPSLA19 =>
       case `oopsla19Encoding` | `arraysFunEncoding` =>
-=======
-      case SMTEncoding.OOPSLA19 =>
->>>>>>> 124f6e42
         // in general, we need 2 * |X| * |Y| comparisons
         val leftToRight: SymbState = subsetEq(state, left, right)
         val rightToLeft: SymbState = subsetEq(leftToRight, right, left)
@@ -430,14 +427,11 @@
     val rightRel = state.arena.getCdm(rightFun)
 
     rewriter.solverContext.config.smtEncoding match {
-<<<<<<< HEAD
-      case `arraysEncoding` | `arraysFunEncoding` =>
-        // We cache the equalities between the elements of the functions' ranges, which are pairs of form <arg,res>
-=======
       case SMTEncoding.Arrays =>
         // In the arrays encoding we only cache the equalities between the elements of the functions' ranges
         // This is because the ranges consist of pairs of form <arg,res>, thus the domains are also handled
->>>>>>> 124f6e42
+      case `arraysEncoding` | `arraysFunEncoding` =>
+        // We cache the equalities between the elements of the functions' ranges, which are pairs of form <arg,res>
         val leftElems = state.arena.getHas(leftRel)
         val rightElems = state.arena.getHas(rightRel)
         var nextState = cacheEqConstraints(state, leftElems.cross(rightElems))
