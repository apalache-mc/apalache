--- conflicted
+++ resolved
@@ -50,54 +50,18 @@
 
         case (FinSetT(left), FinSetT(right)) =>
             left.unify(right) map FinSetT
-<<<<<<< HEAD
-//          val unif = left.unify(right)
-//          if (unif.nonEmpty) Some(FinSetT(unif.get)) else None
-=======
->>>>>>> cb43a52c
 
         case (FunT(leftDom, leftCodom), FunT(rightDom, rightCodom)) =>
           for {
             domUnif <- leftDom.unify(rightDom)
             cdmUnif <- leftCodom.unify(rightCodom)
           } yield FunT(domUnif, cdmUnif)
-<<<<<<< HEAD
-
-//          val domUnif = leftDom.unify(rightDom)
-//          val cdmUnif = leftCodom.unify(rightCodom)
-//
-//
-//          if (domUnif.nonEmpty && cdmUnif.nonEmpty) {
-//            Some(FunT(domUnif.get, cdmUnif.get))
-//          } else {
-//            None
-//          }
-=======
->>>>>>> cb43a52c
 
         case (FinFunSetT(leftDom, leftCdm), FinFunSetT(rightDom, rightCdm)) =>
           for {
             domUnif <- leftDom.unify(rightDom)
             cdmUnif <- leftCdm.unify(rightCdm)
           } yield FinFunSetT(domUnif, cdmUnif)
-<<<<<<< HEAD
-//
-//          val domUnif = leftDom.unify(rightDom)
-//          val cdmUnif = leftCdm.unify(rightCdm)
-//          if (domUnif.nonEmpty && cdmUnif.nonEmpty) {
-//            Some(FinFunSetT(domUnif.get, cdmUnif.get))
-//          } else {
-//            None
-//          }
-
-        case (PowSetT(left), PowSetT(right)) =>
-          left.unify(right) map PowSetT
-//          val domUnif = left.unify(right)
-//          if (domUnif.nonEmpty)
-//            Some(PowSetT(domUnif.get))
-//          else
-//            None
-=======
 
         case (PowSetT(left), PowSetT(right)) =>
           left.unify(right) map PowSetT
@@ -116,7 +80,6 @@
             case Some(et) => Some(SeqT(et))
             case None => None
           }
->>>>>>> cb43a52c
 
           /**
             * Jure, 13.9.18: Suggestion: Change TupleT( _ : Seq[...]) to TupleT(_ : Array[...]) or
@@ -160,11 +123,7 @@
           if (pairs.exists(_._2.isEmpty)) {
             None
           } else {
-<<<<<<< HEAD
-            val somes = pairs.map { case (k, Some(v)) => (k,v) } // (p => (p._1, p._2.get))
-=======
             val somes = pairs.map { case (k, v) => (k,v.get) } // (p => (p._1, p._2.get))
->>>>>>> cb43a52c
             Some(RecordT(SortedMap(somes.toSeq: _*)))
           }
 
@@ -175,11 +134,6 @@
   }
 
 
-<<<<<<< HEAD
-  /**
-    * Jure, 13.9.18: Suggestion: Replace all case class X( [no args] ) with object X ?
-    * */
-=======
   // Jure @ 13.09.18: Suggestion: Replace all case class X( [no args] ) with object X ?
   //
   // Igor @ 20.12.18: This is called preliminary optimization. I would imagine that the scala
@@ -187,7 +141,6 @@
   // However, a simple test in the debugger shows that a new object is created, whenever
   // an empty-parameter case class is constructed. Weird. However, let's do this optimization,
   // only if it becomes a bottleneck. At this stage, clarity is more important.
->>>>>>> cb43a52c
 
   /**
     * A type variable.
@@ -321,10 +274,6 @@
       * @return a short signature that uniquely characterizes this type up to unification
       */
     override val signature: String = s"f${domType.signature}_${resultType.signature}"
-<<<<<<< HEAD
-//    override val signature: String = "f%s_%s".format(domType.signature, resultType.signature)
-=======
->>>>>>> cb43a52c
 
     val argType: CellT = domType match {
       case FinSetT(et) => et
@@ -346,12 +295,8 @@
     * @param cdmType the type of the co-domain (must be either a finite set or a powerset).
     */
   sealed case class FinFunSetT(domType: CellT, cdmType: CellT) extends CellT {
-<<<<<<< HEAD
-    require(domType.isInstanceOf[FinSetT] && cdmType.isInstanceOf[FinSetT])
-=======
     require((domType.isInstanceOf[FinSetT] || domType.isInstanceOf[PowSetT])
             && (cdmType.isInstanceOf[FinSetT] || cdmType.isInstanceOf[PowSetT]))
->>>>>>> cb43a52c
     /**
       * Produce a short signature that uniquely describes the type (up to unification),
       * similar to Java's signature mangling. If one type can be unified to another,
@@ -391,8 +336,6 @@
     override val signature: String = s"T_${args.map(_.signature).mkString("_")}"
 
     override val toString: String = s"Tuple[${args.map(_.toString).mkString(", ")}]"
-<<<<<<< HEAD
-=======
   }
 
   /**
@@ -431,7 +374,6 @@
       * @return a short signature that uniquely characterizes this type up to unification
       */
     override val signature : String = args map {_.signature} mkString UTFPrinter.m_times
->>>>>>> cb43a52c
   }
 
   /**
@@ -453,8 +395,6 @@
 
     override val toString: String =
       s"Record[${fields.map {case (k,v) => "\"" + k + "\" -> " + v } mkString ", " }]"
-<<<<<<< HEAD
-=======
   }
 
 
@@ -480,7 +420,6 @@
       * @return a short signature that uniquely characterizes this type up to unification
       */
     override val signature : String = s"O${elementType.signature}"
->>>>>>> cb43a52c
   }
 
 
@@ -496,18 +435,6 @@
       r <- right
       u <- l.unify(r)
     } yield u
-<<<<<<< HEAD
-//  {
-//    (left, right) match {
-//      case (Some(l), Some(r)) =>
-//        l.unify(r)
-//
-//      case _ =>
-//        None
-//    }
-//  }
-=======
->>>>>>> cb43a52c
 
   /**
     * Unify a sequence of types
