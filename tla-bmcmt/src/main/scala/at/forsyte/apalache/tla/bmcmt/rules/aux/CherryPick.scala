--- conflicted
+++ resolved
@@ -486,11 +486,8 @@
               case SMTEncoding.Arrays =>
                 // In the arrays encoding we need to propagate the SSA representation of the array if nothing changes
                 tla.apalacheStoreNotInSet(keyCell.toNameEx, newDom.toNameEx)
-<<<<<<< HEAD
+              case SMTEncoding.OOPSLA19 =>
               case `oopsla19Encoding` | `arraysFunEncoding` =>
-=======
-              case SMTEncoding.OOPSLA19 =>
->>>>>>> 124f6e42
                 tla.bool(true)
               case oddEncodingType =>
                 throw new IllegalArgumentException(s"Unexpected SMT encoding of type $oddEncodingType")
@@ -644,11 +641,8 @@
             case SMTEncoding.Arrays =>
               // In the arrays encoding we need to propagate the SSA representation of the array if nothing changes
               tla.apalacheStoreNotInSet(picked.toNameEx, resultCell.toNameEx)
-<<<<<<< HEAD
+            case SMTEncoding.OOPSLA19 =>
             case `oopsla19Encoding` | `arraysFunEncoding` =>
-=======
-            case SMTEncoding.OOPSLA19 =>
->>>>>>> 124f6e42
               tla.bool(true)
             case oddEncodingType =>
               throw new IllegalArgumentException(s"Unexpected SMT encoding of type $oddEncodingType")
@@ -815,11 +809,8 @@
     rewriter.solverContext.log("; CHERRY-PICK %s FROM [%s] {".format(funType, funs.map(_.toString).mkString(", ")))
     var nextState = state
     rewriter.solverContext.config.smtEncoding match {
-<<<<<<< HEAD
+      case SMTEncoding.Arrays =>
       case `arraysEncoding` | `arraysFunEncoding` =>
-=======
-      case SMTEncoding.Arrays =>
->>>>>>> 124f6e42
         // We create an unconstrained SMT array that can be equated to the cells of funs for the oracle assertions
         nextState = nextState.updateArena(_.appendCell(funType, isUnconstrained = true))
         val funCell = nextState.arena.topCell
@@ -962,11 +953,8 @@
       nextState = nextState.updateArena(_.appendHasNoSmt(pair, arg, pickedResult))
 
       rewriter.solverContext.config.smtEncoding match {
-<<<<<<< HEAD
+        case SMTEncoding.Arrays =>
         case `arraysEncoding` | `arraysFunEncoding` =>
-=======
-        case SMTEncoding.Arrays =>
->>>>>>> 124f6e42
           nextState = nextState.updateArena(_.appendHasNoSmt(relationCell, pair)) // We only carry the metadata here
           // We need the SMT eql because funCell might be unconstrained, if it originates from a function set
           val select = tla.apalacheSelectInFun(arg.toNameEx, funCell.toNameEx)
