package at.forsyte.apalache.tla.bmcmt.rules.aux

import at.forsyte.apalache.tla.bmcmt._
import at.forsyte.apalache.tla.bmcmt.types._
import at.forsyte.apalache.tla.lir.convenience.tla
import at.forsyte.apalache.tla.lir.UntypedPredefs._
import at.forsyte.apalache.tla.lir.values.TlaBool
import at.forsyte.apalache.tla.lir.{MalformedSepecificationError, TlaEx, ValEx}
import at.forsyte.apalache.tla.lir.values.TlaInt
import at.forsyte.apalache.tla.lir.OperEx
import at.forsyte.apalache.tla.lir.oper.TlaOper

import scala.collection.immutable.SortedMap
import at.forsyte.apalache.tla.typecheck.ModelValueHandler

/**
 * An element picket that allows us:
 *
 * <ul> <li>to pick from a list of cells instead of a set, and</li> <li>directly uses a choice oracle to avoid multiple
 * comparisons.</li> </ul>
 *
 * @param rewriter
 *   a state rewriter
 * @author
 *   Igor Konnov
 */
class CherryPick(rewriter: SymbStateRewriter) {
  private val defaultValueFactory = new DefaultValueFactory(rewriter)
  private val protoSeqOps = new ProtoSeqOps(rewriter)
  val oracleFactory = new OracleFactory(rewriter)

  /**
   * Determine the type of the set elements an element of this type by introducing an oracle
   *
   * @param set
   *   a set
   * @param state
   *   a symbolic state
   * @param elseAssert
   *   an assertion that is used when the set is empty
   * @return
   *   a new symbolic state whose expression stores a fresh cell that corresponds to the picked element.
   */
  def pick(set: ArenaCell, state: SymbState, elseAssert: TlaEx): SymbState = {
    set.cellType match {
      // all kinds of sets that should be kept unexpanded
      case PowSetT(t @ FinSetT(_)) =>
        // a powerset is never empty, pick an element
        pickFromPowset(t, set, state)

      case FinFunSetT(domt @ FinSetT(_), FinSetT(rest)) =>
        // No emptiness check, since we are dealing with a function set [S -> T].
        // If S is empty, we get a function of the empty set.
        pickFunFromFunSet(FunT(domt, rest), set, state)

      case FinFunSetT(domt @ FinSetT(_), InfSetT(rest)) =>
        // No emptiness check, since we are dealing with a function set [S -> T].
        // If S is empty, we get a function of the empty set.
        pickFunFromFunSet(FunT(domt, rest), set, state)

      case FinFunSetT(domt @ FinSetT(_), PowSetT(resultT @ FinSetT(_))) =>
        // No emptiness check, since we are dealing with a function set [S -> T].
        // If S is empty, we get a function of the empty set.
        pickFunFromFunSet(FunT(domt, resultT), set, state)

      case FinFunSetT(dom1T @ FinSetT(_), FinFunSetT(dom2T @ FinSetT(_), FinSetT(result2T))) =>
        pickFunFromFunSet(FunT(dom1T, FunT(dom2T, result2T)), set, state)

      case FinFunSetT(dom1T @ FinSetT(_), FinFunSetT(dom2T @ FinSetT(_), PowSetT(result2T @ FinSetT(_)))) =>
        pickFunFromFunSet(FunT(dom1T, FunT(dom2T, result2T)), set, state)

      case FinFunSetT(FinSetT(_), PowSetT(_)) | FinFunSetT(FinSetT(_), FinFunSetT(_, _)) =>
        throw new RewriterException(s"Rewriting for the type ${set.cellType} is not implemented. Raise an issue.",
            state.ex)

      case InfSetT(IntT()) if set == state.arena.cellIntSet() || set == state.arena.cellNatSet() =>
        // pick an integer or natural
        pickFromIntOrNatSet(set, state)

      case _ =>
        val elems = state.arena.getHas(set)
        if (elems.isEmpty) {
          throw new RuntimeException(s"The set $set is statically empty. Pick should not be called on that.")
        }

        var (nextState, oracle) = oracleFactory.newDefaultOracle(state, elems.size + 1)

        // pick only the elements that belong to the set
        val elemsIn = elems.map { c => tla.apalacheSelectInSet(c.toNameEx, set.toNameEx).untyped() }
        rewriter.solverContext.assertGroundExpr(oracle.caseAssertions(nextState, elemsIn :+ elseAssert))

        pickByOracle(nextState, oracle, elems, elseAssert)
    }
  }

  /**
   * Determine the type of the set elements and pick an element of this type.
   *
   * Warning: this method does not check, whether the picked element actually belongs to the set. You have to do it
   * yourself.
   *
   * @param state
   *   a symbolic state
   * @param oracle
   *   a variable that stores which element (by index) should be picked, can be unrestricted
   * @param elems
   *   a non-empty set of cells
   * @return
   *   a new symbolic state whose expression stores a fresh cell that corresponds to the picked element.
   */
  def pickByOracle(
      state: SymbState,
      oracle: Oracle,
      elems: Seq[ArenaCell],
      elseAssert: TlaEx): SymbState = {
    assert(elems.nonEmpty) // this is an advanced operator -- you should know what you are doing
    val targetType = elems.head.cellType

    // An optimization: if the (multi-) set consists of identical cells, return the cell
    // (e.g., this happens when all enabled transitions do not change a variable.)
    if (elems.distinct.size == 1) {
      return state.setRex(elems.head.toNameEx)
    }

    // the general case
    targetType match {
      case ConstT(x) =>
        pickBasic(ConstT(x), state, oracle, elems, elseAssert)

      case IntT() =>
        pickBasic(IntT(), state, oracle, elems, elseAssert)

      case BoolT() =>
        pickBasic(BoolT(), state, oracle, elems, elseAssert)

      case t @ TupleT(_) =>
        pickTuple(t, state, oracle, elems, elseAssert)

      case t @ RecordT(_) =>
        pickRecord(t, state, oracle, elems, elseAssert)

      case t @ FinSetT(_) =>
        pickSet(t, state, oracle, elems, elseAssert)

      case t @ SeqT(_) =>
        pickSequence(t, state, oracle, elems, elseAssert)

      case t @ FunT(FinSetT(_), _) =>
        pickFun(t, state, oracle, elems, elseAssert)

      case _ =>
        throw new RewriterException("Do not know how pick an element from a set of type: " + targetType, state.ex)
    }
  }

  /**
   * Pick a basic value, that is, an integer, Boolean, or constant.
   *
   * @param cellType
   *   a cell type to assign to the picked cell.
   * @param state
   *   a symbolic state
   * @param oracle
   *   a variable that stores which element (by index) should be picked, can be unrestricted
   * @param elems
   *   a sequence of elements of cellType
   * @return
   *   a new symbolic state with the expression holding a fresh cell that stores the picked element.
   */
  def pickBasic(
      cellType: CellT,
      state: SymbState,
      oracle: Oracle,
      elems: Seq[ArenaCell],
      elseAssert: TlaEx): SymbState = {
    rewriter.solverContext.log("; CHERRY-PICK %s FROM [%s] {".format(cellType, elems.map(_.toString).mkString(", ")))
    val arena = state.arena.appendCell(cellType)
    val resultCell = arena.topCell
    // compare the set contents with the result
    val eqState = rewriter.lazyEq.cacheEqConstraints(state, elems.map(e => (e, resultCell)))
    // the new element equals to an existing element in the set
    val asserts = elems.map { el => rewriter.lazyEq.safeEq(resultCell, el) }
    rewriter.solverContext.assertGroundExpr(oracle.caseAssertions(eqState, asserts :+ elseAssert))

    rewriter.solverContext.log(s"; } CHERRY-PICK $resultCell:$cellType")
    eqState.setArena(arena).setRex(resultCell.toNameEx)
  }

  /**
   * Implements SE-PICK-TUPLE.
   *
   * @param cellType
   *   a cell type to assign to the picked cell.
   * @param state
   *   a symbolic state
   * @param oracle
   *   a variable that stores which element (by index) should be picked, can be unrestricted
   * @param tuples
   *   a sequence of records of cellType
   * @return
   *   a new symbolic state with the expression holding a fresh cell that stores the picked element.
   */
  def pickTuple(
      cellType: CellT,
      state: SymbState,
      oracle: Oracle,
      tuples: Seq[ArenaCell],
      elseAssert: TlaEx): SymbState = {
    rewriter.solverContext.log("; CHERRY-PICK %s FROM [%s] {".format(cellType, tuples.map(_.toString).mkString(", ")))
    val tupleType = cellType.asInstanceOf[TupleT]

    var newState = state

    def pickAtPos(i: Int): ArenaCell = {
      // as we know the field index, we just directly project tuples on this index
      val slice = tuples.map(c => newState.arena.getHas(c)(i))
      newState = pickByOracle(newState, oracle, slice, elseAssert)
      newState.asCell
    }

    // introduce a new tuple
    newState = newState.setArena(newState.arena.appendCell(cellType))
    val newTuple = newState.arena.topCell
    // for each index i, pick a value from the projection { t[i] : t \in tuples }
    val newFields = tupleType.args.indices.map(pickAtPos)

    // The awesome property: we do not have to enforce equality of the field values, as this will be enforced by
    // the rule for the respective element t[i], as it will use the same oracle!

    // add the new fields to arena
    val newArena = newState.arena.appendHasNoSmt(newTuple, newFields: _*)
    rewriter.solverContext.log(s"; } CHERRY-PICK $newTuple:$cellType")
    newState
      .setArena(newArena)
      .setRex(newTuple.toNameEx)

  }

  /**
   * Implements SE-PICK-RECORD.
   *
   * Note that some record fields may have bogus values, since not all the records in the set are required to have all
   * the keys assigned. That is an unavoidable loophole in the record types.
   *
   * @param cellTypeToIgnore
   *   a cell type to assign to the picked cell, this is not always the right type for records
   * @param state
   *   a symbolic state
   * @param oracle
   *   a variable that stores which element (by index) should be picked, can be unrestricted
   * @param records
   *   a sequence of records of cellType
   * @return
   *   a new symbolic state with the expression holding a fresh cell that stores the picked element.
   */
  def pickRecord(
      cellTypeToIgnore: CellT,
      state: SymbState,
      oracle: Oracle,
      records: Seq[ArenaCell],
      elseAssert: TlaEx): SymbState = {
    // the records do not always have the same type, but they do have compatible types
    val commonRecordT = findCommonRecordType(records)
    rewriter.solverContext
      .log("; CHERRY-PICK %s FROM [%s] {".format(commonRecordT, records.map(_.toString).mkString(", ")))

    def findKeyIndex(recT: RecordT, key: String): Int =
      recT.fields.keySet.toList.indexOf(key)

    var newState = state

    def getKeyOrDefault(record: ArenaCell, key: String): ArenaCell = {
      val thisRecT = record.cellType.asInstanceOf[RecordT]
      if (thisRecT.fields.contains(key)) {
        val keyIndex = findKeyIndex(thisRecT, key)
        val edges = newState.arena.getHas(record)
        try {
          edges(keyIndex)
        } catch {
          case _: IndexOutOfBoundsException =>
            // TODO Remove once sound record typing is implemented
            val url =
              "https://apalache.informal.systems/docs/apalache/known-issues.html#updating-records-with-excess-fields"
            val msg = s"""|An updated record has more fields than its declared type:
                          |A record with the inferred type `${thisRecT.toTlaType1}` has been updated with
                          |the key `${key}` in an `EXCEPT` expression and the updated record has more fields
                          |than are specified in its type annotation. For details see $url""".stripMargin.linesIterator
              .mkString(" ")
              .trim
            throw new MalformedSepecificationError(msg)
        }
      } else {
        // This record does not have the key, but it was mixed with other records and produced a more general type.
        // Return a default value. As we are iterating over fields of commonRecordT, we will always find a value.
        val valueT = commonRecordT.fields.get(key).get
        newState = defaultValueFactory.makeUpValue(newState, valueT)
        newState.asCell
      }
    }

    def pickAtPos(key: String): ArenaCell = {
      val slice = records.map(c => getKeyOrDefault(c, key))
      newState = pickByOracle(newState, oracle, slice, elseAssert)
      newState.asCell
    }

    // introduce a new record
    newState = newState.setArena(newState.arena.appendCell(commonRecordT))
    val newRecord = newState.arena.topCell
    // pick the domain using the oracle.
    newState = pickRecordDomain(commonRecordT, FinSetT(ConstT()), newState, oracle, records,
        records.map(r => newState.arena.getDom(r)))
    val newDom = newState.asCell
    // pick the fields using the oracle
    val fieldCells = commonRecordT.fields.keySet.toSeq.map(pickAtPos)
    // and connect them to the record
    var newArena = newState.arena.setDom(newRecord, newDom)
    newArena = newArena.appendHasNoSmt(newRecord, fieldCells: _*)
    // The awesome property: we do not have to enforce equality of the field values, as this will be enforced by
    // the rule for the respective element r.key, as it will use the same oracle!

    rewriter.solverContext.log(s"; } CHERRY-PICK $newRecord:$commonRecordT")

    newState
      .setArena(newArena)
      .setRex(newRecord.toNameEx)
  }

  /**
   * Pick a set among a sequence of record domains. We know that the types of all the domains are compatible. Moreover,
   * from the record constructor, we know that the record domains have exactly the same sequence of keys in the arena.
   * Hence, we only have to define the SMT constraints that regulate which keys belong to the new set. This optimization
   * prevents the model checker from blowing up in the number of record domains, e.g., in Raft.
   *
   * @param domType
   *   the goal type
   * @param state
   *   a symbolic state
   * @param oracle
   *   the oracle to use
   * @param domains
   *   the domains to pick from
   * @return
   *   a new cell that encodes a picked domain
   */
  private def pickRecordDomain(
      commonRecordType: RecordT,
      domType: CellT,
      state: SymbState,
      oracle: Oracle,
      records: Seq[ArenaCell],
      domains: Seq[ArenaCell]): SymbState = {
    // It often happens that all the domains are actually the same cell. Return this cell.
    val distinct = domains.distinct
    if (distinct.size == 1) {
      state.setRex(distinct.head.toNameEx)
    } else {
      val (newState, keyToCell) = findRecordKeys(state, commonRecordType)
      // introduce a new cell for the picked domain
      var nextState = newState.updateArena(_.appendCell(domType))
      val newDom = nextState.arena.topCell
      // Add the cells for all potential keys.
      // Importantly, they all come from strValueCache, so the same key produces the same cell.
      val keyCells = keyToCell.values.toSeq
      nextState = nextState.updateArena(_.appendHas(newDom, keyCells: _*))
      // constrain membership with SMT
      for ((dom, no) <- domains.zipWithIndex) {
        val domainCells = nextState.arena.getHas(dom)

        for (keyCell <- keyCells) {
          // Although we search over a list, the list size is usually small, e.g., up to 10 elements
          if (domainCells.contains(keyCell)) {
            // the key belongs to the new domain only if belongs to the domain that is pointed by the oracle
            val ite = tla.ite(tla.apalacheSelectInSet(keyCell.toNameEx, dom.toNameEx),
                tla.apalacheStoreInSet(keyCell.toNameEx, newDom.toNameEx),
                tla.apalacheStoreNotInSet(keyCell.toNameEx, newDom.toNameEx))
            val unchangedSet = rewriter.solverContext.config.smtEncoding match {
              case `arraysEncoding` =>
                // In the arrays encoding we need to propagate the SSA representation of the array if nothing changes
                tla.apalacheStoreNotInSet(keyCell.toNameEx, newDom.toNameEx)
              case `oopsla19Encoding` =>
                tla.bool(true)
              case oddEncodingType =>
                throw new IllegalArgumentException(s"Unexpected SMT encoding of type $oddEncodingType")
            }
            rewriter.solverContext.assertGroundExpr(tla.ite(oracle.whenEqualTo(nextState, no), ite, unchangedSet))
          } else {
            // The domain pointed by the oracle does not contain the key
            val notInDom = tla.apalacheStoreNotInSet(keyCell.toNameEx, newDom.toNameEx)
            rewriter.solverContext.assertGroundExpr(tla.impl(oracle.whenEqualTo(nextState, no), notInDom))
          }
        }
      }
      nextState.setRex(newDom.toNameEx)
    }
  }

  private def findCommonRecordType(records: Seq[ArenaCell]): RecordT = {
    var maxRecordType = records.head.cellType
    for (rec <- records.tail) {
      val recType = rec.cellType
      recType.unify(maxRecordType) match {
        case Some(commonType) =>
          maxRecordType = commonType

        case None =>
          throw new IllegalStateException(s"Found inconsistent records in a set: $maxRecordType and $recType")
      }
    }
    maxRecordType.asInstanceOf[RecordT]
  }

  // find the union of the keys for all records, if it exists
  private def findRecordKeys(state: SymbState, recordType: RecordT): (SymbState, SortedMap[String, ArenaCell]) = {
    val commonKeys = recordType.asInstanceOf[RecordT].fields.keySet
    var keyToCell = SortedMap[String, ArenaCell]()
    var nextState = state
    for (key <- commonKeys) {
      val (newArena, cell) = rewriter.modelValueCache.getOrCreate(nextState.arena, (ModelValueHandler.STRING_TYPE, key))
      keyToCell = keyToCell + (key -> cell)
      nextState = nextState.setArena(newArena)
    }

    (nextState, keyToCell)
  }

  /**
   * Implements SE-PICK-SET.
   *
   * Note that some record fields may have bogus values, since not all the records in the set are required to have all
   * the keys assigned. That is an unavoidable loophole in the record types.
   *
   * @param cellType
   *   a cell type to assign to the picked cell.
   * @param state
   *   a symbolic state
   * @param oracle
   *   a variable that stores which element (by index) should be picked, can be unrestricted
   * @param memberSets
   *   a sequence of sets of cellType
   * @return
   *   a new symbolic state with the expression holding a fresh cell that stores the picked element.
   */
  def pickSet(
      cellType: CellT,
      state: SymbState,
      oracle: Oracle,
      memberSets: Seq[ArenaCell],
      elseAssert: TlaEx,
      noSmt: Boolean = false): SymbState = {
    if (memberSets.isEmpty) {
      throw new RuntimeException("Picking from a statically empty set")
    } else if (memberSets.length == 1) {
      // one set, either empty, or not
      state.setRex(memberSets.head.toNameEx)
    } else if (memberSets.distinct.length == 1) {
      // all sets are actually the same, this is quite common for function domains
      state.setRex(memberSets.head.toNameEx)
    } else if (memberSets.forall(ms => state.arena.getHas(ms).isEmpty)) {
      // multiple sets that are statically empty, just pick the first one
      state.setRex(memberSets.head.toNameEx)
    } else {
      pickSetNonEmpty(cellType, state, oracle, memberSets, elseAssert, noSmt)
    }
  }

  private def pickSetNonEmpty(
      cellType: CellT,
      state: SymbState,
      oracle: Oracle,
      memberSets: Seq[ArenaCell],
      elseAssert: TlaEx,
      noSMT: Boolean): SymbState = {
    def solverAssert(e: TlaEx): Unit = rewriter.solverContext.assertGroundExpr(e)

    rewriter.solverContext
      .log("; CHERRY-PICK %s FROM [%s] {".format(cellType, memberSets.map(_.toString).mkString(", ")))
    var nextState = state
    // introduce a fresh cell for the set
    nextState = nextState.setArena(state.arena.appendCell(cellType))
    val resultCell = nextState.arena.topCell

    // get all the cells pointed by the elements of every member set
    val elemsOfMemberSets: Seq[Seq[ArenaCell]] = memberSets.map(s => Set(nextState.arena.getHas(s): _*).toSeq)

    // Here we are using the awesome linear encoding that uses interleaving.
    // We give an explanation for two statically non-empty sets, statically empty sets should be treated differently.
    // Assume S_1 = { c_1, ..., c_n } and S_2 = { d_1, ..., d_n } (pad if they have different lengths)
    //
    // We construct a new set R = { z_1, ..., z_n } where z_i = FROM { c_i, d_i }
    //
    // The principal constraint: chosen = 1 => in(S_1, S) /\ chosen = 2 => in(S_2, S)
    //
    // Here are the additional constraints for i \in 1..n:
    //
    // ChooseProper: chosen = 1 => z_i = c_i /\ chosen = 2 => z_i = d_i
    // ChooseIn:     in(z_i, R) <=> (chosen = 1 /\ in(c_i, S_1) \/ (chosen = 2 /\ in(d_i, S_2)

    val maxLen = elemsOfMemberSets.map(_.size).reduce((i, j) => if (i > j) i else j)
    assert(maxLen != 0)
    val maxPadded = elemsOfMemberSets.find(_.size == maxLen).get // existence is guaranteed by maxLen

    // pad a non-empty sequence to the given length, keep the empty sequence intact
    def padNonEmptySeq(s: Seq[ArenaCell], len: Int): Seq[ArenaCell] = s match {
      // copy last as many times as needed
      case allButLast :+ last => allButLast ++ Seq.fill(len - allButLast.length)(last)
      // the empty sequence is a special case
      case Nil => maxPadded
    }

    val paddedOfMemberSets = elemsOfMemberSets.map(padNonEmptySeq(_, maxLen))
    // for each index i, pick from {c_i, ..., d_i}.
    def pickOneElement(i: Int): Unit = {
      val toPickFrom = paddedOfMemberSets.map { _(i) }
      nextState = pickByOracle(nextState, oracle, toPickFrom, elseAssert)
      val picked = nextState.asCell

      // this property is enforced by the oracle magic: chosen = 1 => z_i = c_i /\ chosen = 2 => z_i = d_i

      // The awesome property of the oracle is that we do not have to compare the sets directly!
      // Instead, we compare the oracle values.
      // (chosen = 1 /\ in(z_i, R) <=> in(c_i, S_1)) \/ (chosen = 2 /\ in(z_i, R) <=> in(d_i, S_2)) \/ (chosen = N <=> elseAssert)
      def nthIn(elemAndSet: (ArenaCell, ArenaCell), no: Int): (TlaEx, TlaEx) = {
        if (elemsOfMemberSets(no).nonEmpty) {
          val inSet = tla.ite(tla.apalacheSelectInSet(elemAndSet._1.toNameEx, elemAndSet._2.toNameEx),
              tla.apalacheStoreInSet(picked.toNameEx, resultCell.toNameEx),
              tla.apalacheStoreNotInSet(picked.toNameEx, resultCell.toNameEx))
          val unchangedSet = rewriter.solverContext.config.smtEncoding match {
            case `arraysEncoding` =>
              // In the arrays encoding we need to propagate the SSA representation of the array if nothing changes
              tla.apalacheStoreNotInSet(picked.toNameEx, resultCell.toNameEx)
            case `oopsla19Encoding` =>
              tla.bool(true)
            case oddEncodingType =>
              throw new IllegalArgumentException(s"Unexpected SMT encoding of type $oddEncodingType")
          }
          (inSet, unchangedSet)
        } else {
          // nothing belongs to the set
          (tla.apalacheStoreNotInSet(picked.toNameEx, resultCell.toNameEx), tla.bool(true))
        }
      }

      // add the cell to the arena
      nextState = nextState.updateArena(_.appendHas(resultCell, picked))
      if (!noSMT) { // add the SMT constraints
        val assertions = (toPickFrom.zip(memberSets).zipWithIndex.map((nthIn _).tupled)).unzip
        // (chosen = 1 /\ in(z_i, R) = in(c_i, S_1)) \/ (chosen = 2 /\ in(z_i, R) = in(d_i, S_2))
        val membershipAssertions = assertions._1
        val nonMembershipAssertions = assertions._2
        solverAssert(oracle.caseAssertions(nextState, membershipAssertions :+ elseAssert,
                nonMembershipAssertions :+ ValEx(TlaBool(true))))
      }
    }

    0.until(maxLen).foreach(pickOneElement)

    rewriter.solverContext.log(s"; } CHERRY-PICK $resultCell:$cellType")
    nextState.setRex(resultCell.toNameEx)
  }

  /**
   * Picks a sequence from a list of sequences
   *
   * @param cellType
   *   a cell type to assign to the picked cell.
   * @param state
   *   a symbolic state
   * @param oracle
   *   a variable that stores which element (by index) should be picked, can be unrestricted
   * @param memberSeqs
   *   a sequence of sequences of cellType
   * @return
   *   a new symbolic state with the expression holding a fresh cell that stores the picked element.
   */
  def pickSequence(
      cellType: CellT,
      state: SymbState,
      oracle: Oracle,
      memberSeqs: Seq[ArenaCell],
      elseAssert: TlaEx): SymbState = {
    if (memberSeqs.isEmpty) {
      throw new RuntimeException("Picking a sequence from a statically empty set")
    } else if (memberSeqs.length == 1) {
      // one sequence, either empty, or not
      state.setRex(memberSeqs.head.toNameEx)
    } else if (memberSeqs.distinct.length == 1) {
      // all sequences are actually the same cell
      state.setRex(memberSeqs.head.toNameEx)
    } else if (memberSeqs.forall(ms => protoSeqOps.unpackSeq(state.arena, ms)._3 == 0)) {
      // multiple sequences that have capacity of 0
      state.setRex(memberSeqs.head.toNameEx)
    } else {
      pickSequenceNonEmpty(cellType, state, oracle, memberSeqs, elseAssert)
    }
  }

<<<<<<< HEAD
  // Pick from a sequences of sequences
  private def pickSequenceNonEmpty(seqType: CellT, state: SymbState, oracle: Oracle, memberSeqs: Seq[ArenaCell],
      elseAssert: TlaEx): SymbState = {
=======
  // Pick from a set of sequence. There is a large overlap with pickSetNonEmpty
  private def pickSequenceNonEmpty(
      seqType: CellT,
      state: SymbState,
      oracle: Oracle,
      memberSeqs: Seq[ArenaCell],
      elseAssert: TlaEx): SymbState = {

>>>>>>> 09b66d3b
    rewriter.solverContext
      .log("; CHERRY-PICK %s FROM [%s] {".format(seqType, memberSeqs.map(_.toString).mkString(", ")))

    // get all the cells pointed by the elements of every member set, without changing their order!
<<<<<<< HEAD
    val elemsOfMemberSeqs: Seq[Seq[ArenaCell]] = memberSeqs map { seq =>
      val protoSeq = protoSeqOps.fromSeq(state.arena, seq)
      protoSeqOps.elems(state.arena, protoSeq)
    }

    // extract lengths of all sequences
    val memberLengths = memberSeqs map { seq =>
      protoSeqOps.seqLen(state.arena, seq)
    }

    // we need the default value to pad the shorter sequences
    var nextState = defaultValueFactory.makeUpValue(state, seqType.asInstanceOf[SeqT].res)
    val defaultValue = nextState.asCell
=======
    val elemsOfMemberSeqs: Seq[Seq[ArenaCell]] = memberSeqs.map(s => nextState.arena.getHas(s).toSeq)
>>>>>>> 09b66d3b

    // Here we are using the awesome linear encoding that uses interleaving.
    // We give an explanation for two statically non-empty sequences, the static case should be handled differently.
    // Assume S_1 = << c_1, ..., c_n >> and S_2 = << d_1, ..., d_n >> (pad if they have different lengths)
    //
    // We construct a new sequence R = << z_1, ..., z_n >> where z_i = FROM { c_i, d_i }
    //
    // As we are not tracking membership for sequences, no additional SMT constraints are needed
    val maxCapacity = elemsOfMemberSeqs map (_.size) reduce Math.max
    assert(maxCapacity != 0)

<<<<<<< HEAD
    def padSeq(s: Seq[ArenaCell]): Seq[ArenaCell] = {
      if (s.length >= maxCapacity) {
        s
      } else {
        s ++ Seq.fill(maxCapacity - s.length)(defaultValue)
      }
    }

    val paddedSeqElems = elemsOfMemberSeqs.map(padSeq)
    // Now we have all sequences of the same length. Hence, we can transpose them:
    // List(a_1, ..., a_n),
    // List(b_1, ..., b_n),
    // ...
    // List(z_1, ..., z_n)
    // becomes
    // List(a_1, b_1, ..., z_1),
    // List(a_2, b_2, ..., z_2),
    // ...
    // List(a_n, b_n, ..., z_n),
    val transposed = paddedSeqElems.transpose

    // for each index i, pick from {a_i, ..., z_i}.
    def pickOneElement(state: SymbState, indexBase1: Int): (SymbState, ArenaCell) = {
      val toPickFrom = transposed(indexBase1 - 1)
      // the oracle magic guarantees us that: oracle = 0 => picked = a_i /\ oracle = 1 => picked = b_i /\ ...
      val newState = pickByOracle(state, oracle, toPickFrom, elseAssert)
      (newState, newState.asCell)
    }

    // construct a proto sequence by picking elements for 1..maxCapacity
    nextState = protoSeqOps.make(nextState, maxCapacity, pickOneElement)
    val protoSeq = nextState.asCell
    // pick the length
    nextState = pickBasic(IntT(), nextState, oracle, memberLengths, elseAssert)
    val length = nextState.asCell
    // construct the sequence
    nextState = protoSeqOps.mkSeq(nextState, seqType.toTlaType1, protoSeq, length)

    rewriter.solverContext.log(s"; } CHERRY-PICK $nextState:$seqType")
    nextState
=======
    val maxLen = elemsOfMemberSeqs.map(_.size).reduce((i, j) => if (i > j) i else j)
    assert(maxLen != 0)
    val maxPadded = elemsOfMemberSeqs.find(_.size == maxLen).get // there must be one like this

    def padNonEmptySeq(s: Seq[ArenaCell], len: Int): Seq[ArenaCell] = s match {
      // copy the last element as many times as needed
      case allButLast :+ last if allButLast.size >= 2 => // the first two elements are start and end
        allButLast ++ Seq.fill(len - allButLast.length)(last)
      // the empty sequence is a special case
      case start :: end :: Nil => start +: end +: maxPadded.tail.tail // keep the start and end (should be 0 anyhow)
      case _                   => throw new IllegalStateException("A corrupted encoding of a sequence")
    }

    val paddedSeqElems = elemsOfMemberSeqs.map(padNonEmptySeq(_, maxLen))
    // no empty sequences beyond this point
    // for each index i, pick from {c_i, ..., d_i}.
    def pickOneElement(i: Int): Unit = {
      val toPickFrom = paddedSeqElems.map { _(i) }
      nextState = pickByOracle(nextState, oracle, toPickFrom, elseAssert)
      val picked = nextState.asCell
      // this property is enforced by the oracle magic: chosen = 1 => z_i = c_i /\ chosen = 2 => z_i = d_i
      // add the cell to the arena
      nextState = nextState.updateArena(_.appendHasNoSmt(resultCell, picked))
    }

    0.until(maxLen).foreach(pickOneElement)

    rewriter.solverContext.log(s"; } CHERRY-PICK $resultCell:$seqType")
    nextState.setRex(resultCell.toNameEx)
>>>>>>> 09b66d3b
  }

  /**
   * Picks a function from a set.
   *
   * @param funType
   *   a cell type to assign to the picked cell.
   * @param oracle
   *   a variable that stores which element (by index) should be picked, can be unrestricted
   * @param funs
   *   a sequence of cells that store functions
   * @param state
   *   a symbolic state
   * @return
   *   a new symbolic state with the expression holding a fresh cell that stores the picked element.
   */
  def pickFun(
      funType: FunT,
      state: SymbState,
      oracle: Oracle,
      funs: Seq[ArenaCell],
      elseAssert: TlaEx): SymbState = {
    rewriter.solverContext.log("; CHERRY-PICK %s FROM [%s] {".format(funType, funs.map(_.toString).mkString(", ")))
    var nextState = state
    rewriter.solverContext.config.smtEncoding match {
      case `arraysEncoding` =>
        // We create an unconstrained SMT array that can be equated to the cells of funs for the oracle assertions
        nextState = nextState.updateArena(_.appendCell(funType, isUnconstrained = true))
        val funCell = nextState.arena.topCell

        // Pick a function in funs and generate a SMT equality between it and funCell
        val asserts = funs.map { el => OperEx(TlaOper.eq, funCell.toNameEx, el.toNameEx) }
        rewriter.solverContext.assertGroundExpr(oracle.caseAssertions(nextState, asserts :+ elseAssert))

        // Propagate the picked function's domain, by relying on the same oracle used to pick the function
        val domT = FinSetT(funType.argType)
        nextState = pickSet(domT, nextState, oracle, funs.map(nextState.arena.getDom), elseAssert)
        val pickedDom = nextState.asCell
        nextState = nextState.updateArena(_.setDom(funCell, pickedDom))

        // Propagate the picked function's relation, by relying on the same oracle used to pick the function
        val relationT = FinSetT(TupleT(Seq(funType.argType, funType.resultType)))
        nextState = pickSet(relationT, nextState, oracle, funs.map(nextState.arena.getCdm), elseAssert, noSmt = true)
        val pickedRelation = nextState.asCell
        nextState = nextState.updateArena(_.setCdm(funCell, pickedRelation))

        rewriter.solverContext.log(s"; } CHERRY-PICK $funCell:$funType")
        // That's it!
        nextState.setRex(funCell.toNameEx)

      case `oopsla19Encoding` =>
        // Pick the relation
        val relationT = FinSetT(TupleT(Seq(funType.argType, funType.resultType)))
        nextState = pickSet(relationT, nextState, oracle, funs.map(nextState.arena.getCdm), elseAssert)
        val pickedRelation = nextState.asCell
        // Create a fresh cell to hold the function
        nextState = nextState.setArena(nextState.arena.appendCell(funType))
        val funCell = nextState.arena.topCell
        val newArena = nextState.arena.setCdm(funCell, pickedRelation)
        rewriter.solverContext.log(s"; } CHERRY-PICK $funCell:$funType")
        // That's it!
        nextState.setArena(newArena).setRex(funCell.toNameEx)

      case oddEncodingType =>
        throw new IllegalArgumentException(s"Unexpected SMT encoding of type $oddEncodingType")
    }
  }

  /**
   * Implements SE-PICK-SET, that is, assume that the picked element is a set itself.
   *
   * @param resultType
   *   a cell type to assign to the picked cell.
   * @param set
   *   a powerset
   * @param state
   *   a symbolic state
   * @return
   *   a new symbolic state with the expression holding a fresh cell that stores the picked element.
   */
  def pickFromPowset(resultType: CellT, set: ArenaCell, state: SymbState): SymbState = {
    rewriter.solverContext.log("; PICK %s FROM %s {".format(resultType, set))
    var nextState = state
    nextState = nextState.updateArena(_.appendCell(resultType))
    val resultSet = nextState.arena.topCell
    val baseSet = nextState.arena.getDom(set)
    val elems = nextState.arena.getHas(baseSet)
    // resultSet may contain all the elements from the baseSet of the powerset SUBSET(S)
    nextState = nextState.updateArena(_.appendHas(resultSet, elems: _*))

    // if resultSet has an element, then it must be also in baseSet
    def inResultIfInBase(elem: ArenaCell): Unit = {
      // In the oopsla19 encoding resultSet is initially unconstrained, and thus can contain any combination of elems.
      // To emulate this in the arrays encoding, in which the all sets are initially empty, unconstrained predicates
      // are used to allow the SMT solver to consider all possible combinations of elems.
      if (rewriter.solverContext.config.smtEncoding == arraysEncoding) {
        nextState = nextState.updateArena(_.appendCell(BoolT()))
        val pred = nextState.arena.topCell.toNameEx
        val storeElem = tla.apalacheStoreInSet(elem.toNameEx, resultSet.toNameEx)
        val notStoreElem = tla.apalacheStoreNotInSet(elem.toNameEx, resultSet.toNameEx)
        rewriter.solverContext.assertGroundExpr(tla.ite(pred, storeElem, notStoreElem))
      }

      val inResult = tla.apalacheSelectInSet(elem.toNameEx, resultSet.toNameEx)
      val inBase = tla.apalacheSelectInSet(elem.toNameEx, baseSet.toNameEx)
      rewriter.solverContext.assertGroundExpr(tla.impl(inResult, inBase))
    }

    elems.foreach(inResultIfInBase)
    rewriter.solverContext.log("; } PICK %s FROM %s".format(resultType, set))
    nextState.setRex(resultSet.toNameEx)
  }

  /**
   * Picks a function from a set [S -> T]. Since [S -> T] is in its unexpanded form, it is easy to pick a function by
   * imposing the constraints from S and T, so we are not using an oracle here. However, we have to take care of T, as
   * it can be an unexpanded set itself, e.g., SUBSET X, or [X -> Y].
   *
   * @param funT
   *   a cell type to assign to the picked cell.
   * @param funSet
   *   a function set [S -> T]
   * @param state
   *   a symbolic state
   * @return
   *   a new symbolic state with the expression holding a fresh cell that stores the picked element.
   */
  def pickFunFromFunSet(funT: CellT, funSet: ArenaCell, state: SymbState): SymbState = {
    rewriter.solverContext.log("; PICK %s FROM %s {".format(funT, funSet))
    var arena = state.arena
    val dom = arena.getDom(funSet) // this is a set of potential arguments, always expanded!
    val cdm = arena.getCdm(funSet) // this is a set of potential results, may be expanded, may be not.
    // TODO: take care of [S -> {}], what is the semantics of it?
    val funType = funT.asInstanceOf[FunT] // for now, only FunT is supported
    // create the unconstrained function cell
    arena = arena.appendCell(funT, isUnconstrained = true)
    val funCell = arena.topCell
    // create the relation cell
    arena = arena.appendCell(FinSetT(TupleT(Seq(funType.argType, funType.resultType))))
    val relationCell = arena.topCell
    arena = arena.setDom(funCell, dom)
    arena = arena.setCdm(funCell, relationCell)
    var nextState = state.setArena(arena)

    // For every domain cell, pick a result from the co-domain.
    // The beauty of CherryPick: when the co-domain is not expanded, CherryPick will pick one value out of the co-domain,
    // instead of constructing the co-domain first.
    for (arg <- arena.getHas(dom)) {
      nextState = pick(cdm, nextState, nextState.arena.cellFalse().toNameEx) // the co-domain should be non-empty
      val pickedResult = nextState.asCell

      nextState = nextState.updateArena(_.appendCell(TupleT(Seq(funType.argType, funType.resultType))))
      val pair = nextState.arena.topCell
      nextState = nextState.updateArena(_.appendHasNoSmt(pair, arg, pickedResult))

      rewriter.solverContext.config.smtEncoding match {
        case `arraysEncoding` =>
          nextState = nextState.updateArena(_.appendHasNoSmt(relationCell, pair)) // We only carry the metadata here
          // Since relationCell was updated above with the pair for the current arg, we can use appFun now
          nextState = rewriter.rewriteUntilDone(nextState.setRex(tla.appFun(funCell.toNameEx, arg.toNameEx)))
          val appFunRes = nextState.arena.topCell

          cdm.cellType match {
            case _: PowSetT =>
              val powSetDom = nextState.arena.getDom(cdm)
              val appFunResInDom = tla.subseteq(powSetDom.toNameEx, appFunRes.toNameEx)
              nextState = rewriter.rewriteUntilDone(nextState.setRex(appFunResInDom))
              val resCell = nextState.asCell
              rewriter.solverContext.assertGroundExpr(resCell.toNameEx)

            case _: FinFunSetT =>
              nextState = pick(cdm, nextState, nextState.arena.cellFalse().toNameEx)
              val recursivelyPickedFun = nextState.asCell
              rewriter.solverContext.assertGroundExpr(tla.eql(appFunRes.toNameEx, recursivelyPickedFun.toNameEx))

            case _: InfSetT =>
              nextState = nextState.updateArena(_.appendCell(cdm.cellType.asInstanceOf[InfSetT].elemType))
              val unboundElem = nextState.asCell
              val eql = tla.eql(appFunRes.toNameEx, unboundElem.toNameEx)
              val ge = tla.ge(unboundElem.toNameEx, ValEx(TlaInt(0)))
              rewriter.solverContext.assertGroundExpr(eql)
              if (cdm == state.arena.cellNatSet()) rewriter.solverContext.assertGroundExpr(ge) // Add Nat constraint

            case _ =>
              rewriter.solverContext.assertGroundExpr(tla.apalacheSelectInFun(appFunRes.toNameEx, cdm.toNameEx))
          }

        case `oopsla19Encoding` =>
          nextState = nextState.updateArena(_.appendHas(relationCell, pair))
          val ite = tla.ite(tla.apalacheSelectInSet(arg.toNameEx, dom.toNameEx),
              tla.apalacheStoreInSet(pair.toNameEx, relationCell.toNameEx),
              tla.apalacheStoreNotInSet(pair.toNameEx, relationCell.toNameEx))
          rewriter.solverContext.assertGroundExpr(ite)

        case oddEncodingType =>
          throw new IllegalArgumentException(s"Unexpected SMT encoding of type $oddEncodingType")
      }
    }

    // If S is empty, the relation is empty too.

    rewriter.solverContext.log("; } PICK %s FROM %s".format(funT, funSet))
    nextState.setRex(funCell.toNameEx)
  }

  // just declare an integer, and in case of Nat make it non-negative
  def pickFromIntOrNatSet(set: ArenaCell, state: SymbState): SymbState = {
    assert(set == state.arena.cellNatSet() || set == state.arena.cellIntSet())
    val nextState = state.updateArena(_.appendCell(IntT()))
    val intCell = nextState.arena.topCell
    if (set == state.arena.cellNatSet()) {
      rewriter.solverContext.assertGroundExpr(tla.ge(intCell.toNameEx, tla.int(0)))
    }
    nextState.setRex(intCell.toNameEx)
  }
}<|MERGE_RESOLUTION|>--- conflicted
+++ resolved
@@ -595,25 +595,19 @@
     }
   }
 
-<<<<<<< HEAD
   // Pick from a sequences of sequences
-  private def pickSequenceNonEmpty(seqType: CellT, state: SymbState, oracle: Oracle, memberSeqs: Seq[ArenaCell],
+  private def pickSequenceNonEmpty(
+                                    seqType: CellT,
+                                    state: SymbState,
+                                    oracle: Oracle,
+                                    memberSeqs: Seq[ArenaCell],
+                                    elseAssert: TlaEx): SymbState = {
       elseAssert: TlaEx): SymbState = {
-=======
-  // Pick from a set of sequence. There is a large overlap with pickSetNonEmpty
-  private def pickSequenceNonEmpty(
-      seqType: CellT,
-      state: SymbState,
-      oracle: Oracle,
-      memberSeqs: Seq[ArenaCell],
-      elseAssert: TlaEx): SymbState = {
-
->>>>>>> 09b66d3b
+
     rewriter.solverContext
       .log("; CHERRY-PICK %s FROM [%s] {".format(seqType, memberSeqs.map(_.toString).mkString(", ")))
 
     // get all the cells pointed by the elements of every member set, without changing their order!
-<<<<<<< HEAD
     val elemsOfMemberSeqs: Seq[Seq[ArenaCell]] = memberSeqs map { seq =>
       val protoSeq = protoSeqOps.fromSeq(state.arena, seq)
       protoSeqOps.elems(state.arena, protoSeq)
@@ -627,9 +621,6 @@
     // we need the default value to pad the shorter sequences
     var nextState = defaultValueFactory.makeUpValue(state, seqType.asInstanceOf[SeqT].res)
     val defaultValue = nextState.asCell
-=======
-    val elemsOfMemberSeqs: Seq[Seq[ArenaCell]] = memberSeqs.map(s => nextState.arena.getHas(s).toSeq)
->>>>>>> 09b66d3b
 
     // Here we are using the awesome linear encoding that uses interleaving.
     // We give an explanation for two statically non-empty sequences, the static case should be handled differently.
@@ -641,7 +632,6 @@
     val maxCapacity = elemsOfMemberSeqs map (_.size) reduce Math.max
     assert(maxCapacity != 0)
 
-<<<<<<< HEAD
     def padSeq(s: Seq[ArenaCell]): Seq[ArenaCell] = {
       if (s.length >= maxCapacity) {
         s
@@ -682,37 +672,6 @@
 
     rewriter.solverContext.log(s"; } CHERRY-PICK $nextState:$seqType")
     nextState
-=======
-    val maxLen = elemsOfMemberSeqs.map(_.size).reduce((i, j) => if (i > j) i else j)
-    assert(maxLen != 0)
-    val maxPadded = elemsOfMemberSeqs.find(_.size == maxLen).get // there must be one like this
-
-    def padNonEmptySeq(s: Seq[ArenaCell], len: Int): Seq[ArenaCell] = s match {
-      // copy the last element as many times as needed
-      case allButLast :+ last if allButLast.size >= 2 => // the first two elements are start and end
-        allButLast ++ Seq.fill(len - allButLast.length)(last)
-      // the empty sequence is a special case
-      case start :: end :: Nil => start +: end +: maxPadded.tail.tail // keep the start and end (should be 0 anyhow)
-      case _                   => throw new IllegalStateException("A corrupted encoding of a sequence")
-    }
-
-    val paddedSeqElems = elemsOfMemberSeqs.map(padNonEmptySeq(_, maxLen))
-    // no empty sequences beyond this point
-    // for each index i, pick from {c_i, ..., d_i}.
-    def pickOneElement(i: Int): Unit = {
-      val toPickFrom = paddedSeqElems.map { _(i) }
-      nextState = pickByOracle(nextState, oracle, toPickFrom, elseAssert)
-      val picked = nextState.asCell
-      // this property is enforced by the oracle magic: chosen = 1 => z_i = c_i /\ chosen = 2 => z_i = d_i
-      // add the cell to the arena
-      nextState = nextState.updateArena(_.appendHasNoSmt(resultCell, picked))
-    }
-
-    0.until(maxLen).foreach(pickOneElement)
-
-    rewriter.solverContext.log(s"; } CHERRY-PICK $resultCell:$seqType")
-    nextState.setRex(resultCell.toNameEx)
->>>>>>> 09b66d3b
   }
 
   /**
