package at.forsyte.apalache.tla.bmcmt.rules

import at.forsyte.apalache.tla.bmcmt._
import at.forsyte.apalache.tla.bmcmt.rules.aux.{CherryPick, ProtoSeqOps}
import at.forsyte.apalache.tla.lir.TypedPredefs._
import at.forsyte.apalache.tla.lir.convenience.tla
import at.forsyte.apalache.tla.lir.oper.ApalacheOper
import at.forsyte.apalache.tla.lir.storage.BodyMapFactory
import at.forsyte.apalache.tla.lir.transformations.impl.IdleTracker
import at.forsyte.apalache.tla.lir._
import at.forsyte.apalache.tla.pp.InlinerOfUserOper

/**
<<<<<<< HEAD
 * Rewriting rule for FoldSeq, which implements left-fold over sequences. Unlike FoldSet, we do not need to consider
 * overapproximations or exclude duplicate elements.
 *
 * @author
 *   Jure Kukovec, Igor Konnov
=======
 * Rewriting rule for FoldSeq. Unlike FoldSet, we do not need to consider overapproximations or exclude duplicate
 * elements.
 *
 * @author
 *   Jure Kukovec
>>>>>>> 09b66d3b
 */
class FoldSeqRule(rewriter: SymbStateRewriter) extends RewritingRule {
  private val picker = new CherryPick(rewriter)
  private val proto = new ProtoSeqOps(rewriter)

  override def isApplicable(symbState: SymbState): Boolean = {
    symbState.ex match {
      case OperEx(ApalacheOper.foldSeq, LetInEx(NameEx(appName), TlaOperDecl(operName, params, _)), _, _) =>
        appName == operName && params.size == 2
      case _ => false
    }
  }

  override def apply(state: SymbState): SymbState = state.ex match {
    // assume isApplicable
    case ex @ OperEx(ApalacheOper.foldSeq, LetInEx(NameEx(_), opDecl), baseEx, seqEx) =>
      // rewrite baseEx to its final cell form
      var nextState = rewriter.rewriteUntilDone(state.setRex(baseEx))
      val baseCell = nextState.asCell

      // rewrite seqEx to its final cell form
      nextState = rewriter.rewriteUntilDone(nextState.setRex(seqEx))
      val seqCell = nextState.asCell
      val (protoSeq, len, _) = proto.unpackSeq(nextState.arena, seqCell)

      // the type of the operator application (the accumulator)
      val resultT = baseEx.typeTag.asTlaType1()
      // the type of the sequence elements
      val elemT = seqEx.typeTag.asTlaType1() match {
        case SeqT1(et) =>
          et

        case nonSeq =>
          throw new TypingException(s"FoldSeq argument $seqEx should have the type Seq[b], found $nonSeq.", ex.ID)
      }
<<<<<<< HEAD
      // the type of the folding operator
      val operT = OperT1(Seq(resultT, elemT), resultT)
=======
      val types = Map(
          "a" -> a,
          "b" -> b,
          "op" -> OperT1(Seq(a, b), a),
      )
>>>>>>> 09b66d3b

      // expressions are transient, we don't need tracking
      val inliner = InlinerOfUserOper(BodyMapFactory.makeFromDecl(opDecl), new IdleTracker)

      def binOp(state: SymbState, elem: ArenaCell): SymbState = {
        // the state holds the cell representing the accumulated result
        val prevResult = state.ex
        // newPartialResult = A(oldResultCellName, seqElemCell)
        val appEx = tla.appOp(tla.name(opDecl.name) as operT, prevResult as resultT, elem.toNameEx as elemT)
        val inlinedEx = inliner.apply(appEx as resultT)
        // There is nothing left to do (no asserts), since the top value in the returned state will
        // hold the fully rewritten application (single cell)
        rewriter.rewriteUntilDone(state.setRex(inlinedEx))
      }

      // fold over the proto sequence
      proto.foldLeft(picker, nextState.setRex(baseCell.toNameEx), protoSeq, len, binOp)

    case _ =>
      throw new RewriterException("%s is not applicable".format(getClass.getSimpleName), state.ex)
  }
}<|MERGE_RESOLUTION|>--- conflicted
+++ resolved
@@ -11,19 +11,11 @@
 import at.forsyte.apalache.tla.pp.InlinerOfUserOper
 
 /**
-<<<<<<< HEAD
  * Rewriting rule for FoldSeq, which implements left-fold over sequences. Unlike FoldSet, we do not need to consider
  * overapproximations or exclude duplicate elements.
  *
  * @author
  *   Jure Kukovec, Igor Konnov
-=======
- * Rewriting rule for FoldSeq. Unlike FoldSet, we do not need to consider overapproximations or exclude duplicate
- * elements.
- *
- * @author
- *   Jure Kukovec
->>>>>>> 09b66d3b
  */
 class FoldSeqRule(rewriter: SymbStateRewriter) extends RewritingRule {
   private val picker = new CherryPick(rewriter)
@@ -59,16 +51,8 @@
         case nonSeq =>
           throw new TypingException(s"FoldSeq argument $seqEx should have the type Seq[b], found $nonSeq.", ex.ID)
       }
-<<<<<<< HEAD
       // the type of the folding operator
       val operT = OperT1(Seq(resultT, elemT), resultT)
-=======
-      val types = Map(
-          "a" -> a,
-          "b" -> b,
-          "op" -> OperT1(Seq(a, b), a),
-      )
->>>>>>> 09b66d3b
 
       // expressions are transient, we don't need tracking
       val inliner = InlinerOfUserOper(BodyMapFactory.makeFromDecl(opDecl), new IdleTracker)
@@ -77,8 +61,8 @@
         // the state holds the cell representing the accumulated result
         val prevResult = state.ex
         // newPartialResult = A(oldResultCellName, seqElemCell)
-        val appEx = tla.appOp(tla.name(opDecl.name) as operT, prevResult as resultT, elem.toNameEx as elemT)
-        val inlinedEx = inliner.apply(appEx as resultT)
+        val appEx = tla.appOp(tla.name(opDecl.name).as(operT), prevResult.as(resultT), elem.toNameEx.as(elemT))
+        val inlinedEx = inliner.apply(appEx.as(resultT))
         // There is nothing left to do (no asserts), since the top value in the returned state will
         // hold the fully rewritten application (single cell)
         rewriter.rewriteUntilDone(state.setRex(inlinedEx))
