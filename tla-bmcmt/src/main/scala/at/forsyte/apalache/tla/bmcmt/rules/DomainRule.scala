--- conflicted
+++ resolved
@@ -63,19 +63,11 @@
     state.setArena(newArena).setRex(dom.toNameEx)
   }
 
-<<<<<<< HEAD
-  protected def mkSeqDomain(state: SymbState, seqCell: ArenaCell): SymbState = {
-    // as we do not know the domain precisely, we create the set 1..N and include only its elements between start and end
-    val seqT = seqCell.cellType.asInstanceOf[SeqT]
-    val start :: end +: elems = state.arena.getHas(seqCell)
-    val (newArena, staticDom) = intRangeCache.create(state.arena, (1, elems.size))
-=======
   private def mkSeqDomain(state: SymbState, seqCell: ArenaCell): SymbState = {
     val (protoSeq, len, capacity) = proto.unpackSeq(state.arena, seqCell)
     // We do not know the domain precisely, as it depends on the length of the sequence.
     // Hence, we create the set `1..capacity` and include only those elements that are not greater than `len`.
     val (newArena, staticDom) = intRangeCache.create(state.arena, (1, capacity))
->>>>>>> 412858ae
     // we cannot use staticDom directly, as its in-relation is restricted, create a copy
     var arena = newArena.appendCell(staticDom.cellType)
     val dom = arena.topCell
