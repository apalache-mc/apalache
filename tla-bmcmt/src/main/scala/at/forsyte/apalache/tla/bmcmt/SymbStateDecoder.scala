package at.forsyte.apalache.tla.bmcmt

import at.forsyte.apalache.tla.bmcmt.smt.SolverContext
import at.forsyte.apalache.tla.bmcmt.types._
import at.forsyte.apalache.tla.lir.TypedPredefs._
import at.forsyte.apalache.tla.lir.UntypedPredefs.BuilderExAsUntyped
import at.forsyte.apalache.tla.lir._
import at.forsyte.apalache.tla.lir.convenience.tla
import at.forsyte.apalache.tla.lir.convenience.tla.fromTlaEx
import at.forsyte.apalache.tla.lir.oper.{TlaFunOper, TlaSetOper}
import at.forsyte.apalache.tla.lir.values._
import at.forsyte.apalache.tla.typecheck.ModelValueHandler
import com.typesafe.scalalogging.LazyLogging

import java.io.PrintWriter
import scala.collection.immutable.{HashSet, SortedSet}

/**
 * This class dumps relevant values from an SMT model using an arena.
 *
 * @author
 *   Igor Konnov
 */
class SymbStateDecoder(solverContext: SolverContext, rewriter: SymbStateRewriter) extends LazyLogging {

  // a simple decoder that dumps values into a text file, in the future we need better recovery code
  def dumpArena(state: SymbState, writer: PrintWriter): Unit = {
    val sortedCells = SortedSet[ArenaCell]() ++ state.arena.cellMap.values
    for (c <- sortedCells) {
      writer.println("; %s = %s".format(c, decodeCellToTlaEx(state.arena, c)))
    }

    // compute the equivalence classes for the cells, totally suboptimally
    // TODO: rewrite, I did not think too much at all
    def iseq(c: ArenaCell, d: ArenaCell): Boolean = {
      val query = tla.eql(c.toNameEx, d.toNameEx).untyped()
      c.cellType == d.cellType && solverContext
        .evalGroundExpr(query) == tla.bool(true).untyped()
    }

    def merge(cls: List[HashSet[ArenaCell]], c: ArenaCell, d: ArenaCell): List[HashSet[ArenaCell]] = {
      if (!iseq(c, d) || c == d) {
        cls
      } else {
        def pred(s: HashSet[ArenaCell]): Boolean = {
          s.contains(c) || s.contains(d)
        }

        val (two: List[HashSet[ArenaCell]], rest: List[HashSet[ArenaCell]]) = cls.partition(pred)

        def union(x: HashSet[ArenaCell], y: HashSet[ArenaCell]): HashSet[ArenaCell] = {
          x.union(y)
        }

        rest ++ List(two.reduce(union))
      }
    }

    var classes = sortedCells.toList.map(HashSet(_))
    for (c <- sortedCells) {
      for (d <- sortedCells) {
        classes = merge(classes, c, d)
      }
    }
    for (cls <- classes) {
      writer.println("; Equiv. class: {%s}".format(cls.mkString(", ")))
    }
  }

  def decodeStateVariables(state: SymbState): Map[String, TlaEx] = {
    state.binding.toMap.map(p => (p._1, reverseMapVar(decodeCellToTlaEx(state.arena, p._2), p._1, p._2)))
  }

  def decodeCellToTlaEx(arena: Arena, cell: ArenaCell): TlaEx = cell.cellType match {
    case BoolT() =>
      solverContext.evalGroundExpr(cell.toNameEx).withTag(Typed(BoolT1()))

    case IntT() =>
      solverContext.evalGroundExpr(cell.toNameEx).withTag(Typed(IntT1()))

    case ConstT(_) =>
      // First, attempt to check the cache
      val found = rewriter.modelValueCache.findKey(cell)
      if (found.isDefined) {
        val pa @ (utype, index) = found.get
        if (utype == ModelValueHandler.STRING_TYPE)
          tla.str(index).typed()
        else
          tla.str(ModelValueHandler.construct(pa)).typed()
      } else {
        // if not in the cache, it might be the case that another cell, which has asserted equivalence
        // with the original cell can be found
        findCellInSet(arena, rewriter.modelValueCache.values().toSeq, cell.toNameEx) match {
          // found among the cached keys
          case Some(c) =>
            decodeCellToTlaEx(arena, c)

          case None =>
            // not found, just use the name
            // a value that was assigned by the solver, and not created by us
            tla.str(cell.toString).typed()
        }
      }

    case UnknownT() =>
      throw new IllegalStateException(s"Found cell $cell of cell type Unknown")

    case setT @ FinSetT(elemT) =>
      val setT1 = setT.toTlaType1

      def inSet(e: ArenaCell) = {
        val mem = tla
          .apalacheSelectInSet(fromTlaEx(e.toNameEx).typed(elemT.toTlaType1),
              fromTlaEx(cell.toNameEx).typed(setT.toTlaType1))
          .typed(BoolT1())
        solverContext.evalGroundExpr(mem) == tla.bool(true).typed()
      }

      val elems = arena.getHas(cell).filter(inSet)
      val decodedElems = elems.map(decodeCellToTlaEx(arena, _))
      // try to normalize the set for better user experience
      val niceElems = decodedElems.distinct.sortWith(SymbStateDecoder.compareTlaExByStr)
      tla
        .enumSet(niceElems: _*)
        .typed(setT1)

    case ffsT @ FinFunSetT(_, _) =>
      val fromSet = decodeCellToTlaEx(arena, arena.getDom(cell))
      val toSet = decodeCellToTlaEx(arena, arena.getCdm(cell))
      tla
        .funSet(fromSet, toSet)
        .typed(ffsT.toTlaType1)

    case funT @ FunT(_, _) =>
      val funT1 = funT.toTlaType1.asInstanceOf[FunT1]

<<<<<<< HEAD
      // Adds (key :> value) mapping to the `fun`, unless the `key` is already in `keys`
      // Returns a new set of keys including the added `key` and the new function that includes the mapping
      def appendPair(keys: Set[TlaEx], fun: TlaEx, key: ArenaCell, value: ArenaCell): (Set[TlaEx], TlaEx) = {
        val keyEx = decodeCellToTlaEx(arena, key)
        // If we've already seen the key, don't add it again
        if (keys(keyEx)) {
          (keys, fun)
        } else {
          val pair = SmileyFunFun.smiley(funT1, keyEx, decodeCellToTlaEx(arena, value))
          val ex = SmileyFunFun.funfun(funT1, fun, pair)
          (keys + keyEx, ex)
        }
      }

      // In the implementation, every function contains the relation {(x, f[x]) : x \in S}
=======
      // a function is represented with the relation {(x, f[x]) : x \in S}
>>>>>>> 5b9b44db
      val relation = arena.getCdm(cell)
      val pairs = arena.getHas(relation)

<<<<<<< HEAD
      val domIsEmpty = solverContext.config.smtEncoding match {
        case `arraysEncoding` =>
          val domain = arena.getDom(cell)
          val domainElems = arena.getHas(domain)

          def inDom(elem: ArenaCell): TlaEx = {
            val elemEx = fromTlaEx(elem.toNameEx).typed(funT1.arg)
            val domEx = fromTlaEx(domain.toNameEx).typed(SetT1(funT1.arg))
            tla.apalacheSelectInSet(elemEx, domEx).typed(BoolT1())
          }

          // Check if the domain is empty
          val oneElemInDom = tla.or(domainElems map inDom: _*).typed(BoolT1())
          solverContext.evalGroundExpr(oneElemInDom) == tla.bool(false).typed(BoolT1())

        case `oopsla19Encoding` =>
          def isInRelation(pair: ArenaCell): Boolean = {
            val pairEx = fromTlaEx(pair.toNameEx).typed(funT1.arg)
            val relationEx = fromTlaEx(relation.toNameEx).typed(TupT1(funT1.arg, funT1.res))
            val mem = tla.apalacheSelectInSet(pairEx, relationEx).typed(BoolT1())
            solverContext.evalGroundExpr(mem) == tla.bool(true).typed(BoolT1())
          }

          // Check if the domain is empty
          pairs find isInRelation match {
            case None    => true
            case Some(_) => false
          }

        case oddEncodingType =>
          throw new IllegalArgumentException(s"Unexpected SMT encoding of type $oddEncodingType")
      }

      if (domIsEmpty) {
        // this is a pathological case, produce: [ x \in {} |-> x ]
        tla
          .funDef(tla.name("x").typed(funT1.arg), tla.name("x").typed(funT1.arg), tla.enumSet().typed(SetT1(funT1.res)))
          .typed(funT1)
      } else {
        // this is the common case
        val first = pairs.head
        val keyCell0 :: valueCell0 :: _ = arena.getHas(first)
        val keyExp = decodeCellToTlaEx(arena, keyCell0)
        val firstPair = SmileyFunFun.smiley(funT1, keyExp, decodeCellToTlaEx(arena, valueCell0))
        val keys0 = Set(keyExp) // Used to track seen indices, so we don't include duplicates
        val (_, fun) = pairs.tail.foldLeft((keys0, firstPair)) { case ((keys, f), p) =>
          if (p == first) {
            (keys, f)
          } else {
            val idx :: value :: _ = arena.getHas(p)
            appendPair(keys, f, idx, value)
          }
        }
        fun
=======
      def isInRelation(pair: ArenaCell): Boolean = {
        val mem =
          tla.apalacheSelectInSet(pair.toNameEx as funT1.arg,
              relation.toNameEx as TupT1(funT1.arg, funT1.res)) as BoolT1()
        solverContext.evalGroundExpr(mem) == tla.bool(true).typed(BoolT1())
      }

      def decodePair(seen: Map[TlaEx, TlaEx], pair: ArenaCell): Map[TlaEx, TlaEx] = {
        val keyCell :: valueCell :: _ = arena.getHas(pair)
        val keyEx = decodeCellToTlaEx(arena, keyCell)
        if (seen.contains(keyEx)) {
          seen
        } else {
          val valueEx = decodeCellToTlaEx(arena, valueCell)
          seen + (keyEx -> valueEx)
        }
>>>>>>> 5b9b44db
      }

      val pairT = TupT1(funT1.arg, funT1.res)
      val pairs = arena
        .getHas(relation)
        .filter(isInRelation)
        .foldLeft(Map[TlaEx, TlaEx]())(decodePair)
        .map(p => tla.tuple(p._1, p._2) as pairT)
        .toSeq
      tla.apalacheSetAsFun(tla.enumSet(pairs: _*) as SetT1(pairT)) as funT1

    case SeqT(elemT) =>
      val elemT1 = elemT.toTlaType1
      val startEndFun = arena.getHas(cell) map (decodeCellToTlaEx(arena, _))
      startEndFun match {
        case ValEx(TlaInt(start)) :: ValEx(TlaInt(end)) +: cells =>
          // note that start >= 0 and end = Len(S) - start
          def isIn(elem: TlaEx, no: Int): Boolean = no >= start && no < end

          val filtered = cells.zipWithIndex filter (isIn _).tupled map (_._1)
          // return a tuple as it is the canonical representation of a sequence
          tla.tuple(filtered: _*).typed(SeqT1(elemT1))

        case _ => throw new RewriterException("Corrupted sequence: " + startEndFun, NullEx)
      }

    case r @ RecordT(_) =>
      def exToStr(ex: TlaEx): TlaStr = ex match {
        case ValEx(s @ TlaStr(_)) => s
        case _                    => throw new RewriterException("Expected a string, found: " + ex, ex)
      }

      // Note that the domain may have fewer fields than the record type is saying.
      // This comes from the fact that we can extend a record with a richer type.
      val domCell = arena.getDom(cell)
      val dom = decodeSet(arena, domCell) map exToStr
      val fieldValues = arena.getHas(cell)
      val keyList = r.fields.keySet.toList

      def eachField(es: List[TlaEx], key: String): List[TlaEx] = {
        if (!dom.contains(TlaStr(key))) {
          es // skip
        } else {
          val index = keyList.indexOf(key)
          val valueCell = fieldValues(index)
          tla.str(key).typed() +: decodeCellToTlaEx(arena, valueCell) +: es
        }
      }

      val keysAndValues = keyList.reverse.foldLeft(List[TlaEx]())(eachField)
      if (keysAndValues.nonEmpty) {
        OperEx(TlaFunOper.enum, keysAndValues: _*)(Typed(r.toTlaType1))
      } else {
        logger.error(
            s"Decoder: Found an empty record $cell when decoding a counterexample, domain = $domCell. This is a bug.")
        // for debugging purposes, just return a string
        tla.str(s"Empty record domain $domCell").typed()
      }

    case t @ TupleT(_) =>
      val tupleElems = arena.getHas(cell)
      val elemAsExprs = tupleElems.map(c => decodeCellToTlaEx(arena, c))
      tla.tuple(elemAsExprs: _*).typed(t.toTlaType1)

    case PowSetT(t @ FinSetT(_)) =>
      val baseset = decodeCellToTlaEx(arena, arena.getDom(cell))
      tla.powSet(baseset).typed(SetT1(TlaType1.fromTypeTag(baseset.typeTag)))

    case InfSetT(_) if cell == arena.cellIntSet() =>
      tla.intSet().typed(SetT1(IntT1()))

    case InfSetT(_) if cell == arena.cellNatSet() =>
      tla.natSet().typed(SetT1(IntT1()))

    case _ =>
      throw new RewriterException("Don't know how to decode the cell %s of type %s".format(cell, cell.cellType), NullEx)
  }

  private def decodeSet(arena: Arena, set: ArenaCell): Seq[TlaEx] = {
    decodeCellToTlaEx(arena, set) match {
      case OperEx(TlaSetOper.enumSet, elems @ _*) =>
        elems

      case _ =>
        throw new RewriterException("Unexpected domain structure: " + set, NullEx)
    }
  }

  private def findCellInSet(arena: Arena, cells: Seq[ArenaCell], ex: TlaEx): Option[ArenaCell] = {
    def isEq(c: ArenaCell): Boolean = {
      val query = tla.and(tla.eql(c.toNameEx, ex))
      tla.bool(true).typed() == solverContext.evalGroundExpr(query.untyped())
    }

    cells.find(isEq)
  }

  def reverseMapVar(expr: TlaEx, varName: String, cell: ArenaCell): TlaEx = {
    def rec(ex: TlaEx): TlaEx = ex match {
      case NameEx(name) =>
        if (name != cell.toNameEx.name) {
          ex
        } else {
          NameEx(varName)(ex.typeTag)
        }

      case OperEx(oper, args @ _*) =>
        OperEx(oper, args map rec: _*)(ex.typeTag)

      case _ =>
        ex
    }

    rec(expr)
  }
}

object SymbStateDecoder {
  private def compareTlaExByStr(lhs: TlaEx, rhs: TlaEx): Boolean =
    lhs.toString.compareTo(rhs.toString) <= 0
}<|MERGE_RESOLUTION|>--- conflicted
+++ resolved
@@ -134,7 +134,7 @@
     case funT @ FunT(_, _) =>
       val funT1 = funT.toTlaType1.asInstanceOf[FunT1]
 
-<<<<<<< HEAD
+      // a function is represented with the relation {(x, f[x]) : x \in S}
       // Adds (key :> value) mapping to the `fun`, unless the `key` is already in `keys`
       // Returns a new set of keys including the added `key` and the new function that includes the mapping
       def appendPair(keys: Set[TlaEx], fun: TlaEx, key: ArenaCell, value: ArenaCell): (Set[TlaEx], TlaEx) = {
@@ -150,18 +150,20 @@
       }
 
       // In the implementation, every function contains the relation {(x, f[x]) : x \in S}
-=======
-      // a function is represented with the relation {(x, f[x]) : x \in S}
->>>>>>> 5b9b44db
       val relation = arena.getCdm(cell)
       val pairs = arena.getHas(relation)
 
-<<<<<<< HEAD
       val domIsEmpty = solverContext.config.smtEncoding match {
         case `arraysEncoding` =>
           val domain = arena.getDom(cell)
           val domainElems = arena.getHas(domain)
 
+      def isInRelation(pair: ArenaCell): Boolean = {
+        val mem =
+          tla.apalacheSelectInSet(pair.toNameEx as funT1.arg,
+              relation.toNameEx as TupT1(funT1.arg, funT1.res)) as BoolT1()
+        solverContext.evalGroundExpr(mem) == tla.bool(true).typed(BoolT1())
+      }
           def inDom(elem: ArenaCell): TlaEx = {
             val elemEx = fromTlaEx(elem.toNameEx).typed(funT1.arg)
             val domEx = fromTlaEx(domain.toNameEx).typed(SetT1(funT1.arg))
@@ -180,6 +182,15 @@
             solverContext.evalGroundExpr(mem) == tla.bool(true).typed(BoolT1())
           }
 
+      def decodePair(seen: Map[TlaEx, TlaEx], pair: ArenaCell): Map[TlaEx, TlaEx] = {
+        val keyCell :: valueCell :: _ = arena.getHas(pair)
+        val keyEx = decodeCellToTlaEx(arena, keyCell)
+        if (seen.contains(keyEx)) {
+          seen
+        } else {
+          val valueEx = decodeCellToTlaEx(arena, valueCell)
+          seen + (keyEx -> valueEx)
+        }
           // Check if the domain is empty
           pairs find isInRelation match {
             case None    => true
@@ -211,24 +222,6 @@
           }
         }
         fun
-=======
-      def isInRelation(pair: ArenaCell): Boolean = {
-        val mem =
-          tla.apalacheSelectInSet(pair.toNameEx as funT1.arg,
-              relation.toNameEx as TupT1(funT1.arg, funT1.res)) as BoolT1()
-        solverContext.evalGroundExpr(mem) == tla.bool(true).typed(BoolT1())
-      }
-
-      def decodePair(seen: Map[TlaEx, TlaEx], pair: ArenaCell): Map[TlaEx, TlaEx] = {
-        val keyCell :: valueCell :: _ = arena.getHas(pair)
-        val keyEx = decodeCellToTlaEx(arena, keyCell)
-        if (seen.contains(keyEx)) {
-          seen
-        } else {
-          val valueEx = decodeCellToTlaEx(arena, valueCell)
-          seen + (keyEx -> valueEx)
-        }
->>>>>>> 5b9b44db
       }
 
       val pairT = TupT1(funT1.arg, funT1.res)
