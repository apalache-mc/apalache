package at.forsyte.apalache.tla.bmcmt

import at.forsyte.apalache.infra.passes.options.SMTEncoding
import at.forsyte.apalache.tla.bmcmt.rules.aux.{ProtoSeqOps, RecordAndVariantOps}
import at.forsyte.apalache.tla.bmcmt.smt.SolverContext
import at.forsyte.apalache.tla.bmcmt.types._
import at.forsyte.apalache.tla.lir.TypedPredefs._
import at.forsyte.apalache.tla.lir.UntypedPredefs.BuilderExAsUntyped
import at.forsyte.apalache.tla.lir._
import at.forsyte.apalache.tla.lir.convenience.tla
import at.forsyte.apalache.tla.lir.convenience.tla.{fromTlaEx, str}
import at.forsyte.apalache.tla.lir.oper.{TlaFunOper, TlaOper, TlaSetOper}
import at.forsyte.apalache.tla.lir.values._
import at.forsyte.apalache.tla.typecheck.ModelValueHandler
import com.typesafe.scalalogging.LazyLogging

import scala.collection.immutable.SortedMap

/**
 * This class dumps relevant values from an SMT model using an arena.
 *
 * @author
 *   Igor Konnov
 */
class SymbStateDecoder(solverContext: SolverContext, rewriter: SymbStateRewriter) extends LazyLogging {
  private val protoSeqOps = new ProtoSeqOps(rewriter)
  private val recordOps = new RecordAndVariantOps(rewriter)

  def decodeStateVariables(state: SymbState): Map[String, TlaEx] = {
    state.binding.toMap.map(p => (p._1, reverseMapVar(decodeCellToTlaEx(state.arena, p._2), p._1, p._2)))
  }

  def decodeCellToTlaEx(arena: Arena, cell: ArenaCell): TlaEx = cell.cellType match {
    case CellTFrom(BoolT1) =>
      solverContext.evalGroundExpr(cell.toNameEx).withTag(Typed(BoolT1))

    case CellTFrom(IntT1) =>
      solverContext.evalGroundExpr(cell.toNameEx).withTag(Typed(IntT1))

    case tt @ (CellTFrom(ConstT1(_)) | CellTFrom(StrT1)) =>
      // First, attempt to check the cache
      val found = rewriter.modelValueCache.findKey(cell)
      if (found.isDefined) {
        val pa @ (_, index) = found.get
        if (tt == CellTFrom(StrT1)) {
          tla.str(index).typed()
        } else {
          tla.str(ModelValueHandler.construct(pa)).typed()
        }
      } else {
        // if not in the cache, it might be the case that another cell, which has asserted equivalence
        // with the original cell can be found
        val values = rewriter.modelValueCache.values().filter(_.cellType == tt).toSeq
        findCellInSet(values, cell.toNameEx) match {
          // found among the cached keys
          case Some(c) =>
            decodeCellToTlaEx(arena, c)

          case None =>
            // not found, just use the name
            // a value that was assigned by the solver, and not created by us
            tla.str(cell.toString).typed()
        }
      }

    case UnknownT() =>
      throw new IllegalStateException(s"Found cell $cell of cell type Unknown")

    case CellTFrom(setT1 @ SetT1(elemT)) =>
      def inSet(e: ArenaCell) = {
        val mem = tla
          .apalacheSelectInSet(fromTlaEx(e.toNameEx).as(elemT), fromTlaEx(cell.toNameEx).as(setT1))
          .typed(BoolT1)
        solverContext.evalGroundExpr(mem) == tla.bool(true).typed()
      }

      val elems = arena.getHas(cell).filter(inSet)
      val decodedElems = elems.map(decodeCellToTlaEx(arena, _))
      // try to normalize the set for better user experience
      val niceElems = decodedElems.distinct.sortWith(SymbStateDecoder.compareTlaExByStr)
      tla
        .enumSet(niceElems: _*)
        .typed(setT1)

    case ffsT @ FinFunSetT(_, _) =>
      val fromSet = decodeCellToTlaEx(arena, arena.getDom(cell))
      val toSet = decodeCellToTlaEx(arena, arena.getCdm(cell))
      tla
        .funSet(fromSet, toSet)
        .typed(ffsT.toTlaType1)

    case CellTFrom(funT1 @ FunT1(_, _)) =>
      decodeFunToTlaEx(arena, cell, funT1)

    case CellTFrom(SeqT1(elemT1)) =>
      val (protoSeq, lenCell, capacity) = protoSeqOps.unpackSeq(arena, cell)
      val len = decodeCellToTlaEx(arena, lenCell) match {
        case ValEx(TlaInt(n)) =>
          // if the length value is corrupt, adjust it
          if (n < 0 || n > capacity) {
            logger.warn(s"Sequence length should belong to 0..$capacity, found: $n")
            Math.min(Math.max(0, n.toInt), capacity)
          } else {
            n.toInt
          }
        case ex => throw new RewriterException("Expected an int, found " + ex, ex)
      }
      val decodedElems = protoSeqOps.elems(arena, protoSeq).map(decodeCellToTlaEx(arena, _)).toList.slice(0, len)
      tla.tuple(decodedElems: _*).typed(SeqT1(elemT1))

    case CellTFrom(recT @ RecT1(_)) =>
      decodeOldRecordToTlaEx(arena, cell, recT)

    case CellTFrom(RecRowT1(RowT1(fieldTypes, None))) =>
      decodeRecordToTlaEx(arena, cell, fieldTypes)

    case CellTFrom(VariantT1(RowT1(options, None))) =>
      decodeVariantToTlaEx(arena, cell, options)

    case CellTFrom(t @ TupT1(_ @_*)) =>
      val tupleElems = arena.getHas(cell)
      val elemAsExprs = tupleElems.map(c => decodeCellToTlaEx(arena, c))
      tla.tuple(elemAsExprs: _*).typed(t)

    case PowSetT(SetT1(_)) =>
      val baseset = decodeCellToTlaEx(arena, arena.getDom(cell))
      tla.powSet(baseset).typed(SetT1(TlaType1.fromTypeTag(baseset.typeTag)))

    case InfSetT(_) if cell == arena.cellIntSet() =>
      tla.intSet().typed(SetT1(IntT1))

    case InfSetT(_) if cell == arena.cellNatSet() =>
      tla.natSet().typed(SetT1(IntT1))

    case _ =>
      throw new RewriterException("Don't know how to decode the cell %s of type %s".format(cell, cell.cellType), NullEx)
  }

  private def decodeOldRecordToTlaEx(arena: Arena, cell: ArenaCell, recordT: RecT1): TlaEx = {
    def exToStr(ex: TlaEx): TlaStr = ex match {
      case ValEx(s @ TlaStr(_)) => s
      case _                    => throw new RewriterException("Expected a string, found: " + ex, ex)
    }

    // Note that the domain may have fewer fields than the record type is saying.
    // This comes from the fact that we can extend a record with a richer type.
    val domCell = arena.getDom(cell)
    val dom = decodeSet(arena, domCell).map(exToStr)
    val fieldValues = arena.getHas(cell)
    val keyList = recordT.fieldTypes.keySet.toList

    def eachField(es: List[TlaEx], key: String): List[TlaEx] = {
      if (!dom.contains(TlaStr(key))) {
        es // skip
      } else {
        val index = keyList.indexOf(key)
        val valueCell = fieldValues(index)
        tla.str(key).typed() +: decodeCellToTlaEx(arena, valueCell) +: es
      }
    }

    val keysAndValues = keyList.reverse.foldLeft(List[TlaEx]())(eachField)
    if (keysAndValues.nonEmpty) {
      OperEx(TlaFunOper.rec, keysAndValues: _*)(Typed(recordT))
    } else {
      logger.error(
          s"Decoder: Found an empty record $cell when decoding a counterexample, domain = $domCell. This is a bug.")
      // for debugging purposes, just return a string
      tla.str(s"Empty record domain $domCell").typed()
    }
  }

  private def decodeRecordToTlaEx(arena: Arena, cell: ArenaCell, fieldTypes: SortedMap[String, TlaType1]): TlaEx = {
    val keyList = fieldTypes.keySet.toList
    val fieldNames = keyList.map(n => str(n).typed())
    val fieldValues = keyList.map(name => recordOps.getField(arena, cell, name)).map(decodeCellToTlaEx(arena, _))

    val typeTag = Typed(RecRowT1(RowT1(fieldTypes, None)))
    OperEx(TlaFunOper.rec, TlaOper.interleave(fieldNames, fieldValues): _*)(typeTag)
  }

  private def decodeVariantToTlaEx(arena: Arena, cell: ArenaCell, options: SortedMap[String, TlaType1]): TlaEx = {
    val tagName = decodeCellToTlaEx(arena, recordOps.getVariantTag(arena, cell)) match {
      case ValEx(TlaStr(name)) => name

      case e => throw new RewriterException(s"Expected a tag name in a variant $cell, found: $e", NullEx)
    }
    val value = decodeCellToTlaEx(arena, recordOps.getUnsafeVariantValue(arena, cell, tagName))
    tla.variant(tagName, value).as(VariantT1(RowT1(options, None)))
  }

  private def decodeFunToTlaEx(arena: Arena, cell: ArenaCell, funT1: FunT1): TlaEx = {
    // a function is represented with the relation {(x, f[x]) : x \in S}
    val relation = arena.getCdm(cell)
    val FunT1(argT, resT) = funT1

    def isInRelation(pair: ArenaCell): Boolean = {
      solverContext.config.smtEncoding match {
<<<<<<< HEAD
        case `arraysEncoding` | `arraysFunEncoding` =>
=======
        case SMTEncoding.Arrays =>
>>>>>>> 124f6e42
          // in the arrays encoding the relation is only represented in the arena
          // given this, we query the solver about the function's domain instead
          val domain = arena.getDom(cell)

          def inDom(elem: ArenaCell): TlaEx = {
            val elemEx = fromTlaEx(elem.toNameEx).typed(argT)
            val domEx = fromTlaEx(domain.toNameEx).typed(SetT1(argT))
            tla.apalacheSelectInSet(elemEx, domEx).typed(BoolT1)
          }

          // check if the pair's head is in the domain
          val funArg = arena.getHas(pair).head
          val argsInDom = inDom(funArg).typed(BoolT1)
          solverContext.evalGroundExpr(argsInDom) == tla.bool(true).typed(BoolT1)

        case SMTEncoding.OOPSLA19 =>
          val mem =
            tla
              .apalacheSelectInSet(pair.toNameEx.as(argT), relation.toNameEx.as(TupT1(argT, resT)))
              .as(BoolT1)
          solverContext.evalGroundExpr(mem) == tla.bool(true).typed(BoolT1)

        case oddEncodingType =>
          throw new IllegalArgumentException(s"Unexpected SMT encoding of type $oddEncodingType")
      }
    }

    def decodePair(seen: Map[TlaEx, TlaEx], pair: ArenaCell): Map[TlaEx, TlaEx] = {
      val keyCell :: valueCell :: _ = arena.getHas(pair)
      val keyEx = decodeCellToTlaEx(arena, keyCell)
      if (seen.contains(keyEx)) {
        seen
      } else {
        val valueEx = decodeCellToTlaEx(arena, valueCell)
        seen + (keyEx -> valueEx)
      }
    }

    val pairT = TupT1(argT, resT)
    val pairs = arena
      .getHas(relation)
      .filter(isInRelation)
      .foldLeft(Map[TlaEx, TlaEx]())(decodePair)
      .map { case (k, v) => tla.tuple(k, v).as(pairT) }
      .toSeq
    tla.apalacheSetAsFun(tla.enumSet(pairs: _*).as(SetT1(pairT))).as(funT1)
  }

  private def decodeSet(arena: Arena, set: ArenaCell): Seq[TlaEx] = {
    decodeCellToTlaEx(arena, set) match {
      case OperEx(TlaSetOper.enumSet, elems @ _*) =>
        elems

      case _ =>
        throw new RewriterException("Unexpected domain structure: " + set, NullEx)
    }
  }

  private def findCellInSet(cells: Seq[ArenaCell], ex: TlaEx): Option[ArenaCell] = {
    def isEq(c: ArenaCell): Boolean = {
      val query = tla.and(tla.eql(c.toNameEx, ex))
      tla.bool(true).typed() == solverContext.evalGroundExpr(query.untyped())
    }

    cells.find(isEq)
  }

  def reverseMapVar(expr: TlaEx, varName: String, cell: ArenaCell): TlaEx = {
    def rec(ex: TlaEx): TlaEx = ex match {
      case NameEx(name) =>
        if (name != cell.toNameEx.name) {
          ex
        } else {
          NameEx(varName)(ex.typeTag)
        }

      case OperEx(oper, args @ _*) =>
        OperEx(oper, args.map(rec): _*)(ex.typeTag)

      case _ =>
        ex
    }

    rec(expr)
  }
}

object SymbStateDecoder {
  private def compareTlaExByStr(lhs: TlaEx, rhs: TlaEx): Boolean =
    lhs.toString.compareTo(rhs.toString) <= 0
}<|MERGE_RESOLUTION|>--- conflicted
+++ resolved
@@ -196,11 +196,8 @@
 
     def isInRelation(pair: ArenaCell): Boolean = {
       solverContext.config.smtEncoding match {
-<<<<<<< HEAD
+        case SMTEncoding.Arrays =>
         case `arraysEncoding` | `arraysFunEncoding` =>
-=======
-        case SMTEncoding.Arrays =>
->>>>>>> 124f6e42
           // in the arrays encoding the relation is only represented in the arena
           // given this, we query the solver about the function's domain instead
           val domain = arena.getDom(cell)
