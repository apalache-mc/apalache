package at.forsyte.apalache.tla.bmcmt

import at.forsyte.apalache.tla.bmcmt.smt.SolverContext
import at.forsyte.apalache.tla.bmcmt.types._
import at.forsyte.apalache.tla.lir.TypedPredefs._
import at.forsyte.apalache.tla.lir.UntypedPredefs.BuilderExAsUntyped
import at.forsyte.apalache.tla.lir._
import at.forsyte.apalache.tla.lir.aux.SmileyFunFun
import at.forsyte.apalache.tla.lir.convenience.tla
import at.forsyte.apalache.tla.lir.convenience.tla.fromTlaEx
import at.forsyte.apalache.tla.lir.oper.{TlaFunOper, TlaSetOper}
import at.forsyte.apalache.tla.lir.values._
import at.forsyte.apalache.tla.typecheck.ModelValueHandler
import com.typesafe.scalalogging.LazyLogging

import java.io.PrintWriter
import scala.collection.immutable.{HashSet, SortedSet}

/**
 * This class dumps relevant values from an SMT model using an arena.
 *
 * @author Igor Konnov
 */
class SymbStateDecoder(solverContext: SolverContext, rewriter: SymbStateRewriter) extends LazyLogging {

  // a simple decoder that dumps values into a text file, in the future we need better recovery code
  def dumpArena(state: SymbState, writer: PrintWriter): Unit = {
    val sortedCells = SortedSet[ArenaCell]() ++ state.arena.cellMap.values
    for (c <- sortedCells) {
      writer.println("; %s = %s".format(c, decodeCellToTlaEx(state.arena, c)))
    }

    // compute the equivalence classes for the cells, totally suboptimally
    // TODO: rewrite, I did not think too much at all
    def iseq(c: ArenaCell, d: ArenaCell): Boolean = {
      val query = tla.eql(c.toNameEx, d.toNameEx).untyped()
      c.cellType == d.cellType && solverContext
        .evalGroundExpr(query) == tla.bool(true).untyped()
    }

    def merge(cls: List[HashSet[ArenaCell]], c: ArenaCell, d: ArenaCell): List[HashSet[ArenaCell]] = {
      if (!iseq(c, d) || c == d) {
        cls
      } else {
        def pred(s: HashSet[ArenaCell]): Boolean = {
          s.contains(c) || s.contains(d)
        }

        val (two: List[HashSet[ArenaCell]], rest: List[HashSet[ArenaCell]]) = cls.partition(pred)

        def union(x: HashSet[ArenaCell], y: HashSet[ArenaCell]): HashSet[ArenaCell] = {
          x.union(y)
        }

        rest ++ List(two.reduce(union))
      }
    }

    var classes = sortedCells.toList.map(HashSet(_))
    for (c <- sortedCells) {
      for (d <- sortedCells) {
        classes = merge(classes, c, d)
      }
    }
    for (cls <- classes) {
      writer.println("; Equiv. class: {%s}".format(cls.mkString(", ")))
    }
  }

  def decodeStateVariables(state: SymbState): Map[String, TlaEx] = {
    state.binding.toMap.map(p => (p._1, reverseMapVar(decodeCellToTlaEx(state.arena, p._2), p._1, p._2)))
  }

  def decodeCellToTlaEx(arena: Arena, cell: ArenaCell): TlaEx = cell.cellType match {
    case BoolT() =>
      solverContext.evalGroundExpr(cell.toNameEx).withTag(Typed(BoolT1()))

    case IntT() =>
      solverContext.evalGroundExpr(cell.toNameEx).withTag(Typed(IntT1()))

    case ConstT(_) =>
      // First, attempt to check the cache
      val found = rewriter.modelValueCache.findKey(cell)
      if (found.isDefined) {
        val pa @ (utype, index) = found.get
        if (utype == ModelValueHandler.STRING_TYPE)
          tla.str(index).typed()
        else
          tla.str(ModelValueHandler.construct(pa)).typed()
      } else {
        // if not in the cache, it might be the case that another cell, which has asserted equivalence
        // with the original cell can be found
        findCellInSet(arena, rewriter.modelValueCache.values().toSeq, cell.toNameEx) match {
          // found among the cached keys
          case Some(c) =>
            decodeCellToTlaEx(arena, c)

          case None =>
            // not found, just use the name
            // a value that was assigned by the solver, and not created by us
            tla.str(cell.toString).typed()
        }
      }

    case UnknownT() =>
      throw new IllegalStateException(s"Found cell $cell of cell type Unknown")

    case setT @ FinSetT(elemT) =>
      val setT1 = setT.toTlaType1

      def inSet(e: ArenaCell) = {
        val mem = tla
          .apalacheSelectInSet(fromTlaEx(e.toNameEx).typed(elemT.toTlaType1),
              fromTlaEx(cell.toNameEx).typed(setT.toTlaType1))
          .typed(BoolT1())
        solverContext.evalGroundExpr(mem) == tla.bool(true).typed()
      }

      val elems = arena.getHas(cell).filter(inSet)
      val decodedElems = elems.map(decodeCellToTlaEx(arena, _))
      // try to normalize the set for better user experience
      val niceElems = decodedElems.distinct.sortWith(SymbStateDecoder.compareTlaExByStr)
      tla
        .enumSet(niceElems: _*)
        .typed(setT1)

    case ffsT @ FinFunSetT(_, _) =>
      val fromSet = decodeCellToTlaEx(arena, arena.getDom(cell))
      val toSet = decodeCellToTlaEx(arena, arena.getCdm(cell))
      tla
        .funSet(fromSet, toSet)
        .typed(ffsT.toTlaType1)

    case funT @ FunT(_, _) =>
      val funT1 = funT.toTlaType1.asInstanceOf[FunT1]

      // Adds (key :> value) mapping to the `fun`, unless the `key` is already in `keys`
      // Returns a new set of keys including the added `key` and the new function that includes the mapping
      def appendPair(keys: Set[TlaEx], fun: TlaEx, key: ArenaCell, value: ArenaCell): (Set[TlaEx], TlaEx) = {
        val keyEx = decodeCellToTlaEx(arena, key)
        // If we've already seen the key, don't add it again
        if (keys(keyEx)) {
          (keys, fun)
        } else {
          val pair = SmileyFunFun.smiley(funT1, keyEx, decodeCellToTlaEx(arena, value))
          val ex = SmileyFunFun.funfun(funT1, fun, pair)
          (keys + keyEx, ex)
        }
      }

      // In the implementation, every function contains the relation {(x, f[x]) : x \in S}
      val relation = arena.getCdm(cell)
      val pairs = arena.getHas(relation)

      val domIsEmpty = solverContext.config.smtEncoding match {
        case `arraysEncoding` =>
          val domain = arena.getDom(cell)
          val domainElems = arena.getHas(domain)

          def inDom(elem: ArenaCell): TlaEx = {
            val elemEx = fromTlaEx(elem.toNameEx).typed(funT1.arg)
            val domEx = fromTlaEx(domain.toNameEx).typed(SetT1(funT1.arg))
            tla.apalacheSelectInSet(elemEx, domEx).typed(BoolT1())
          }

<<<<<<< HEAD
          // Check if the domain is empty
          val oneElemInDom = tla.or(domainElems map inDom: _*).typed(BoolT1())
          solverContext.evalGroundExpr(oneElemInDom) == tla.bool(false).typed(BoolT1())

        case `oopsla19Encoding` =>
          def isInRelation(pair: ArenaCell): Boolean = {
            val pairEx = fromTlaEx(pair.toNameEx).typed(funT1.arg)
            val relationEx = fromTlaEx(relation.toNameEx).typed(TupT1(funT1.arg, funT1.res))
            val mem = tla.apalacheSelectInSet(pairEx, relationEx).typed(BoolT1())
            solverContext.evalGroundExpr(mem) == tla.bool(true).typed(BoolT1())
=======
        case Some(first) =>
          // this is the common case
          val keyCell0 :: valueCell0 :: _ = arena.getHas(first)
          val keyExp = decodeCellToTlaEx(arena, keyCell0)
          val firstPair = SmileyFunFun.smiley(funT1, keyExp, decodeCellToTlaEx(arena, valueCell0))
          val keys0 = Set(keyExp) // Used to track seen indices, so we don't include duplicates
          val (_, fun) = pairs.tail.foldLeft((keys0, firstPair)) { case ((keys, f), p) =>
            if (p == first) {
              (keys, f)
            } else {
              val idx :: value :: _ = arena.getHas(p)
              appendPair(keys, f, idx, value)
            }
>>>>>>> c091b2c2
          }

          // Check if the domain is empty
          pairs find isInRelation match {
            case None    => true
            case Some(_) => false
          }

        case oddEncodingType =>
          throw new IllegalArgumentException(s"Unexpected SMT encoding of type $oddEncodingType")
      }

      if (domIsEmpty) {
        // this is a pathological case, produce: [ x \in {} |-> x ]
        tla
          .funDef(tla.name("x").typed(funT1.arg), tla.name("x").typed(funT1.arg), tla.enumSet().typed(SetT1(funT1.res)))
          .typed(funT1)
      } else {
        // this is the common case
        val first = pairs.head
        val keyCell0 :: valueCell0 :: _ = arena.getHas(first)
        val keyExp = decodeCellToTlaEx(arena, keyCell0)
        val firstPair = tla
          .colonGreater(keyExp, decodeCellToTlaEx(arena, valueCell0))
          .typed(FunT1(funT1.arg, funT1.res))
        val keys0 = Set(keyExp) // Used to track seen indices, so we don't include duplicates
        val (_, fun) = pairs.tail.foldLeft((keys0, firstPair)) { case ((keys, f), p) =>
          if (p == first) {
            (keys, f)
          } else {
            val idx :: value :: _ = arena.getHas(p)
            appendPair(keys, f, idx, value)
          }
        }
        fun
      }

    case SeqT(elemT) =>
      val elemT1 = elemT.toTlaType1
      val startEndFun = arena.getHas(cell) map (decodeCellToTlaEx(arena, _))
      startEndFun match {
        case ValEx(TlaInt(start)) :: ValEx(TlaInt(end)) +: cells =>
          // note that start >= 0 and end = Len(S) - start
          def isIn(elem: TlaEx, no: Int): Boolean = no >= start && no < end

          val filtered = cells.zipWithIndex filter (isIn _).tupled map (_._1)
          // return a tuple as it is the canonical representation of a sequence
          tla.tuple(filtered: _*).typed(SeqT1(elemT1))

        case _ => throw new RewriterException("Corrupted sequence: " + startEndFun, NullEx)
      }

    case r @ RecordT(_) =>
      def exToStr(ex: TlaEx): TlaStr = ex match {
        case ValEx(s @ TlaStr(_)) => s
        case _                    => throw new RewriterException("Expected a string, found: " + ex, ex)
      }

      // Note that the domain may have fewer fields than the record type is saying.
      // This comes from the fact that we can extend a record with a richer type.
      val domCell = arena.getDom(cell)
      val dom = decodeSet(arena, domCell) map exToStr
      val fieldValues = arena.getHas(cell)
      val keyList = r.fields.keySet.toList

      def eachField(es: List[TlaEx], key: String): List[TlaEx] = {
        if (!dom.contains(TlaStr(key))) {
          es // skip
        } else {
          val index = keyList.indexOf(key)
          val valueCell = fieldValues(index)
          tla.str(key).typed() +: decodeCellToTlaEx(arena, valueCell) +: es
        }
      }

      val keysAndValues = keyList.reverse.foldLeft(List[TlaEx]())(eachField)
      if (keysAndValues.nonEmpty) {
        OperEx(TlaFunOper.enum, keysAndValues: _*)(Typed(r.toTlaType1))
      } else {
        logger.error(
            s"Decoder: Found an empty record $cell when decoding a counterexample, domain = $domCell. This is a bug.")
        // for debugging purposes, just return a string
        tla.str(s"Empty record domain $domCell").typed()
      }

    case t @ TupleT(_) =>
      val tupleElems = arena.getHas(cell)
      val elemAsExprs = tupleElems.map(c => decodeCellToTlaEx(arena, c))
      tla.tuple(elemAsExprs: _*).typed(t.toTlaType1)

    case PowSetT(t @ FinSetT(_)) =>
      val baseset = decodeCellToTlaEx(arena, arena.getDom(cell))
      tla.powSet(baseset).typed(SetT1(TlaType1.fromTypeTag(baseset.typeTag)))

    case InfSetT(_) if cell == arena.cellIntSet() =>
      tla.intSet().typed(SetT1(IntT1()))

    case InfSetT(_) if cell == arena.cellNatSet() =>
      tla.natSet().typed(SetT1(IntT1()))

    case _ =>
      throw new RewriterException("Don't know how to decode the cell %s of type %s".format(cell, cell.cellType), NullEx)
  }

  private def decodeSet(arena: Arena, set: ArenaCell): Seq[TlaEx] = {
    decodeCellToTlaEx(arena, set) match {
      case OperEx(TlaSetOper.enumSet, elems @ _*) =>
        elems

      case _ =>
        throw new RewriterException("Unexpected domain structure: " + set, NullEx)
    }
  }

  private def findCellInSet(arena: Arena, cells: Seq[ArenaCell], ex: TlaEx): Option[ArenaCell] = {
    def isEq(c: ArenaCell): Boolean = {
      val query = tla.and(tla.eql(c.toNameEx, ex))
      tla.bool(true).typed() == solverContext.evalGroundExpr(query.untyped())
    }

    cells.find(isEq)
  }

  def reverseMapVar(expr: TlaEx, varName: String, cell: ArenaCell): TlaEx = {
    def rec(ex: TlaEx): TlaEx = ex match {
      case NameEx(name) =>
        if (name != cell.toNameEx.name) {
          ex
        } else {
          NameEx(varName)(ex.typeTag)
        }

      case OperEx(oper, args @ _*) =>
        OperEx(oper, args map rec: _*)(ex.typeTag)

      case _ =>
        ex
    }

    rec(expr)
  }
}

object SymbStateDecoder {
  private def compareTlaExByStr(lhs: TlaEx, rhs: TlaEx): Boolean =
    lhs.toString.compareTo(rhs.toString) <= 0
}<|MERGE_RESOLUTION|>--- conflicted
+++ resolved
@@ -163,7 +163,6 @@
             tla.apalacheSelectInSet(elemEx, domEx).typed(BoolT1())
           }
 
-<<<<<<< HEAD
           // Check if the domain is empty
           val oneElemInDom = tla.or(domainElems map inDom: _*).typed(BoolT1())
           solverContext.evalGroundExpr(oneElemInDom) == tla.bool(false).typed(BoolT1())
@@ -174,21 +173,6 @@
             val relationEx = fromTlaEx(relation.toNameEx).typed(TupT1(funT1.arg, funT1.res))
             val mem = tla.apalacheSelectInSet(pairEx, relationEx).typed(BoolT1())
             solverContext.evalGroundExpr(mem) == tla.bool(true).typed(BoolT1())
-=======
-        case Some(first) =>
-          // this is the common case
-          val keyCell0 :: valueCell0 :: _ = arena.getHas(first)
-          val keyExp = decodeCellToTlaEx(arena, keyCell0)
-          val firstPair = SmileyFunFun.smiley(funT1, keyExp, decodeCellToTlaEx(arena, valueCell0))
-          val keys0 = Set(keyExp) // Used to track seen indices, so we don't include duplicates
-          val (_, fun) = pairs.tail.foldLeft((keys0, firstPair)) { case ((keys, f), p) =>
-            if (p == first) {
-              (keys, f)
-            } else {
-              val idx :: value :: _ = arena.getHas(p)
-              appendPair(keys, f, idx, value)
-            }
->>>>>>> c091b2c2
           }
 
           // Check if the domain is empty
