package at.forsyte.apalache.tla.bmcmt

import at.forsyte.apalache.tla.bmcmt.smt.SolverContext
import at.forsyte.apalache.tla.bmcmt.types._
import at.forsyte.apalache.tla.lir.TypedPredefs._
import at.forsyte.apalache.tla.lir.UntypedPredefs.BuilderExAsUntyped
import at.forsyte.apalache.tla.lir._
import at.forsyte.apalache.tla.lir.convenience.tla
import at.forsyte.apalache.tla.lir.convenience.tla.fromTlaEx
import at.forsyte.apalache.tla.lir.oper.{TlaFunOper, TlaSetOper}
import at.forsyte.apalache.tla.lir.values._
import at.forsyte.apalache.tla.typecheck.ModelValueHandler
import com.typesafe.scalalogging.LazyLogging

import java.io.PrintWriter
import scala.collection.immutable.{HashSet, SortedSet}

/**
 * This class dumps relevant values from an SMT model using an arena.
 *
 * @author
 *   Igor Konnov
 */
class SymbStateDecoder(solverContext: SolverContext, rewriter: SymbStateRewriter) extends LazyLogging {

  // a simple decoder that dumps values into a text file, in the future we need better recovery code
  def dumpArena(state: SymbState, writer: PrintWriter): Unit = {
    val sortedCells = SortedSet[ArenaCell]() ++ state.arena.cellMap.values
    for (c <- sortedCells) {
      writer.println("; %s = %s".format(c, decodeCellToTlaEx(state.arena, c)))
    }

    // compute the equivalence classes for the cells, totally suboptimally
    // TODO: rewrite, I did not think too much at all
    def iseq(c: ArenaCell, d: ArenaCell): Boolean = {
      val query = tla.eql(c.toNameEx, d.toNameEx).untyped()
      c.cellType == d.cellType && solverContext
        .evalGroundExpr(query) == tla.bool(true).untyped()
    }

    def merge(cls: List[HashSet[ArenaCell]], c: ArenaCell, d: ArenaCell): List[HashSet[ArenaCell]] = {
      if (!iseq(c, d) || c == d) {
        cls
      } else {
        def pred(s: HashSet[ArenaCell]): Boolean = {
          s.contains(c) || s.contains(d)
        }

        val (two: List[HashSet[ArenaCell]], rest: List[HashSet[ArenaCell]]) = cls.partition(pred)

        def union(x: HashSet[ArenaCell], y: HashSet[ArenaCell]): HashSet[ArenaCell] = {
          x.union(y)
        }

        rest ++ List(two.reduce(union))
      }
    }

    var classes = sortedCells.toList.map(HashSet(_))
    for (c <- sortedCells) {
      for (d <- sortedCells) {
        classes = merge(classes, c, d)
      }
    }
    for (cls <- classes) {
      writer.println("; Equiv. class: {%s}".format(cls.mkString(", ")))
    }
  }

  def decodeStateVariables(state: SymbState): Map[String, TlaEx] = {
    state.binding.toMap.map(p => (p._1, reverseMapVar(decodeCellToTlaEx(state.arena, p._2), p._1, p._2)))
  }

  def decodeCellToTlaEx(arena: Arena, cell: ArenaCell): TlaEx = cell.cellType match {
    case BoolT() =>
      solverContext.evalGroundExpr(cell.toNameEx).withTag(Typed(BoolT1()))

    case IntT() =>
      solverContext.evalGroundExpr(cell.toNameEx).withTag(Typed(IntT1()))

    case ConstT(_) =>
      // First, attempt to check the cache
      val found = rewriter.modelValueCache.findKey(cell)
      if (found.isDefined) {
        val pa @ (utype, index) = found.get
        if (utype == ModelValueHandler.STRING_TYPE)
          tla.str(index).typed()
        else
          tla.str(ModelValueHandler.construct(pa)).typed()
      } else {
        // if not in the cache, it might be the case that another cell, which has asserted equivalence
        // with the original cell can be found
        findCellInSet(arena, rewriter.modelValueCache.values().toSeq, cell.toNameEx) match {
          // found among the cached keys
          case Some(c) =>
            decodeCellToTlaEx(arena, c)

          case None =>
            // not found, just use the name
            // a value that was assigned by the solver, and not created by us
            tla.str(cell.toString).typed()
        }
      }

    case UnknownT() =>
      throw new IllegalStateException(s"Found cell $cell of cell type Unknown")

    case setT @ FinSetT(elemT) =>
      val setT1 = setT.toTlaType1

      def inSet(e: ArenaCell) = {
        val mem = tla
          .apalacheSelectInSet(fromTlaEx(e.toNameEx).typed(elemT.toTlaType1),
              fromTlaEx(cell.toNameEx).typed(setT.toTlaType1))
          .typed(BoolT1())
        solverContext.evalGroundExpr(mem) == tla.bool(true).typed()
      }

      val elems = arena.getHas(cell).filter(inSet)
      val decodedElems = elems.map(decodeCellToTlaEx(arena, _))
      // try to normalize the set for better user experience
      val niceElems = decodedElems.distinct.sortWith(SymbStateDecoder.compareTlaExByStr)
      tla
        .enumSet(niceElems: _*)
        .typed(setT1)

    case ffsT @ FinFunSetT(_, _) =>
      val fromSet = decodeCellToTlaEx(arena, arena.getDom(cell))
      val toSet = decodeCellToTlaEx(arena, arena.getCdm(cell))
      tla
        .funSet(fromSet, toSet)
        .typed(ffsT.toTlaType1)

    case funT @ FunT(_, _) =>
      val funT1 = funT.toTlaType1.asInstanceOf[FunT1]

      // a function is represented with the relation {(x, f[x]) : x \in S}
      val relation = arena.getCdm(cell)

      def isInRelation(pair: ArenaCell): Boolean = {
<<<<<<< HEAD
        solverContext.config.smtEncoding match {
          case `arraysEncoding` =>
            // in the arrays encoding the relation is only represented in the arena
            // given this, we query the solver about the function's domain instead
            val domain = arena.getDom(cell)

            def inDom(elem: ArenaCell): TlaEx = {
              val elemEx = fromTlaEx(elem.toNameEx).typed(funT1.arg)
              val domEx = fromTlaEx(domain.toNameEx).typed(SetT1(funT1.arg))
              tla.apalacheSelectInSet(elemEx, domEx).typed(BoolT1())
            }

            // check if the pair's head is in the domain
            val funArgs = arena.getHas(pair).head
            val argsInDom = inDom(funArgs).typed(BoolT1())
            solverContext.evalGroundExpr(argsInDom) == tla.bool(true).typed(BoolT1())

          case `oopsla19Encoding` =>
            val mem =
              tla.apalacheSelectInSet(pair.toNameEx as funT1.arg,
                  relation.toNameEx as TupT1(funT1.arg, funT1.res)) as BoolT1()
            solverContext.evalGroundExpr(mem) == tla.bool(true).typed(BoolT1())

          case oddEncodingType =>
            throw new IllegalArgumentException(s"Unexpected SMT encoding of type $oddEncodingType")
        }
=======
        val mem =
          tla
            .apalacheSelectInSet(pair.toNameEx.as(funT1.arg), relation.toNameEx.as(TupT1(funT1.arg, funT1.res)))
            .as(BoolT1())
        solverContext.evalGroundExpr(mem) == tla.bool(true).typed(BoolT1())
>>>>>>> fedd62d0
      }

      def decodePair(seen: Map[TlaEx, TlaEx], pair: ArenaCell): Map[TlaEx, TlaEx] = {
        val keyCell :: valueCell :: _ = arena.getHas(pair)
        val keyEx = decodeCellToTlaEx(arena, keyCell)
        if (seen.contains(keyEx)) {
          seen
        } else {
          val valueEx = decodeCellToTlaEx(arena, valueCell)
          seen + (keyEx -> valueEx)
        }
      }

      val pairT = TupT1(funT1.arg, funT1.res)
      val pairs = arena
        .getHas(relation)
        .filter(isInRelation)
        .foldLeft(Map[TlaEx, TlaEx]())(decodePair)
        .map(p => tla.tuple(p._1, p._2).as(pairT))
        .toSeq
      tla.apalacheSetAsFun(tla.enumSet(pairs: _*).as(SetT1(pairT))).as(funT1)

    case SeqT(elemT) =>
      val elemT1 = elemT.toTlaType1
      val startEndFun = arena.getHas(cell).map(decodeCellToTlaEx(arena, _))
      startEndFun match {
        case ValEx(TlaInt(start)) :: ValEx(TlaInt(end)) +: cells =>
          // note that start >= 0 and end = Len(S) - start
          def isIn(elem: TlaEx, no: Int): Boolean = no >= start && no < end

          val filtered = cells.zipWithIndex.filter((isIn _).tupled).map(_._1)
          // return a tuple as it is the canonical representation of a sequence
          tla.tuple(filtered: _*).typed(SeqT1(elemT1))

        case _ => throw new RewriterException("Corrupted sequence: " + startEndFun, NullEx)
      }

    case r @ RecordT(_) =>
      def exToStr(ex: TlaEx): TlaStr = ex match {
        case ValEx(s @ TlaStr(_)) => s
        case _                    => throw new RewriterException("Expected a string, found: " + ex, ex)
      }

      // Note that the domain may have fewer fields than the record type is saying.
      // This comes from the fact that we can extend a record with a richer type.
      val domCell = arena.getDom(cell)
      val dom = decodeSet(arena, domCell).map(exToStr)
      val fieldValues = arena.getHas(cell)
      val keyList = r.fields.keySet.toList

      def eachField(es: List[TlaEx], key: String): List[TlaEx] = {
        if (!dom.contains(TlaStr(key))) {
          es // skip
        } else {
          val index = keyList.indexOf(key)
          val valueCell = fieldValues(index)
          tla.str(key).typed() +: decodeCellToTlaEx(arena, valueCell) +: es
        }
      }

      val keysAndValues = keyList.reverse.foldLeft(List[TlaEx]())(eachField)
      if (keysAndValues.nonEmpty) {
        OperEx(TlaFunOper.enum, keysAndValues: _*)(Typed(r.toTlaType1))
      } else {
        logger.error(
            s"Decoder: Found an empty record $cell when decoding a counterexample, domain = $domCell. This is a bug.")
        // for debugging purposes, just return a string
        tla.str(s"Empty record domain $domCell").typed()
      }

    case t @ TupleT(_) =>
      val tupleElems = arena.getHas(cell)
      val elemAsExprs = tupleElems.map(c => decodeCellToTlaEx(arena, c))
      tla.tuple(elemAsExprs: _*).typed(t.toTlaType1)

    case PowSetT(t @ FinSetT(_)) =>
      val baseset = decodeCellToTlaEx(arena, arena.getDom(cell))
      tla.powSet(baseset).typed(SetT1(TlaType1.fromTypeTag(baseset.typeTag)))

    case InfSetT(_) if cell == arena.cellIntSet() =>
      tla.intSet().typed(SetT1(IntT1()))

    case InfSetT(_) if cell == arena.cellNatSet() =>
      tla.natSet().typed(SetT1(IntT1()))

    case _ =>
      throw new RewriterException("Don't know how to decode the cell %s of type %s".format(cell, cell.cellType), NullEx)
  }

  private def decodeSet(arena: Arena, set: ArenaCell): Seq[TlaEx] = {
    decodeCellToTlaEx(arena, set) match {
      case OperEx(TlaSetOper.enumSet, elems @ _*) =>
        elems

      case _ =>
        throw new RewriterException("Unexpected domain structure: " + set, NullEx)
    }
  }

  private def findCellInSet(arena: Arena, cells: Seq[ArenaCell], ex: TlaEx): Option[ArenaCell] = {
    def isEq(c: ArenaCell): Boolean = {
      val query = tla.and(tla.eql(c.toNameEx, ex))
      tla.bool(true).typed() == solverContext.evalGroundExpr(query.untyped())
    }

    cells.find(isEq)
  }

  def reverseMapVar(expr: TlaEx, varName: String, cell: ArenaCell): TlaEx = {
    def rec(ex: TlaEx): TlaEx = ex match {
      case NameEx(name) =>
        if (name != cell.toNameEx.name) {
          ex
        } else {
          NameEx(varName)(ex.typeTag)
        }

      case OperEx(oper, args @ _*) =>
        OperEx(oper, args.map(rec): _*)(ex.typeTag)

      case _ =>
        ex
    }

    rec(expr)
  }
}

object SymbStateDecoder {
  private def compareTlaExByStr(lhs: TlaEx, rhs: TlaEx): Boolean =
    lhs.toString.compareTo(rhs.toString) <= 0
}<|MERGE_RESOLUTION|>--- conflicted
+++ resolved
@@ -138,7 +138,6 @@
       val relation = arena.getCdm(cell)
 
       def isInRelation(pair: ArenaCell): Boolean = {
-<<<<<<< HEAD
         solverContext.config.smtEncoding match {
           case `arraysEncoding` =>
             // in the arrays encoding the relation is only represented in the arena
@@ -158,20 +157,14 @@
 
           case `oopsla19Encoding` =>
             val mem =
-              tla.apalacheSelectInSet(pair.toNameEx as funT1.arg,
-                  relation.toNameEx as TupT1(funT1.arg, funT1.res)) as BoolT1()
+              tla
+                .apalacheSelectInSet(pair.toNameEx.as(funT1.arg), relation.toNameEx.as(TupT1(funT1.arg, funT1.res)))
+                .as(BoolT1())
             solverContext.evalGroundExpr(mem) == tla.bool(true).typed(BoolT1())
 
           case oddEncodingType =>
             throw new IllegalArgumentException(s"Unexpected SMT encoding of type $oddEncodingType")
         }
-=======
-        val mem =
-          tla
-            .apalacheSelectInSet(pair.toNameEx.as(funT1.arg), relation.toNameEx.as(TupT1(funT1.arg, funT1.res)))
-            .as(BoolT1())
-        solverContext.evalGroundExpr(mem) == tla.bool(true).typed(BoolT1())
->>>>>>> fedd62d0
       }
 
       def decodePair(seen: Map[TlaEx, TlaEx], pair: ArenaCell): Map[TlaEx, TlaEx] = {
@@ -291,6 +284,12 @@
 
       case OperEx(oper, args @ _*) =>
         OperEx(oper, args.map(rec): _*)(ex.typeTag)
+          .map(p => tla.tuple(p._1, p._2).as(pairT))
+        tla.apalacheSetAsFun(tla.enumSet(pairs: _*).as(SetT1(pairT))).as(funT1)
+        val startEndFun = arena.getHas(cell).map(decodeCellToTlaEx(arena, _))
+        val filtered = cells.zipWithIndex.filter((isIn _).tupled).map(_._1)
+        val dom = decodeSet(arena, domCell).map(exToStr)
+        OperEx(oper, args.map(rec): _*)(ex.typeTag)
 
       case _ =>
         ex
