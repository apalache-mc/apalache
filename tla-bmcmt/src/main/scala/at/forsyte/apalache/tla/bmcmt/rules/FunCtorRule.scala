package at.forsyte.apalache.tla.bmcmt.rules

import at.forsyte.apalache.infra.passes.options.SMTEncoding
import at.forsyte.apalache.tla.bmcmt._
import at.forsyte.apalache.tla.lir.TypedPredefs._
import at.forsyte.apalache.tla.lir.convenience.tla
import at.forsyte.apalache.tla.lir.oper.TlaFunOper
import at.forsyte.apalache.tla.lir._

/**
 * The new implementation of a function constructor that encodes a function f = [x \in S |-> e] the classical way: f =
 * {(a, b) : a \in S, b = e[a/x]}. For efficiency, we are still carrying the domain set in a separate cell.
 *
 * @author
 *   Igor Konnov
 */
class FunCtorRule(rewriter: SymbStateRewriter) extends RewritingRule {

  override def isApplicable(symbState: SymbState): Boolean = {
    symbState.ex match {
      case OperEx(TlaFunOper.funDef, _*) => true
      case _                             => false
    }
  }

  override def apply(state: SymbState): SymbState = {
    state.ex match {
      case ex @ OperEx(TlaFunOper.funDef, mapEx, NameEx(varName), setEx) =>
        // note that we only have a single-argument case here, as Desugarer collapses multiple arguments into a tuple
        val funT = TlaType1.fromTypeTag(ex.typeTag).asInstanceOf[FunT1]
        rewriteFunCtor(state, funT, mapEx, varName, setEx)

      case _ =>
        throw new RewriterException("%s is not applicable to %s"
              .format(getClass.getSimpleName, state.ex), state.ex)
    }
  }

  protected def rewriteFunCtor(
      state: SymbState,
      funT1: FunT1,
      mapEx: TlaEx,
      varName: String,
      setEx: TlaEx): SymbState = {
    // rewrite the set expression into a memory cell
    var nextState = rewriter.rewriteUntilDone(state.setRex(setEx))
    val domainCell = nextState.asCell
    val domainCells = nextState.arena.getHas(domainCell)
    // find the type of the target expression and of the target set
    // unfold the set and map every potential element to a cell
    // actually, instead of mapping every cell to e, we map it to <<x, e>> to construct the relation
    val pairEx = tla
      .tuple(tla.name(varName).typed(funT1.arg), mapEx)
      .typed(TupT1(funT1.arg, funT1.res))

    val (afterMapState: SymbState, relationCells: Seq[ArenaCell]) =
      mapCells(nextState, pairEx, varName, domainCells)

    nextState = afterMapState
    // Add the cell for the set that stores the relation <<x, f[x]>>
    nextState = nextState.updateArena(_.appendCell(funT1))
    val funCell = nextState.arena.topCell
    nextState = nextState.updateArena(_.appendCell(SetT1(TupT1(funT1.arg, funT1.res))))
    val relation = nextState.arena.topCell
    val newArena = nextState.arena.appendHas(relation, relationCells: _*)
    // For historical reasons, we are using cdm to store the relation, though it is not the co-domain.
    nextState = nextState.setArena(newArena.setCdm(funCell, relation))
    // require the relation to contain only those pairs whose argument actually belongs to the set

    // associate a value of the uninterpreted function with a cell
    def addCellCons(domElem: ArenaCell, relElem: ArenaCell): Unit = {
      val inDomain = tla.apalacheSelectInSet(domElem.toNameEx, domainCell.toNameEx).typed(BoolT1)
      val inRelation = tla.apalacheStoreInSet(relElem.toNameEx, relation.toNameEx).typed(BoolT1)
      val expr = rewriter.solverContext.config.smtEncoding match {
<<<<<<< HEAD
        // TODO: remove due to FunCtorRuleWithArrays
        case `arraysEncoding` | `arraysFunEncoding` =>
=======
        case SMTEncoding.Arrays =>
>>>>>>> 124f6e42
          // In the arrays encoding we also need to update the array if inDomain does not hold
          val notInRelation = tla.apalacheStoreNotInSet(relElem.toNameEx, relation.toNameEx).typed(BoolT1)
          tla.ite(inDomain, inRelation, notInRelation).typed(BoolT1)
        case SMTEncoding.OOPSLA19 =>
          tla.equiv(inDomain, inRelation).typed(BoolT1)
        case oddEncodingType =>
          throw new IllegalArgumentException(s"Unexpected SMT encoding of type $oddEncodingType")
      }
      rewriter.solverContext.assertGroundExpr(expr)
    }

    // add SMT constraints
    for ((domElem, relElem) <- domainCells.zip(relationCells))
      addCellCons(domElem, relElem)

    // that's it
    nextState.setRex(funCell.toNameEx)
  }

  protected def mapCells(
      state: SymbState,
      mapEx: TlaEx,
      varName: String,
      oldCells: Seq[ArenaCell]): (SymbState, Seq[ArenaCell]) = {
    var nextState = state

    def mapOne(cell: ArenaCell): ArenaCell = {
      // rewrite mapEx[cell/varName]
      val newBinding = Binding(nextState.binding.toMap + (varName -> cell))
      nextState = rewriter.rewriteUntilDone(nextState.setRex(mapEx).setBinding(newBinding))
      nextState.asCell
    }

    // compute mappings for all the cells (some of them may coincide, that's fine)
    val mappedCells = oldCells.map(mapOne)
    // keep the sequence of results as it is, as it is will be zipped by the function constructor
    (nextState.setBinding(state.binding), mappedCells)
  }
}<|MERGE_RESOLUTION|>--- conflicted
+++ resolved
@@ -72,12 +72,9 @@
       val inDomain = tla.apalacheSelectInSet(domElem.toNameEx, domainCell.toNameEx).typed(BoolT1)
       val inRelation = tla.apalacheStoreInSet(relElem.toNameEx, relation.toNameEx).typed(BoolT1)
       val expr = rewriter.solverContext.config.smtEncoding match {
-<<<<<<< HEAD
+        case SMTEncoding.Arrays =>
         // TODO: remove due to FunCtorRuleWithArrays
         case `arraysEncoding` | `arraysFunEncoding` =>
-=======
-        case SMTEncoding.Arrays =>
->>>>>>> 124f6e42
           // In the arrays encoding we also need to update the array if inDomain does not hold
           val notInRelation = tla.apalacheStoreNotInSet(relElem.toNameEx, relation.toNameEx).typed(BoolT1)
           tla.ite(inDomain, inRelation, notInRelation).typed(BoolT1)
