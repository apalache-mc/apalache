--- conflicted
+++ resolved
@@ -99,17 +99,8 @@
       state: SymbState,
       mapEx: TlaEx,
       varName: String,
-<<<<<<< HEAD
-      oldCells: Seq[ArenaCell]) = {
-    // similar to SymbStateRewriter.rewriteSeqUntilDone and SetFilterRule
-    def process(st: SymbState, seq: Seq[ArenaCell]): (SymbState, Seq[TlaEx]) = {
-      seq match {
-        case Seq() =>
-          (st, List())
-=======
       oldCells: Seq[ArenaCell]): (SymbState, Seq[ArenaCell]) = {
     var nextState = state
->>>>>>> 5e747887
 
     def mapOne(cell: ArenaCell): ArenaCell = {
       // rewrite mapEx[cell/varName]
