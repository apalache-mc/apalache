--- conflicted
+++ resolved
@@ -9,11 +9,7 @@
 
 /**
  * The new implementation of a function constructor that encodes a function f = [x \in S |-> e] the classical way: f =
-<<<<<<< HEAD
  * {(a, b) : a \in S, b = e[a/x]}. For efficiency, we are still carrying the domain set in a separate cell.
-=======
- * {(a, b) : a \in S, b = e[a/x]. For efficiency, we are still carrying the domain set in a separate cell.
->>>>>>> fedd62d0
  *
  * @author
  *   Igor Konnov
@@ -40,16 +36,12 @@
     }
   }
 
-<<<<<<< HEAD
-  protected def rewriteFunCtor(state: SymbState, funT1: FunT1, mapEx: TlaEx, varName: String, setEx: TlaEx) = {
-=======
-  private def rewriteFunCtor(
+  protected def rewriteFunCtor(
       state: SymbState,
       funT1: FunT1,
       mapEx: TlaEx,
       varName: String,
       setEx: TlaEx) = {
->>>>>>> fedd62d0
     // rewrite the set expression into a memory cell
     var nextState = rewriter.rewriteUntilDone(state.setRex(setEx))
     val domainCell = nextState.asCell
@@ -105,16 +97,12 @@
     nextState.setRex(funCell.toNameEx)
   }
 
-<<<<<<< HEAD
-  protected def mapCells(state: SymbState, mapEx: TlaEx, varName: String, setEx: TlaEx, oldCells: Seq[ArenaCell]) = {
-=======
-  private def mapCells(
+  protected def mapCells(
       state: SymbState,
       mapEx: TlaEx,
       varName: String,
       setEx: TlaEx,
       oldCells: Seq[ArenaCell]) = {
->>>>>>> fedd62d0
     // similar to SymbStateRewriter.rewriteSeqUntilDone and SetFilterRule
     def process(st: SymbState, seq: Seq[ArenaCell]): (SymbState, Seq[TlaEx]) = {
       seq match {
