package at.forsyte.apalache.tla.bmcmt

import at.forsyte.apalache.tla.bmcmt.Checker._
import at.forsyte.apalache.tla.bmcmt.search.ModelCheckerParams.InvariantMode
<<<<<<< HEAD
import at.forsyte.apalache.tla.bmcmt.search.SearchState
import at.forsyte.apalache.tla.bmcmt.trex.{ConstrainedTransitionExecutor, ExecutionSnapshot}
=======
import at.forsyte.apalache.tla.bmcmt.search.{ModelCheckerParams, SearchState}
import at.forsyte.apalache.tla.bmcmt.trex.{ConstrainedTransitionExecutor, ExecutionSnapshot, TransitionExecutor}
import at.forsyte.apalache.tla.bmcmt.util.{InitTransKind, LabelsCache, NextTransKind, VCKind}
>>>>>>> 757c1120
import at.forsyte.apalache.tla.lir.TypedPredefs.TypeTagAsTlaType1
import at.forsyte.apalache.tla.lir.UntypedPredefs._
import at.forsyte.apalache.tla.lir._
import at.forsyte.apalache.tla.lir.oper.{TlaBoolOper, TlaOper}
import at.forsyte.apalache.tla.lir.transformations.impl.IdleTracker
import at.forsyte.apalache.tla.lir.transformations.standard.ReplaceFixed
import at.forsyte.apalache.tla.typecomp._
import at.forsyte.apalache.tla.types.{tlaU => tla, BuilderUT => BuilderT}
import com.typesafe.scalalogging.LazyLogging

import scala.util.Random

/**
 * A new version of the sequential model checker. This version is using TransitionExecutor, which allows us to freely
 * switch between the online and offline SMT solving.
 *
 * @author
 *   Igor Konnov
 */
class SeqModelChecker[ExecutorContextT](val ctx: ModelCheckerContext[ExecutorContextT])
    extends Checker with LazyLogging {

  type SnapshotT = ExecutionSnapshot[ExecutorContextT]

  private val trex: ConstrainedTransitionExecutor[ExecutorContextT] =
    new ConstrainedTransitionExecutor[ExecutorContextT](ctx.trex)

  private val notInvariants: Seq[TlaEx] = ctx.checkerInput.verificationConditions.stateInvariantsAndNegations.map(_._2)
  private val notActionInvariants: Seq[TlaEx] =
    ctx.checkerInput.verificationConditions.actionInvariantsAndNegations.map(_._2)
  private val notTraceInvariants: Seq[TlaOperDecl] =
    ctx.checkerInput.verificationConditions.traceInvariantsAndNegations.map(_._2)

  // the number of found errors, up to params.maxErrors
<<<<<<< HEAD
  private val searchState: SearchState = new SearchState(ctx.params)
=======
  private val searchState: SearchState = new SearchState(params)
  // cache for labels that are used in the current run
  private val labelsCache = new LabelsCache()
>>>>>>> 757c1120

  override def run(): CheckerResult = {
    // initialize CONSTANTS
    if (ctx.checkerInput.constInitPrimed.isDefined) {
      trex.initializeConstants(ctx.checkerInput.constInitPrimed.get)
    }
    // propagate constraints from ASSUME(...)
    ctx.checkerInput.rootModule.assumeDeclarations.foreach { d =>
      trex.assertState(d.body)
    }
    val constSnapshot = trex.snapshot()

    // Repeat the search: 1 time in the `check` mode, and `params.nSimulationRuns` times in the `simulation` mode.
    // If the error budget (set with `params.nMaxErrors`) is overrun, terminate immediately.
    while (searchState.canContinue) {
      // apply the Init predicate
      makeStep(isNext = false, ctx.checkerInput.initTransitions)
      // unroll the transition relation
      while (searchState.canContinue && trex.stepNo <= ctx.params.stepsBound) {
        // apply the Next predicate
        makeStep(isNext = true, ctx.checkerInput.nextTransitions)
      }

      if (ctx.params.isRandomSimulation && ctx.params.saveRuns) {
        outputExampleRun()
      }

      searchState.onRunDone()
      // Continue provided that there are more runs to execute and the error budget is not overrun.
      if (searchState.canContinue) {
        trex.recover(constSnapshot)
        logger.info("----------------------------")
        logger.info(s"Symbolic runs left: ${searchState.nRunsLeft}")
      }
    }

    if (searchState.nFoundErrors > 0) {
      logger.info("Found %d error(s)".format(searchState.nFoundErrors))
    } else if (!ctx.params.isRandomSimulation && ctx.params.saveRuns) {
      // Output an example in the end of the search.
      outputExampleRun()
    }

    searchState.finalResult
  }

  /**
   * Output an example of the current symbolic run, if the context is satisfiable.
   */
  private def outputExampleRun(): Unit = {
    logger.info("Constructing an example run")
    trex.sat(ctx.params.timeoutSmtSec) match {
      case Some(true) =>
        ctx.listeners.foreach(_.onExample(ctx.checkerInput.rootModule, trex.decodedExecution(), searchState.nRunsLeft))
      case Some(false) =>
        logger.warn("All executions are shorter than the provided bound")
      case None =>
        logger.error("SMT timeout while constructing an example run")
    }
  }

  /**
   * Notify all listeners that a counterexample has been found.
   *
   * @param counterexample
   *   The counterexample to record
   * @param errorIndex
   *   Number of found error (likely [[SearchState.nFoundErrors]]).
   */
  private def notifyOnError(
      counterexample: Counterexample,
      errorIndex: Int): Unit = {
    ctx.listeners.foreach(_.onCounterexample(counterexample, errorIndex))
  }

  private def makeStep(isNext: Boolean, transitions: Seq[TlaEx]): Unit = {
    val (maybeInvariantNos, maybeActionInvariantNos) =
      prepareTransitionsAndCheckInvariants(isNext, transitions)
    if (!searchState.canContinue) {
      return
    }

    if (!ctx.params.discardDisabled && ctx.params.checkForDeadlocks) {
      // We do this check only if all transitions are unconditionally enabled.
      // Otherwise, we should have found it already.
      logger.info(f"Step ${trex.stepNo}: checking for deadlocks")
      trex.sat(ctx.params.timeoutSmtSec) match {
        case Some(true) => () // OK

        case Some(false) =>
          val counterexample = if (trex.sat(0).contains(true)) {
            val cx = Counterexample(ctx.checkerInput.rootModule, trex.decodedExecution(), tla.bool(true))
            notifyOnError(cx, searchState.nFoundErrors)
            logger.error("Found a deadlock.")
            Some(cx)
          } else {
            logger.error(s"Found a deadlock. No SMT model.")
            None
          }
          searchState.onResult(Deadlock(counterexample))

        case None =>
          logger.info(f"Step ${trex.stepNo}: checking for deadlocks => TIMEOUT")
          searchState.onResult(SmtTimeout(1))
      }
    }

    if (!searchState.canContinue) {
      return
    }

    if (ctx.params.invariantMode == InvariantMode.AfterJoin && isNext) {
      checkInvariants(trex.stepNo - 1, notActionInvariants, maybeActionInvariantNos, ActionInvariant)
      if (!searchState.canContinue) {
        return
      }
    }

    // advance to the next state
    trex.nextState()

    // check the state invariants
    if (ctx.params.invariantMode == InvariantMode.AfterJoin) {
      checkInvariants(trex.stepNo - 1, notInvariants, maybeInvariantNos, StateInvariant)
      if (!searchState.canContinue) {
        return
      }
    }

    // check the trace invariants
    checkTraceInvariants(trex.stepNo - 1)
  }

  // prepare transitions, check whether they are enabled, and maybe check the invariant (if the user chose so)
  private def prepareTransitionsAndCheckInvariants(
      isNext: Boolean,
      transitions: Seq[TlaEx]): (Set[Int], Set[Int]) = {
    var maybeInvariantNos: Set[Int] = Set()
    var maybeActionInvariantNos: Set[Int] = Set()

    def addMaybeInvariants(trNo: Int): Set[Int] = {
      val indices = notInvariants.zipWithIndex
        .filter(p => trex.mayChangeAssertion(trNo, StateInvariant, p._2, p._1))
        .map(_._2)
      val newIndices = indices.toSet
      maybeInvariantNos ++= newIndices
      newIndices
    }

    def addMaybeActionInvariants(trNo: Int): Set[Int] = {
      val indices = notActionInvariants.zipWithIndex
        .filter(p => trex.mayChangeAssertion(trNo, ActionInvariant, p._2, p._1))
        .map(_._2)
      val newIndices = indices.toSet
      maybeActionInvariantNos ++= newIndices
      newIndices
    }

    // in case we do random simulation, shuffle the indices and stop at the first enabled transition
    val transitionIndices =
      if (ctx.params.isRandomSimulation) Random.shuffle(transitions.indices.toList) else transitions.indices

    // keep track of SMT timeouts
    var nTimeouts = 0

    for (no <- transitionIndices) {
      var snapshot: Option[SnapshotT] = None
      if (ctx.params.discardDisabled) {
        // save the context, unless the transitions are not checked
        snapshot = Some(trex.snapshot())
      }
      val translatedOk = trex.prepareTransition(no, transitions(no))
      if (translatedOk) {
        val transitionInvs = addMaybeInvariants(no)
        val transitionActionInvs = addMaybeActionInvariants(no)

        if (ctx.params.discardDisabled) {
          // check, whether the transition is enabled in SMT
          val labels = labelsCache.getLabels(if (isNext) NextTransKind(no) else InitTransKind(no), transitions(no))
          val labels_s = if (labels.isEmpty) "" else labels.mkString(" [", ", ", "]")
          logger.debug(s"Step ${trex.stepNo}: Transition #$no$labels_s. Is it enabled?")
          val assumeSnapshot = trex.snapshot()
          // assume that the transition is fired and check, whether the constraints are satisfiable
          trex.assumeTransition(no)
          trex.sat(ctx.params.timeoutSmtSec) match {
            case Some(true) =>
              logger.debug(s"Step ${trex.stepNo}: Transition #$no$labels_s is enabled")
              // recover to the state before the transition was fired
              snapshot = Some(assumeSnapshot)

              // keep the transition and collect the invariants
              if (ctx.params.invariantMode == InvariantMode.BeforeJoin) {
                // check the action invariants, unless we process Init
                if (isNext) {
                  checkInvariants(trex.stepNo - 1, notActionInvariants, transitionActionInvs, ActionInvariant)
                  if (!searchState.canContinue) {
                    // an invariant is violated and we cannot continue the search, return immediately
                    return (maybeInvariantNos, maybeActionInvariantNos)
                  }
                }

                // check the state invariants
                trex.nextState() // advance to the next state
                checkInvariants(trex.stepNo - 1, notInvariants, transitionInvs, StateInvariant)
                if (!searchState.canContinue) {
                  // an invariant is violated and we cannot continue the search, return immediately
                  return (maybeInvariantNos, maybeActionInvariantNos)
                }
              }

              if (ctx.params.isRandomSimulation) {
                // When random simulation is enabled, we need only one enabled transition.
                // recover from the snapshot
                trex.recover(snapshot.get)
                // pick one transition
                logger.info(s"Step ${trex.stepNo}: randomly picked transition #$no$labels_s")
                trex.pickTransition()
                return (maybeInvariantNos, maybeActionInvariantNos)
              }

            case Some(false) =>
              // recover the transition before the transition was prepared
              logger.info(s"Step ${trex.stepNo}: Transition #$no$labels_s is disabled")

            case None =>
<<<<<<< HEAD
              if (ctx.params.isRandomSimulation) {
                logger.info(s"Step ${trex.stepNo}: Transition #$no => TIMEOUT. Transition ignored.")
=======
              if (params.isRandomSimulation) {
                logger.info(s"Step ${trex.stepNo}: Transition #$no$labels_s => TIMEOUT. Transition ignored.")
>>>>>>> 757c1120
                nTimeouts += 1
              } else {
                searchState.onResult(RuntimeError())
                return (Set.empty, Set.empty) // UNKNOWN or timeout
              }
          }
          // recover from the snapshot
          trex.recover(snapshot.get)
        } else {
          // Special case: when --discard-disabled=false, the transition has not been assumed
          if (ctx.params.invariantMode == InvariantMode.BeforeJoin) {
            checkInvariantsForPreparedTransition(isNext, no, transitionInvs, transitionActionInvs)
            if (!searchState.canContinue) {
              return (Set.empty, Set.empty)
            }
          }
        }
      }
    }

    if (trex.preparedTransitionNumbers.isEmpty) {
      if (nTimeouts > 0 || !ctx.params.checkForDeadlocks) {
        // Either (1) there were timeouts, and we cannot claim to have found a deadlock,
        // or (2) the user does not care about deadlocks
        val msg = "All executions are shorter than the provided bound."
        logger.warn(msg)
        searchState.onResult(ExecutionsTooShort())
      } else {
        val counterexample = if (trex.sat(0).contains(true)) {
          val cx = Counterexample(ctx.checkerInput.rootModule, trex.decodedExecution(), tla.bool(true))
          notifyOnError(cx, searchState.nFoundErrors)
          logger.error("Found a deadlock.")
          Some(cx)
        } else {
          logger.error(s"Found a deadlock. No SMT model.")
          None
        }
        searchState.onResult(Deadlock(counterexample))
      }
      (Set.empty, Set.empty)
    } else {
      // pick one transition
      trex.pickTransition()
      (maybeInvariantNos, maybeActionInvariantNos)
    }
  }

  // This is a special case of --discard-disabled=false and search.invariant.mode=before.
  // A transition has been prepared but not assumed.
  private def checkInvariantsForPreparedTransition(
      isNext: Boolean,
      transitionNo: Int,
      maybeInvariantNos: Set[Int],
      maybeActionInvariantNos: Set[Int]): Unit = {
    val snapshot = trex.snapshot()
    // fast track the transition to check the invariants
    trex.assumeTransition(transitionNo)
    if (isNext) {
      // check action invariants
      checkInvariants(trex.stepNo - 1, notActionInvariants, maybeActionInvariantNos, ActionInvariant)
    }
    if (searchState.canContinue) {
      trex.nextState()
      checkInvariants(trex.stepNo - 1, notInvariants, maybeInvariantNos, StateInvariant)
    }
    // and recover
    trex.recover(snapshot)
  }

  // check state invariants or action invariants as indicated by the set of numbers
  private def checkInvariants(
      stateNo: Int,
      notInvs: Seq[TlaEx],
      numbersToCheck: Set[Int],
      kind: InvariantKind): Unit = {
    // check the invariants
    if (numbersToCheck.nonEmpty) {
      logger.info(s"State $stateNo: Checking ${numbersToCheck.size} $kind invariants")
    }

    for ((notInv, invNo) <- notInvs.zipWithIndex) {
      if (numbersToCheck.contains(invNo)) {
        val labels = labelsCache.getLabels(VCKind(invNo), notInv)
        val labels_s = if (labels.isEmpty) "" else labels.mkString(" [", ", ", "]")
        logger.debug(s"State $stateNo: Checking $kind invariant $invNo$labels_s")
        var invariantHolds = false

        while (!invariantHolds && searchState.canContinue) {
          // save the context
          val snapshot = trex.snapshot()
          // force the new path constraints for the next iteration
          trex.assertPathConstraints()

          // check the invariant
          trex.assertState(notInv)

          trex.sat(ctx.params.timeoutSmtSec) match {
            case Some(true) =>
              val counterexample = Counterexample(ctx.checkerInput.rootModule, trex.decodedExecution(), notInv)
              searchState.onResult(Error(1, Seq(counterexample)))
              notifyOnError(counterexample, searchState.nFoundErrors)
              logger.info(f"State ${stateNo}: $kind invariant $invNo$labels_s violated.")
              excludePathView()

            case Some(false) =>
              // no counterexample found, so the invariant holds true
              invariantHolds = true
              logger.info(f"State ${stateNo}: $kind invariant $invNo$labels_s holds.")

            case None =>
              // UNKNOWN or timeout. Assume that the invariant holds true, so we can continue.
              invariantHolds = true
              logger.info(f"State ${stateNo}: $kind invariant $invNo$labels_s => TIMEOUT. Assuming it holds true.")
              searchState.onResult(SmtTimeout(1))
          }

          // rollback the context
          trex.recover(snapshot)
        }
      }
    }
  }

  // check trace invariants
  private def checkTraceInvariants(stateNo: Int): Unit = {
    // check the invariants
    if (notTraceInvariants.nonEmpty) {
      logger.info(s"State $stateNo: Checking ${notTraceInvariants.size} trace invariant(s)")
    }

    for ((notInv, invNo) <- notTraceInvariants.zipWithIndex) {
      val labels = labelsCache.getLabels(VCKind(invNo), notInv.body)
      val labels_s = if (labels.isEmpty) "" else labels.mkString(" [", ", ", "]")
      logger.debug(s"State $stateNo: Checking trace invariant $invNo$labels_s")
      var invariantHolds = false

      while (!invariantHolds && searchState.canContinue) {
        // save the context
        val snapshot = trex.snapshot()
        // force the new path constraints for the next iteration
        trex.assertPathConstraints()

        // check the invariant
        val traceInvApp = applyTraceInv(notInv)
        trex.assertState(traceInvApp)

        trex.sat(ctx.params.timeoutSmtSec) match {
          case Some(true) =>
            val counterexample = Counterexample(ctx.checkerInput.rootModule, trex.decodedExecution(), traceInvApp)
            searchState.onResult(Error(1, Seq(counterexample)))
            notifyOnError(counterexample, searchState.nFoundErrors)
            val msg = s"State $stateNo: trace invariant $invNo$labels_s violated."
            logger.error(msg)
            excludePathView()

          case Some(false) =>
            // no counterexample found, so the invariant holds true
            invariantHolds = true

          case None =>
            // Timeout. Assume that the invariant holds true, so we can continue.
            invariantHolds = true
            logger.info(f"State $stateNo: trace invariant $invNo$labels_s => TIMEOUT. Assuming it holds true.")
            searchState.onResult(SmtTimeout(1))
        }

        // rollback the context
        trex.recover(snapshot)
      }
    }
  }

  private def applyTraceInv(notTraceInv: TlaOperDecl): TlaEx = {
    // the path by transition executor includes the binding before Init, so we apply `tail` to exclude it
    val path = trex.execution.path.map(_._1).tail
    val stateType = RecT1(ctx.checkerInput.rootModule.varDeclarations.map(d => d.name -> d.typeTag.asTlaType1()): _*)

    // convert a variable binding to a record
    def mkRecord(b: Binding): BuilderT = {
      val ctorArgs = b.toMap.map { case (key, value) =>
        (key, tla.name(value.toString, stateType.fieldTypes(key)))
      }
      tla.rec(ctorArgs.toSeq: _*)
    }

    // construct a history sequence
    val seqType = SeqT1(stateType)
    val hist = tla.seq(path.map(mkRecord): _*)
    // assume that the trace invariant is applied to the history sequence
    notTraceInv match {
      case TlaOperDecl(_, List(OperParam(name, 0)), body) =>
        // LET Call_$param == hist IN notTraceInv(param)
        val operType = OperT1(Seq(), seqType)
        val callName = s"Call_$name"
        // replace param with $callName() in the body
        val app = tla.appOp(tla.name(callName, operType))
        val replacedBody =
          ReplaceFixed(new IdleTracker()).whenMatches({
                _ == tla.name(name, seqType).build
              }, app)(body)
        tla.letIn(
            tla.unchecked(replacedBody),
            tla.decl(callName, hist),
        )

      case TlaOperDecl(name, _, _) =>
        throw new MalformedTlaError(s"Expected a one-argument trace invariant, found: $name", notTraceInv.body)
    }
  }

  // given a satisfiable model, produce a path constraint to exclude the view abstraction of this model
  private def excludePathView(): Unit = {
    def computeViewNeq(view: TlaEx)(assignment: Map[String, TlaEx]): TlaEx = {
      // replace state variables in the view predicate with the expressions that are extracted from the model
      val modelView =
        assignment.foldLeft(view) { case (replacedView, (varName, assignedEx)) =>
          val repl = ReplaceFixed(new IdleTracker())

          def isToReplace: TlaEx => Boolean = {
            case NameEx(name) => name == varName
            case _            => false
          }

          repl.whenMatches(isToReplace, assignedEx.copy())(replacedView)
        }
      // the view over state variables should not be equal to the view over the model values
      val boolTag = Typed(BoolT1)
      OperEx(TlaBoolOper.not, OperEx(TlaOper.eq, modelView, view)(boolTag))(boolTag)
    }

    ctx.checkerInput.verificationConditions.stateView.foreach { view =>
      // extract expressions from the model, as we are going to use these expressions (not the cells!) in path constraints
      val exec = trex.decodedExecution()
      // omit the first assignment, as it contains only assignments to the state variables
      val pathConstraint = tla.bool(true).build :: (exec.path.tail.map(_._1).map(computeViewNeq(view)))
      trex.addPathOrConstraint(pathConstraint)
    }
  }
}<|MERGE_RESOLUTION|>--- conflicted
+++ resolved
@@ -2,14 +2,9 @@
 
 import at.forsyte.apalache.tla.bmcmt.Checker._
 import at.forsyte.apalache.tla.bmcmt.search.ModelCheckerParams.InvariantMode
-<<<<<<< HEAD
-import at.forsyte.apalache.tla.bmcmt.search.SearchState
-import at.forsyte.apalache.tla.bmcmt.trex.{ConstrainedTransitionExecutor, ExecutionSnapshot}
-=======
 import at.forsyte.apalache.tla.bmcmt.search.{ModelCheckerParams, SearchState}
 import at.forsyte.apalache.tla.bmcmt.trex.{ConstrainedTransitionExecutor, ExecutionSnapshot, TransitionExecutor}
 import at.forsyte.apalache.tla.bmcmt.util.{InitTransKind, LabelsCache, NextTransKind, VCKind}
->>>>>>> 757c1120
 import at.forsyte.apalache.tla.lir.TypedPredefs.TypeTagAsTlaType1
 import at.forsyte.apalache.tla.lir.UntypedPredefs._
 import at.forsyte.apalache.tla.lir._
@@ -44,13 +39,9 @@
     ctx.checkerInput.verificationConditions.traceInvariantsAndNegations.map(_._2)
 
   // the number of found errors, up to params.maxErrors
-<<<<<<< HEAD
   private val searchState: SearchState = new SearchState(ctx.params)
-=======
-  private val searchState: SearchState = new SearchState(params)
   // cache for labels that are used in the current run
   private val labelsCache = new LabelsCache()
->>>>>>> 757c1120
 
   override def run(): CheckerResult = {
     // initialize CONSTANTS
@@ -276,13 +267,8 @@
               logger.info(s"Step ${trex.stepNo}: Transition #$no$labels_s is disabled")
 
             case None =>
-<<<<<<< HEAD
               if (ctx.params.isRandomSimulation) {
-                logger.info(s"Step ${trex.stepNo}: Transition #$no => TIMEOUT. Transition ignored.")
-=======
-              if (params.isRandomSimulation) {
                 logger.info(s"Step ${trex.stepNo}: Transition #$no$labels_s => TIMEOUT. Transition ignored.")
->>>>>>> 757c1120
                 nTimeouts += 1
               } else {
                 searchState.onResult(RuntimeError())
