--- conflicted
+++ resolved
@@ -45,10 +45,7 @@
         val eql = tla.eql(elemRes.toNameEx, select)
         val impl = tla.impl(tla.apalacheSelectInSet(elemArg.toNameEx, domainCell.toNameEx), eql)
         // We need the SMT eql because funCell might be unconstrained, if it originates from a function set
-<<<<<<< HEAD
-=======
         // The constraining only happens if argCell is in the domain
->>>>>>> aaf8e0c7
         rewriter.solverContext.assertGroundExpr(impl)
         return nextState.setRex(elemRes.toNameEx)
       } else {
