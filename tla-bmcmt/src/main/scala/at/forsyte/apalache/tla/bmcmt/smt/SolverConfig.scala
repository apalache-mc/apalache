--- conflicted
+++ resolved
@@ -24,13 +24,9 @@
     debug: Boolean,
     profile: Boolean,
     randomSeed: Int,
-<<<<<<< HEAD
     smtEncoding: SMTEncoding,
+    z3StatsSec: Int,
     z3Params: Map[String, Object] = Map()) {}
-=======
-    z3StatsSec: Int,
-    smtEncoding: SMTEncoding) {}
->>>>>>> 34bdc615
 
 object SolverConfig {
 
@@ -39,9 +35,5 @@
    */
   val default: SolverConfig =
     new SolverConfig(debug = false, profile = false, randomSeed = 0, smtEncoding = SMTEncoding.OOPSLA19,
-<<<<<<< HEAD
-        z3Params = Map())
-=======
-        z3StatsSec = 60)
->>>>>>> 34bdc615
+        z3StatsSec = 60, z3Params = Map())
 }