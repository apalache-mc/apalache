--- conflicted
+++ resolved
@@ -173,13 +173,6 @@
    *
    * @param cellType
    *   a cell type
-<<<<<<< HEAD
-   * @return
-   *   new arena
-   */
-  def appendCell(cellType: CellT): Arena = {
-    val newArena = appendCellNoSmt(cellType)
-=======
    * @param isUnconstrained
    *   a flag defining if the SMT representation of the cell is unconstrained, default is false.
    * @return
@@ -187,7 +180,6 @@
    */
   def appendCell(cellType: CellT, isUnconstrained: Boolean = false): Arena = {
     val newArena = appendCellNoSmt(cellType, isUnconstrained)
->>>>>>> 09b66d3b
     val newCell = newArena.topCell
     solverContext.declareCell(newCell)
     newArena
@@ -218,10 +210,6 @@
     create(this, types)
   }
 
-<<<<<<< HEAD
-  def appendCellNoSmt(cellType: CellT): Arena = {
-    val newCell = new ArenaCell(cellCount, cellType)
-=======
   /**
    * Append a new cell to arena. This method returns a new arena, not the new cell. The new cell can be accessed with
    * topCell. This method does not generate SMT constraints.
@@ -235,7 +223,6 @@
    */
   def appendCellNoSmt(cellType: CellT, isUnconstrained: Boolean = false): Arena = {
     val newCell = new ArenaCell(cellCount, cellType, isUnconstrained)
->>>>>>> 09b66d3b
     assert(!cellMap.contains(newCell.toString)) // this might happen, if we messed up arenas
     new Arena(solverContext, cellCount + 1, newCell, cellMap + (newCell.toString -> newCell), hasEdges, domEdges,
         cdmEdges)
