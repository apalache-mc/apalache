package at.forsyte.apalache.tla.bmcmt

import at.forsyte.apalache.tla.bmcmt.smt.SolverContext
import at.forsyte.apalache.tla.bmcmt.types._
import at.forsyte.apalache.tla.lir.oper.TlaBoolOper
import at.forsyte.apalache.tla.lir.{NameEx, OperEx, TlaEx}
import at.forsyte.apalache.tla.lir.UntypedPredefs._
import at.forsyte.apalache.tla.lir.convenience.tla

import scala.collection.immutable.HashMap

object Arena {

  /**
   * The prefix of all cells.
   */
  val namePrefix = "$C$"

  val falseName: String = namePrefix + "0"
  val trueName: String = namePrefix + "1"
  val booleanSetName: String = namePrefix + "2"
  val natSetName: String = namePrefix + "3"
  val intSetName: String = namePrefix + "4"

  def create(solverContext: SolverContext): Arena = {
    var arena = new Arena(solverContext, 0, new ArenaCell(-1, UnknownT()), HashMap(), new HashMap(), new HashMap(),
        new HashMap()) /////
    // by convention, the first cells have the following semantics:
    //  0 stores FALSE, 1 stores TRUE, 2 stores BOOLEAN, 3 stores Nat, 4 stores Int
    arena = arena
      .appendCellNoSmt(BoolT())
      .appendCellNoSmt(BoolT())
      .appendCellNoSmt(FinSetT(BoolT()))
      .appendCellNoSmt(InfSetT(IntT()))
      .appendCellNoSmt(InfSetT(IntT()))
    // declare Boolean cells in SMT
    val cellFalse = arena.cellFalse()
    val cellTrue = arena.cellTrue()
    val cellBoolean = arena.cellBooleanSet()
    val cellNat = arena.cellNatSet()
    val cellInt = arena.cellIntSet()
    solverContext.declareCell(cellFalse)
    solverContext.declareCell(cellTrue)
    solverContext.declareCell(cellBoolean)
    solverContext.declareCell(cellNat)
    solverContext.declareCell(cellInt)
    solverContext.assertGroundExpr(OperEx(TlaBoolOper.not, cellFalse.toNameEx))
    solverContext.assertGroundExpr(cellTrue.toNameEx)
    // link c_BOOLEAN to c_FALSE and c_TRUE
    arena = arena.appendHas(cellBoolean, cellFalse).appendHas(cellBoolean, cellTrue)
    // assert in(c_FALSE, c_BOOLEAN) and in(c_TRUE, c_BOOLEAN)
    solverContext.assertGroundExpr(tla.apalacheStoreInSet(cellFalse.toNameEx, cellBoolean.toNameEx))
    solverContext.assertGroundExpr(tla.apalacheStoreInSet(cellTrue.toNameEx, cellBoolean.toNameEx))
    arena
  }
}

/**
 * <p>A memory arena represents a memory layout. The arena is dynamically populated, when new objects are created.
 * Currently, an arena is a directed acyclic graph, where edges are pointing from a container object to the associated
 * cells, e.g., a set cell points to the cells that store its elements.</p>
 *
 * <p>Do not use solverContext, as it is going to be removed in the future.</p>
 *
 * @author
 *   Igor Konnov
 */
class Arena private (
    val solverContext: SolverContext,
    val cellCount: Int,
    val topCell: ArenaCell,
    val cellMap: Map[String, ArenaCell],
    private val hasEdges: Map[ArenaCell, List[ArenaCell]],
    private val domEdges: Map[ArenaCell, ArenaCell],
    private val cdmEdges: Map[ArenaCell, ArenaCell])
    extends Serializable {
  // TODO: remove solverContext from Arena, see issue #105
  def setSolver(newSolverContext: SolverContext): Arena = {
    // this is a temporary solution
    new Arena(newSolverContext, cellCount, topCell, cellMap, hasEdges, domEdges, cdmEdges)
  }

  /**
   * A fixed cell that equals to false in the Boolean theory.
   *
   * @return
   *   the false cell
   */
  def cellFalse(): ArenaCell = {
    cellMap(Arena.falseName)
  }

  /**
   * A fixed cell that equals to true in the Boolean theory
   *
   * @return
   *   the true cell
   */
  def cellTrue(): ArenaCell = {
    cellMap(Arena.trueName)
  }

  /**
   * A fixed cell that stores the set {false, true}, that is, the set BOOLEAN in TLA+.
   *
   * @return
   *   the cell for the BOOLEAN set
   */
  def cellBooleanSet(): ArenaCell = {
    cellMap(Arena.booleanSetName)
  }

  /**
   * A fixed cell that stores the set Nat. As this set is infinite, it is not pointing to any other cells.
   *
   * @return
   *   the cell for the Nat cell
   */
  def cellNatSet(): ArenaCell = {
    cellMap(Arena.natSetName)
  }

  /**
   * A fixed cell that stores the set Int. As this set is infinite, it is not pointing to any other cells.
   *
   * @return
   *   the cell for the Int cell
   */
  def cellIntSet(): ArenaCell = {
    cellMap(Arena.intSetName)
  }

  /**
   * Find a cell by its name.
   *
   * @param name
   *   the name returned by ArenaCell.toString
   * @return
   *   the cell, if it exists
   * @throws NoSuchElementException
   *   when no cell is found
   */
  def findCellByName(name: String): ArenaCell = {
    cellMap(name)
  }

  /**
   * Find a cell by the name contained in a name expression.
   *
   * @param nameEx
   *   a name expression that follows the cell naming convention.
   * @return
   *   the found cell
   * @throws InvalidTlaExException
   *   if the name does not follow the convention
   * @throws NoSuchElementException
   *   when no cell is found
   */
  def findCellByNameEx(nameEx: TlaEx): ArenaCell = {
    nameEx match {
      case NameEx(name) if ArenaCell.isValidName(name) =>
        cellMap(name)

      case _ =>
        throw new CheckerException("Expected NameEx with a cell name, found: %s".format(nameEx), nameEx)
    }

  }

  /**
   * Append a new cell to arena. This method returns a new arena, not the new cell. The new cell can be accessed with
   * topCell.
   *
   * @param cellType
   *   a cell type
<<<<<<< HEAD
   * @param isUnconstrained
   *   a flag defining if the SMT representation of the cell is unconstrained, default is false.
=======
>>>>>>> fedd62d0
   * @return
   *   new arena
   */
  def appendCell(cellType: CellT, isUnconstrained: Boolean = false): Arena = {
    val newArena = appendCellNoSmt(cellType, isUnconstrained)
    val newCell = newArena.topCell
    solverContext.declareCell(newCell)
    newArena
  }

  /**
   * Append a sequence of cells to arena. This method returns a new arena and a sequence of the freshly created cells
   * (the cells are ordered the same way as the sequence of types). This method provides us with a handy alternative to
   * appendCell, when several cells should be created.
   *
   * @param types
   *   a sequence of cell types
   * @return
   *   a pair: the new arena and a sequence of new cells
   */
  def appendCellSeq(types: CellT*): (Arena, Seq[ArenaCell]) = {
    def create(arena: Arena, ts: Seq[CellT]): (Arena, Seq[ArenaCell]) =
      ts match {
        case Seq() =>
          (arena, Seq())

        case hd +: tl =>
          val (tailArena: Arena, tailCells: Seq[ArenaCell]) = create(arena, tl)
          val headArena = tailArena.appendCell(hd)
          (headArena, headArena.topCell +: tailCells)
      }

    create(this, types)
  }

  /**
   * Append a new cell to arena. This method returns a new arena, not the new cell. The new cell can be accessed with
   * topCell. This method does not generate SMT constraints.
   *
   * @param cellType
   *   a cell type
   * @param isUnconstrained
   *   a flag defining if the SMT representation of the cell is unconstrained, default is false.
   * @return
   *   new arena
   */
  def appendCellNoSmt(cellType: CellT, isUnconstrained: Boolean = false): Arena = {
    val newCell = new ArenaCell(cellCount, cellType, isUnconstrained)
    assert(!cellMap.contains(newCell.toString)) // this might happen, if we messed up arenas
    new Arena(solverContext, cellCount + 1, newCell, cellMap + (newCell.toString -> newCell), hasEdges, domEdges,
        cdmEdges)
  }

  /**
   * Append 'has' edges that connect the first cell to the other cells, in the given order. The previously added edges
   * come first. When this method is called as appendHas(X, Y1, ..., Ym), it adds a Boolean constant in_X_Yi for each i:
   * 1 <= i <= m.
   *
   * @param parentCell
   *   the cell that points to the children cells
   * @param childrenCells
   *   the cells that are pointed by the parent cell
   * @return
   *   the updated arena
   */
  def appendHas(parentCell: ArenaCell, childrenCells: ArenaCell*): Arena = {
    childrenCells.foldLeft(this) { (a, c) =>
      a.appendOneHasEdge(addInPred = true, parentCell, c)
    }
  }

  /**
   * Append 'has' edges that connect the first cell to the other cells, in the given order. The previously added edges
   * come first. In contrast to appendHas, this method does not add any constants in SMT.
   *
   * @param parentCell
   *   the cell that points to the children cells
   * @param childrenCells
   *   the cells that are pointed by the parent cell
   * @return
   *   the updated arena
   */
  def appendHasNoSmt(parentCell: ArenaCell, childrenCells: ArenaCell*): Arena = {
    childrenCells.foldLeft(this) { (a, c) =>
      a.appendOneHasEdge(addInPred = false, parentCell, c)
    }
  }

  /**
   * Append a 'has' edge to connect a cell that corresponds to a set with a cell that corresponds to its element.
   *
   * @param setCell
   *   a set cell
   * @param elemCell
   *   an element cell
   * @param addInPred
   *   indicates whether the in_X_Y constant should be added in SMT.
   * @return
   *   a new arena
   */
  private def appendOneHasEdge(addInPred: Boolean, setCell: ArenaCell, elemCell: ArenaCell): Arena = {
    if (addInPred) {
      solverContext.declareInPredIfNeeded(setCell, elemCell)
    }
    val es =
      hasEdges.get(setCell) match {
        case Some(list) =>
          list :+ elemCell

        case None =>
          List(elemCell)
      }

    new Arena(solverContext, cellCount, topCell, cellMap, hasEdges + (setCell -> es), domEdges, cdmEdges)
  }

  /**
   * Get all the edges that are labelled with 'has'.
   *
   * @param setCell
   *   a set cell
   * @return
   *   all element cells that were added with appendHas, or an empty list, if none were added
   */
  def getHas(setCell: ArenaCell): List[ArenaCell] = {
    hasEdges.get(setCell) match {
      case Some(list) => list
      case None       => List()
    }
  }

  /**
   * Set a function domain.
   *
   * @param funCell
   *   a function cell.
   * @param domCell
   *   a set cell
   * @return
   *   a new arena
   */
  def setDom(funCell: ArenaCell, domCell: ArenaCell): Arena = {
    if (domEdges.contains(funCell))
      throw new IllegalStateException("Trying to set function domain, whereas one is already set")

    new Arena(solverContext, cellCount, topCell, cellMap, hasEdges, domEdges + (funCell -> domCell), cdmEdges)
  }

  /**
   * Set a function co-domain.
   *
   * @param funCell
   *   a function cell.
   * @param cdmCell
   *   a set cell
   * @return
   *   a new arena
   */
  def setCdm(funCell: ArenaCell, cdmCell: ArenaCell): Arena = {
    if (cdmEdges.contains(funCell))
      throw new IllegalStateException("Trying to set function co-domain, whereas one is already set")

    new Arena(solverContext, cellCount, topCell, cellMap, hasEdges, domEdges, cdmEdges + (funCell -> cdmCell))
  }

  /**
   * Get the domain cell associated with a function.
   *
   * @param funCell
   *   a function cell.
   * @return
   *   the domain cell
   */
  def getDom(funCell: ArenaCell): ArenaCell = {
    domEdges.apply(funCell)
  }

  /**
   * Get the co-domain cell associated with a function.
   *
   * @param funCell
   *   a function cell.
   * @return
   *   the co-domain cell
   */
  def getCdm(funCell: ArenaCell): ArenaCell = {
    cdmEdges.apply(funCell)
  }

  /**
   * Check, whether a cell has an associated domain edge.
   *
   * @param cell
   *   a cell
   * @return
   *   true, if cell has an edge labelled with 'dom'
   */
  def hasDom(cell: ArenaCell): Boolean = {
    domEdges.contains(cell)
  }

  /**
   * Check, whether a cell has an associated co-domain edge.
   *
   * @param cell
   *   a cell
   * @return
   *   true, if cell has an edge labelled with 'cdm'
   */
  def hasCdm(cell: ArenaCell): Boolean = {
    cdmEdges.contains(cell)
  }

  /**
   * Check, whether two cells are connected with a 'has' edge.
   *
   * @param src
   *   an edge origin
   * @param dst
   *   an edge destination
   * @return
   *   true, if src has an edge to dst labelled with 'has'
   */
  def isLinkedViaHas(src: ArenaCell, dst: ArenaCell): Boolean = {
    def default(c: ArenaCell): List[ArenaCell] = List()

    hasEdges.applyOrElse(src, default).contains(dst)
  }

  /**
   * Find all the cells of a given type.
   *
   * @return
   *   all the cells that have exactly the same type as the argument (no unification involved)
   */
  def findCellsByType(cellType: CellT): List[ArenaCell] = {
    cellMap.values.filter(_.cellType == cellType).toList
  }

  /**
   * Print the graph structure induced by 'has' edges starting with root.
   *
   * @param root
   *   a cell to start from
   */
  def subgraphToString(root: ArenaCell): String = {
    val builder = StringBuilder.newBuilder

    def print(cell: ArenaCell): Unit = {
      builder.append(cell.id)
      builder.append(" ")
      val cells = getHas(cell)
      if (cells.nonEmpty) {
        builder.append("has:(")
        for (c <- cells)
          print(c)
        builder.append(")")
      }
    }

    print(root)
    builder.mkString
  }
}<|MERGE_RESOLUTION|>--- conflicted
+++ resolved
@@ -173,11 +173,8 @@
    *
    * @param cellType
    *   a cell type
-<<<<<<< HEAD
    * @param isUnconstrained
    *   a flag defining if the SMT representation of the cell is unconstrained, default is false.
-=======
->>>>>>> fedd62d0
    * @return
    *   new arena
    */
