package at.forsyte.apalache.tla.bmcmt.passes

import at.forsyte.apalache.infra.passes.{Pass, PassOptions, TlaModuleMixin}
import at.forsyte.apalache.tla.assignments.ModuleAdapter
import at.forsyte.apalache.tla.bmcmt.Checker.NoError
import at.forsyte.apalache.tla.bmcmt._
import at.forsyte.apalache.tla.bmcmt.analyses.ExprGradeStore
import at.forsyte.apalache.tla.bmcmt.rewriter.{MetricProfilerListener, RewriterConfig}
import at.forsyte.apalache.tla.bmcmt.search._
import at.forsyte.apalache.tla.bmcmt.smt.{RecordingSolverContext, SolverConfig}
import at.forsyte.apalache.tla.bmcmt.trex._
import at.forsyte.apalache.tla.imp.src.SourceStore
import at.forsyte.apalache.tla.lir.NullEx
import at.forsyte.apalache.tla.lir.ModuleProperty
import at.forsyte.apalache.tla.lir.storage.ChangeListener
import at.forsyte.apalache.tla.lir.transformations.LanguageWatchdog
import at.forsyte.apalache.tla.lir.transformations.standard.KeraLanguagePred
import at.forsyte.apalache.tla.pp.NormalizedNames
import com.google.inject.Inject
import com.google.inject.name.Named
import com.typesafe.scalalogging.LazyLogging

import java.io.File
import java.nio.file.Path

/**
 * The implementation of a bounded model checker with SMT.
 *
 * @author Igor Konnov
 */
<<<<<<< HEAD
class BoundedCheckerPassImpl @Inject() (val options: PassOptions, hintsStore: FormulaHintsStore,
    exprGradeStore: ExprGradeStore, sourceStore: SourceStore, changeListener: ChangeListener,
    @Named("AfterChecker") val nextPass: Pass with TlaModuleMixin)
=======
class BoundedCheckerPassImpl @Inject() (val options: PassOptions, exprGradeStore: ExprGradeStore,
    sourceStore: SourceStore, changeListener: ChangeListener, @Named("AfterChecker") nextPass: Pass)
>>>>>>> 9b5238c8
    extends BoundedCheckerPass with LazyLogging {

  /**
   * The pass name.
   *
   * @return the name associated with the pass
   */
  override def name: String = "BoundedChecker"

  /**
   * Run the pass.
   *
   * @return true, if the pass was successful
   */
  override def execute(): Boolean = {
    if (tlaModule.isEmpty) {
      throw new CheckerException(s"The input of $name pass is not initialized", NullEx)
    }
    val module = tlaModule.get.module

    for (decl <- module.operDeclarations) {
      LanguageWatchdog(KeraLanguagePred()).check(decl.body)
    }

    val initTrans = ModuleAdapter.getTransitionsFromSpec(module, NormalizedNames.INIT_PREFIX)
    val nextTrans = ModuleAdapter.getTransitionsFromSpec(module, NormalizedNames.NEXT_PREFIX)
    val cinitP = ModuleAdapter.getOperatorOption(module, NormalizedNames.CONST_INIT)
    val vcInvs = ModuleAdapter.getTransitionsFromSpec(module, NormalizedNames.VC_INV_PREFIX)
    val vcNotInvs = ModuleAdapter.getTransitionsFromSpec(module, NormalizedNames.VC_NOT_INV_PREFIX)
    val invariantsAndNegations = vcInvs.zip(vcNotInvs)
    val vcActionInvs = ModuleAdapter.getTransitionsFromSpec(module, NormalizedNames.VC_ACTION_INV_PREFIX)
    val vcNotActionInvs = ModuleAdapter.getTransitionsFromSpec(module, NormalizedNames.VC_NOT_ACTION_INV_PREFIX)
    val actionInvariantsAndNegations = vcActionInvs.zip(vcNotActionInvs)
    val vcTraceInvs = module.operDeclarations.filter(d => d.name.startsWith(NormalizedNames.VC_TRACE_INV_PREFIX))
    val vcNotTraceInvs = module.operDeclarations.filter(d => d.name.startsWith(NormalizedNames.VC_NOT_TRACE_INV_PREFIX))
    val traceInvariantsAndNegations = vcTraceInvs.zip(vcNotTraceInvs)
    val optView = module.operDeclarations.find(_.name == NormalizedNames.VC_VIEW).map(_.body)

    val verificationConditions =
      CheckerInputVC(invariantsAndNegations.toList, actionInvariantsAndNegations.toList,
          traceInvariantsAndNegations.toList, optView)
    val input = new CheckerInput(module, initTrans.toList, nextTrans.toList, cinitP, verificationConditions)
    /*
        TODO: uncomment when the parallel checker is transferred from ik/multicore
    val nworkers = options.getOrElse("checker", "nworkers", 1)
     */
    val stepsBound = options.getOrElse[Int]("checker", "length", 10)
    val tuning = options.getOrElse[Map[String, String]]("general", "tuning", Map[String, String]())
    val debug = options.getOrElse[Boolean]("general", "debug", false)
    val saveDir = options.getOrError[Path]("io", "outdir").toFile
    // TODO: default smtEncoding option is needed here for executions with TestCmd, add encoding option to TestCmd instead
    val smtEncoding = options.getOrElse[SMTEncoding]("checker", "smt-encoding", oopsla19Encoding)

    val params = new ModelCheckerParams(input, stepsBound, saveDir, tuning, debug)
    params.discardDisabled = options.getOrElse[Boolean]("checker", "discardDisabled", true)
    params.checkForDeadlocks = !options.getOrElse[Boolean]("checker", "noDeadlocks", false)
    params.nMaxErrors = options.getOrElse[Int]("checker", "maxError", 1)
    params.smtEncoding = smtEncoding

    val smtProfile = options.getOrElse[Boolean]("smt", "prof", false)
    val smtRandomSeed = tuning.getOrElse("smt.randomSeed", "0").toInt
    val solverConfig = SolverConfig(debug, smtProfile, smtRandomSeed, smtEncoding)

    options.getOrElse[String]("checker", "algo", "incremental") match {
      /*
        TODO: uncomment when the parallel checker is transferred from ik/multicore
      case "parallel" => runParallelChecker(params, input, tuning, nworkers)
       */
      case "incremental" => runIncrementalChecker(params, input, tuning, solverConfig)
      case "offline"     => runOfflineChecker(params, input, tuning, solverConfig)
      case algo          => throw new IllegalArgumentException(s"Unexpected checker.algo=$algo")
    }

  }

  private def runIncrementalChecker(params: ModelCheckerParams, input: CheckerInput, tuning: Map[String, String],
      solverConfig: SolverConfig): Boolean = {
    val solverContext: RecordingSolverContext = RecordingSolverContext.createZ3(None, solverConfig)

    val metricProfilerListener =
      if (solverConfig.profile) {
        logger.info("Profiling data will be written to profile.csv")
        Some(new MetricProfilerListener(sourceStore, changeListener, new File("profile.csv")))
      } else {
        None
      }

    val rewriter: SymbStateRewriterImpl = params.smtEncoding match {
      case `oopsla19Encoding` => new SymbStateRewriterImpl(solverContext, exprGradeStore, metricProfilerListener)
      case `arraysEncoding` =>
        new SymbStateRewriterImplWithArrays(solverContext, exprGradeStore, metricProfilerListener)
      case oddEncoding => throw new IllegalArgumentException(s"Unexpected checker.smt-encoding=$oddEncoding")
    }

    rewriter.config = RewriterConfig(tuning)

    type SnapshotT = IncrementalExecutionContextSnapshot
    val executorContext = new IncrementalExecutionContext(rewriter)
    val trex =
      new TransitionExecutorImpl[SnapshotT](params.consts, params.vars, executorContext)
    val filteredTrex =
      new FilteredTransitionExecutor[SnapshotT](params.transitionFilter, params.invFilter, trex)

    val checker = new SeqModelChecker[SnapshotT](params, input, filteredTrex)
    val outcome = checker.run()
    rewriter.dispose()
    logger.info(s"The outcome is: " + outcome)
    outcome == NoError()
  }

  private def runOfflineChecker(params: ModelCheckerParams, input: CheckerInput, tuning: Map[String, String],
      solverConfig: SolverConfig): Boolean = {
    val solverContext: RecordingSolverContext = RecordingSolverContext.createZ3(None, solverConfig)

    if (solverConfig.profile) {
      logger.warn("SMT profiling is enabled, but offline SMT is used. No profiling data will be written.")
    }

    val rewriter: SymbStateRewriterImpl = params.smtEncoding match {
      case `oopsla19Encoding` => new SymbStateRewriterImpl(solverContext, exprGradeStore)
      case `arraysEncoding`   => new SymbStateRewriterImplWithArrays(solverContext, exprGradeStore)
      case oddEncoding        => throw new IllegalArgumentException(s"Unexpected checker.smt-encoding=$oddEncoding")
    }
    rewriter.config = RewriterConfig(tuning)

    type SnapshotT = OfflineExecutionContextSnapshot
    val executorContext = new OfflineExecutionContext(rewriter)
    val trex = new TransitionExecutorImpl[SnapshotT](params.consts, params.vars, executorContext)
    val filteredTrex = new FilteredTransitionExecutor[SnapshotT](params.transitionFilter, params.invFilter, trex)

    val checker = new SeqModelChecker[SnapshotT](params, input, filteredTrex)
    val outcome = checker.run()
    rewriter.dispose()
    logger.info(s"The outcome is: " + outcome)
    outcome == NoError()
  }

  /*
  TODO: the following code will be uncommented when the paralel checker is transferred from ik/multicore

  private def runParallelChecker(params: ModelCheckerParams,
                                 input: CheckerInput,
                                 tuning: Map[String, String],
                                 nworkers: Int): Boolean = {
    val sharedState = new SharedSearchState(nworkers)

    def createCheckerThread(rank: Int): Thread = {
      new Thread {
        override def run(): Unit = {
          try {
            val checker = createParallelWorker(rank, sharedState, params, input, tuning)
            val outcome = checker.run()
            logger.info(s"Worker $rank: The outcome is: $outcome")
          } catch {
            case e: Exception if exceptionAdapter.toMessage.isDefinedAt(e) =>
              val message = exceptionAdapter.toMessage(e)
              logger.info(s"Worker $rank: The outcome is: Error")
              logger.error("Worker %s: %s".format(rank, message))

            case e: Throwable =>
              logger.error(s"Worker $rank has thrown an exception", e)
              System.exit(EXITCODE_ON_EXCEPTION)
          }
        }
      }
    }

    // run the threads and join
    val workerThreads = 1.to(nworkers) map createCheckerThread
    val shutdownHook = createShutdownHook(workerThreads)
    Runtime.getRuntime.addShutdownHook(shutdownHook)    // shutdown the threads, if needed
    workerThreads.foreach(_.start())                    // start the workers
    workerThreads.foreach(_.join())                     // wait for their termination
    Runtime.getRuntime.removeShutdownHook(shutdownHook) // no need for the hook anymore

    sharedState.workerStates.values.forall(_ == BugFreeState())
  }

  private def createParallelWorker(rank: Int,
                                 sharedState: SharedSearchState,
                                 params: ModelCheckerParams,
                                 input: CheckerInput,
                                 tuning: Map[String, String]): ParModelChecker = {
    val profile = options.getOrElse("smt", "prof", false)
    val solverContext: RecordingZ3SolverContext = RecordingZ3SolverContext(None, params.debug, profile)

    val typeFinder = new TrivialTypeFinder
    val rewriter: SymbStateRewriterImpl = params.smtEncoding match {
      case `oopsla19Encoding` => new SymbStateRewriterImpl(solverContext, typeFinder, exprGradeStore)
      case `arraysEncoding`   => new SymbStateRewriterImplWithArrays(solverContext, typeFinder, exprGradeStore)
      case oddEncoding        => throw new IllegalArgumentException(s"Unexpected checker.smt-encoding=$oddEncoding")
    }
    rewriter.formulaHintsStore = hintsStore
    rewriter.config = RewriterConfig(tuning)

    val executorContext = new OfflineExecutorContext(rewriter)
    val trex = new TransitionExecutorImpl[OfflineSnapshot](params.consts, params.vars, executorContext)
    val filteredTrex = new FilteredTransitionExecutor[OfflineSnapshot](params.transitionFilter, params.invFilter, trex)
    val context = new WorkerContext(rank, sharedState.searchRoot, filteredTrex)

    new ParModelChecker(input, params, sharedState, context)
  }

  private def createShutdownHook(workerThreads: Seq[Thread]): Thread = {
    new Thread() {
      override def run(): Unit = {
        logger.error("Shutdown hook activated. Interrupting the workers and joining them for %d ms."
          .format(JOIN_TIMEOUT_MS))
        workerThreads.foreach(_.interrupt())
        workerThreads.foreach(_.join(JOIN_TIMEOUT_MS))
        logger.error("Forced shutdown")
        Runtime.getRuntime.halt(EXITCODE_ON_SHUTDOWN)
      }
    }
  }
   */

  override def dependencies = Set(ModuleProperty.Analyzed)

  override def transformations = Set()
}<|MERGE_RESOLUTION|>--- conflicted
+++ resolved
@@ -28,14 +28,9 @@
  *
  * @author Igor Konnov
  */
-<<<<<<< HEAD
-class BoundedCheckerPassImpl @Inject() (val options: PassOptions, hintsStore: FormulaHintsStore,
-    exprGradeStore: ExprGradeStore, sourceStore: SourceStore, changeListener: ChangeListener,
+class BoundedCheckerPassImpl @Inject() (val options: PassOptions, exprGradeStore: ExprGradeStore,
+    sourceStore: SourceStore, changeListener: ChangeListener,
     @Named("AfterChecker") val nextPass: Pass with TlaModuleMixin)
-=======
-class BoundedCheckerPassImpl @Inject() (val options: PassOptions, exprGradeStore: ExprGradeStore,
-    sourceStore: SourceStore, changeListener: ChangeListener, @Named("AfterChecker") nextPass: Pass)
->>>>>>> 9b5238c8
     extends BoundedCheckerPass with LazyLogging {
 
   /**
