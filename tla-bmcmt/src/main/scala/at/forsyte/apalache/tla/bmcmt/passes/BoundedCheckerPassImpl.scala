package at.forsyte.apalache.tla.bmcmt.passes

import at.forsyte.apalache.infra.passes.options.SMTEncoding
import at.forsyte.apalache.infra.ExitCodes
import at.forsyte.apalache.infra.passes.Pass.PassResult
import at.forsyte.apalache.infra.passes.PassOptions
import at.forsyte.apalache.tla.assignments.ModuleAdapter
import at.forsyte.apalache.tla.bmcmt._
import at.forsyte.apalache.tla.bmcmt.analyses.ExprGradeStore
import at.forsyte.apalache.tla.bmcmt.rewriter.{MetricProfilerListener, RewriterConfig}
import at.forsyte.apalache.tla.bmcmt.search._
import at.forsyte.apalache.tla.bmcmt.smt.{RecordingSolverContext, SolverConfig}
import at.forsyte.apalache.tla.bmcmt.trex._
import at.forsyte.apalache.tla.imp.src.SourceStore
import at.forsyte.apalache.tla.lir.storage.ChangeListener
import at.forsyte.apalache.tla.lir.transformations.LanguageWatchdog
import at.forsyte.apalache.tla.lir.transformations.standard.{
  IncrementalRenaming, KeraLanguagePred, MonotypeLanguagePred,
}
import at.forsyte.apalache.tla.lir.{ModuleProperty, TlaModule}
import at.forsyte.apalache.tla.pp.NormalizedNames
import com.google.inject.Inject
import com.typesafe.scalalogging.LazyLogging

/**
 * The implementation of a bounded model checker with SMT.
 *
 * @author
 *   Igor Konnov
 */
class BoundedCheckerPassImpl @Inject() (
    val options: PassOptions,
    exprGradeStore: ExprGradeStore,
    sourceStore: SourceStore,
    changeListener: ChangeListener,
    renaming: IncrementalRenaming)
    extends BoundedCheckerPass with LazyLogging {

  override def name: String = "BoundedChecker"

  override def execute(module: TlaModule): PassResult = {
    LanguageWatchdog(KeraLanguagePred()).check(module)
    LanguageWatchdog(MonotypeLanguagePred()).check(module)

    val initTrans = ModuleAdapter.getTransitionsFromSpec(module, NormalizedNames.INIT_PREFIX)
    val nextTrans = ModuleAdapter.getTransitionsFromSpec(module, NormalizedNames.NEXT_PREFIX)
    val cinitP = ModuleAdapter.getOperatorOption(module, NormalizedNames.CONST_INIT)
    val vcInvs = ModuleAdapter.getTransitionsFromSpec(module, NormalizedNames.VC_INV_PREFIX)
    val vcNotInvs = ModuleAdapter.getTransitionsFromSpec(module, NormalizedNames.VC_NOT_INV_PREFIX)
    val invariantsAndNegations = vcInvs.zip(vcNotInvs)
    val vcActionInvs = ModuleAdapter.getTransitionsFromSpec(module, NormalizedNames.VC_ACTION_INV_PREFIX)
    val vcNotActionInvs = ModuleAdapter.getTransitionsFromSpec(module, NormalizedNames.VC_NOT_ACTION_INV_PREFIX)
    val actionInvariantsAndNegations = vcActionInvs.zip(vcNotActionInvs)
    val vcTraceInvs = module.operDeclarations.filter(d => d.name.startsWith(NormalizedNames.VC_TRACE_INV_PREFIX))
    val vcNotTraceInvs = module.operDeclarations.filter(d => d.name.startsWith(NormalizedNames.VC_NOT_TRACE_INV_PREFIX))
    val traceInvariantsAndNegations = vcTraceInvs.zip(vcNotTraceInvs)
    val optView = module.operDeclarations.find(_.name == NormalizedNames.VC_VIEW).map(_.body)

    val verificationConditions =
      CheckerInputVC(invariantsAndNegations.toList, actionInvariantsAndNegations.toList,
          traceInvariantsAndNegations.toList, optView)
    val input = new CheckerInput(module, initTrans.toList, nextTrans.toList, cinitP, verificationConditions)
    /*
        TODO: uncomment when the parallel checker is transferred from ik/multicore
    val nworkers = options.getOrElse("checker", "nworkers", 1)
     */
    val stepsBound = options.getOrElse[Int]("checker", "length", 10)
    val debug = options.getOrElse[Boolean]("general", "debug", false)
    val tuning = options.getOrElse[Map[String, String]]("general", "tuning", Map[String, String]())
    // TODO: default smtEncoding option is needed here for executions with TestCmd, add encoding option to TestCmd instead
    val smtEncoding = options.getOrElse[SMTEncoding]("checker", "smt-encoding", SMTEncoding.OOPSLA19)

    val params = new ModelCheckerParams(input, stepsBound, tuning)
    params.discardDisabled = options.getOrElse[Boolean]("checker", "discardDisabled", true)
    params.checkForDeadlocks = !options.getOrElse[Boolean]("checker", "noDeadlocks", false)
    params.nMaxErrors = options.getOrElse[Int]("checker", "maxError", 1)
    params.smtEncoding = smtEncoding

    val smtProfile = options.getOrElse[Boolean]("smt", "prof", false)
    val smtRandomSeed = tuning.getOrElse("smt.randomSeed", "0").toInt
    val solverConfig = SolverConfig(debug, smtProfile, smtRandomSeed, smtEncoding)

    val result = options.getOrElse[String]("checker", "algo", "incremental") match {
      /*
        TODO: uncomment when the parallel checker is transferred from ik/multicore
      case "parallel" => runParallelChecker(params, input, tuning, nworkers)
       */
      case "incremental" => runIncrementalChecker(params, input, tuning, solverConfig)
      case "offline"     => runOfflineChecker(params, input, tuning, solverConfig)
      case algo          => throw new IllegalArgumentException(s"Unexpected checker.algo=$algo")
    }

    if (result) Right(module) else Left(ExitCodes.ERROR_COUNTEREXAMPLE)
  }

  private def runIncrementalChecker(
      params: ModelCheckerParams,
      input: CheckerInput,
      tuning: Map[String, String],
      solverConfig: SolverConfig): Boolean = {
    val solverContext: RecordingSolverContext = RecordingSolverContext.createZ3(None, solverConfig)

    val metricProfilerListener =
      if (solverConfig.profile) {
        logger.info("Profiling data will be written to profile.csv")
        Some(new MetricProfilerListener(sourceStore, changeListener))
      } else {
        None
      }

    val rewriter: SymbStateRewriterImpl = params.smtEncoding match {
      case SMTEncoding.OOPSLA19 =>
        new SymbStateRewriterImpl(solverContext, renaming, exprGradeStore, metricProfilerListener)
      case SMTEncoding.Arrays =>
        new SymbStateRewriterImplWithArrays(solverContext, renaming, exprGradeStore, metricProfilerListener)
      case `arraysFunEncoding` =>
        new SymbStateRewriterImplWithArraysFun(solverContext, renaming, exprGradeStore, metricProfilerListener)
      case oddEncoding => throw new IllegalArgumentException(s"Unexpected checker.smt-encoding=$oddEncoding")
    }

    rewriter.config = RewriterConfig(tuning)

    type SnapshotT = IncrementalExecutionContextSnapshot
    val executorContext = new IncrementalExecutionContext(rewriter)
    val trex =
      new TransitionExecutorImpl[SnapshotT](params.consts, params.vars, executorContext)
    val filteredTrex =
      new FilteredTransitionExecutor[SnapshotT](params.transitionFilter, params.invFilter, trex)

    val checker =
      new SeqModelChecker[SnapshotT](params, input, filteredTrex, Seq(DumpFilesModelCheckerListener))
    val outcome = checker.run()
    rewriter.dispose()
    logger.info(s"The outcome is: " + outcome)
    outcome.isOk
  }

  private def runOfflineChecker(
      params: ModelCheckerParams,
      input: CheckerInput,
      tuning: Map[String, String],
      solverConfig: SolverConfig): Boolean = {
    val solverContext: RecordingSolverContext = RecordingSolverContext.createZ3(None, solverConfig)

    if (solverConfig.profile) {
      logger.warn("SMT profiling is enabled, but offline SMT is used. No profiling data will be written.")
    }

    val rewriter: SymbStateRewriterImpl = params.smtEncoding match {
      case SMTEncoding.OOPSLA19 => new SymbStateRewriterImpl(solverContext, renaming, exprGradeStore)
      case SMTEncoding.Arrays =>
        new SymbStateRewriterImplWithArrays(solverContext, renaming, exprGradeStore)
      case `arraysFunEncoding` =>
        new SymbStateRewriterImplWithArraysFun(solverContext, renaming, exprGradeStore)
      case oddEncoding => throw new IllegalArgumentException(s"Unexpected checker.smt-encoding=$oddEncoding")
    }
    rewriter.config = RewriterConfig(tuning)

    type SnapshotT = OfflineExecutionContextSnapshot
    val executorContext = new OfflineExecutionContext(rewriter, renaming)
    val trex = new TransitionExecutorImpl[SnapshotT](params.consts, params.vars, executorContext)
    val filteredTrex = new FilteredTransitionExecutor[SnapshotT](params.transitionFilter, params.invFilter, trex)

    val checker =
      new SeqModelChecker[SnapshotT](params, input, filteredTrex, Seq(DumpFilesModelCheckerListener))
    val outcome = checker.run()
    rewriter.dispose()
    logger.info(s"The outcome is: " + outcome)
    outcome.isOk
  }

  /*
  TODO: the following code will be uncommented when the paralel checker is transferred from ik/multicore

  private def runParallelChecker(params: ModelCheckerParams,
                                 input: CheckerInput,
                                 tuning: Map[String, String],
                                 nworkers: Int): Boolean = {
    val sharedState = new SharedSearchState(nworkers)

    def createCheckerThread(rank: Int): Thread = {
      new Thread {
        override def run(): Unit = {
          try {
            val checker = createParallelWorker(rank, sharedState, params, input, tuning)
            val outcome = checker.run()
            logger.info(s"Worker $rank: The outcome is: $outcome")
          } catch {
            case e: Exception if exceptionAdapter.toMessage.isDefinedAt(e) =>
              val message = exceptionAdapter.toMessage(e)
              logger.info(s"Worker $rank: The outcome is: Error")
              logger.error("Worker %s: %s".format(rank, message))

            case e: Throwable =>
              logger.error(s"Worker $rank has thrown an exception", e)
              System.exit(EXITCODE_ON_EXCEPTION)
          }
        }
      }
    }

    // run the threads and join
    val workerThreads = 1.to(nworkers) map createCheckerThread
    val shutdownHook = createShutdownHook(workerThreads)
    Runtime.getRuntime.addShutdownHook(shutdownHook)    // shutdown the threads, if needed
    workerThreads.foreach(_.start())                    // start the workers
    workerThreads.foreach(_.join())                     // wait for their termination
    Runtime.getRuntime.removeShutdownHook(shutdownHook) // no need for the hook anymore

    sharedState.workerStates.values.forall(_ == BugFreeState())
  }

  private def createParallelWorker(rank: Int,
                                 sharedState: SharedSearchState,
                                 params: ModelCheckerParams,
                                 input: CheckerInput,
                                 tuning: Map[String, String]): ParModelChecker = {
    val profile = options.getOrElse("smt", "prof", false)
    val solverContext: RecordingZ3SolverContext = RecordingZ3SolverContext(None, params.debug, profile)

    val typeFinder = new TrivialTypeFinder
    val rewriter: SymbStateRewriterImpl = params.smtEncoding match {
<<<<<<< HEAD
      case `oopsla19Encoding` => new SymbStateRewriterImpl(solverContext, typeFinder, exprGradeStore)
      case `arraysEncoding`   => new SymbStateRewriterImplWithArrays(solverContext, typeFinder, exprGradeStore)
      case `arraysFunEncoding`   => new SymbStateRewriterImplWithArraysFun(solverContext, typeFinder, exprGradeStore)
=======
      case SMTEncoding.OOPSLA19 => new SymbStateRewriterImpl(solverContext, typeFinder, exprGradeStore)
      case SMTEncoding.Arrays   => new SymbStateRewriterImplWithArrays(solverContext, typeFinder, exprGradeStore)
>>>>>>> 124f6e42
      case oddEncoding        => throw new IllegalArgumentException(s"Unexpected checker.smt-encoding=$oddEncoding")
    }
    rewriter.formulaHintsStore = hintsStore
    rewriter.config = RewriterConfig(tuning)

    val executorContext = new OfflineExecutorContext(rewriter)
    val trex = new TransitionExecutorImpl[OfflineSnapshot](params.consts, params.vars, executorContext)
    val filteredTrex = new FilteredTransitionExecutor[OfflineSnapshot](params.transitionFilter, params.invFilter, trex)
    val context = new WorkerContext(rank, sharedState.searchRoot, filteredTrex)

    new ParModelChecker(input, params, sharedState, context)
  }

  private def createShutdownHook(workerThreads: Seq[Thread]): Thread = {
    new Thread() {
      override def run(): Unit = {
        logger.error("Shutdown hook activated. Interrupting the workers and joining them for %d ms."
          .format(JOIN_TIMEOUT_MS))
        workerThreads.foreach(_.interrupt())
        workerThreads.foreach(_.join(JOIN_TIMEOUT_MS))
        logger.error("Forced shutdown")
        Runtime.getRuntime.halt(EXITCODE_ON_SHUTDOWN)
      }
    }
  }
   */

  override def dependencies = Set(ModuleProperty.Analyzed)

  override def transformations = Set()
}<|MERGE_RESOLUTION|>--- conflicted
+++ resolved
@@ -220,14 +220,11 @@
 
     val typeFinder = new TrivialTypeFinder
     val rewriter: SymbStateRewriterImpl = params.smtEncoding match {
-<<<<<<< HEAD
+      case SMTEncoding.OOPSLA19 => new SymbStateRewriterImpl(solverContext, typeFinder, exprGradeStore)
+      case SMTEncoding.Arrays   => new SymbStateRewriterImplWithArrays(solverContext, typeFinder, exprGradeStore)
       case `oopsla19Encoding` => new SymbStateRewriterImpl(solverContext, typeFinder, exprGradeStore)
       case `arraysEncoding`   => new SymbStateRewriterImplWithArrays(solverContext, typeFinder, exprGradeStore)
       case `arraysFunEncoding`   => new SymbStateRewriterImplWithArraysFun(solverContext, typeFinder, exprGradeStore)
-=======
-      case SMTEncoding.OOPSLA19 => new SymbStateRewriterImpl(solverContext, typeFinder, exprGradeStore)
-      case SMTEncoding.Arrays   => new SymbStateRewriterImplWithArrays(solverContext, typeFinder, exprGradeStore)
->>>>>>> 124f6e42
       case oddEncoding        => throw new IllegalArgumentException(s"Unexpected checker.smt-encoding=$oddEncoding")
     }
     rewriter.formulaHintsStore = hintsStore
