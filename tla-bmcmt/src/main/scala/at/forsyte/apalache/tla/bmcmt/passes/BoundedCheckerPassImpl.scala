--- conflicted
+++ resolved
@@ -79,31 +79,17 @@
         TODO: uncomment when the parallel checker is transferred from ik/multicore
     val nworkers = options.getOrElse("checker", "nworkers", 1)
      */
-<<<<<<< HEAD
-    val stepsBound = options.getOrElse("checker", "length", 10)
-    val tuning = options.getOrElse("general", "tuning", Map[String, String]())
-    val debug = options.getOrElse("general", "debug", false)
-    val saveDir = options.getOrError("io", "outdir").asInstanceOf[Path].toFile
-    val smtEncoding = options.get("checker", "smt-encoding").flatten.getOrElse(oopsla19Encoding)
-
-    val params = new ModelCheckerParams(input, stepsBound, saveDir, tuning, debug)
-    params.discardDisabled = options.getOrElse("checker", "discardDisabled", true)
-    params.checkForDeadlocks = !options.getOrElse("checker", "noDeadlocks", false)
-    params.nMaxErrors = options.getOrElse("checker", "maxError", 1)
-    params.smtEncoding = smtEncoding
-=======
     val stepsBound = options.getOrElse[Int]("checker", "length", 10)
     val tuning = options.getOrElse[Map[String, String]]("general", "tuning", Map[String, String]())
     val debug = options.getOrElse[Boolean]("general", "debug", false)
     val saveDir = options.getOrError[Path]("io", "outdir").toFile
+    val smtEncoding = options.get[Option[String]]("checker", "smt-encoding").flatten.getOrElse(oopsla19Encoding)
 
     val params = new ModelCheckerParams(input, stepsBound, saveDir, tuning, debug)
     params.discardDisabled = options.getOrElse[Boolean]("checker", "discardDisabled", true)
     params.checkForDeadlocks = !options.getOrElse[Boolean]("checker", "noDeadlocks", false)
     params.nMaxErrors = options.getOrElse[Int]("checker", "maxError", 1)
-
-    params.smtEncoding = options.get[Option[String]]("checker", "smt-encoding").flatten.getOrElse(oopsla19Encoding)
->>>>>>> 15bf3f94
+    params.smtEncoding = smtEncoding
 
     val smtProfile = options.getOrElse[Boolean]("smt", "prof", false)
     val smtRandomSeed = tuning.getOrElse("smt.randomSeed", "0").toInt
