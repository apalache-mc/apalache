package at.forsyte.apalache.tla.bmcmt.rules.aux

import at.forsyte.apalache.infra.passes.options.SMTEncoding
import at.forsyte.apalache.tla.bmcmt._
import at.forsyte.apalache.tla.bmcmt.rules.aux.FunOps.constrainRelationArgs
import at.forsyte.apalache.tla.bmcmt.types.{CellT, CellTFrom}
import at.forsyte.apalache.tla.lir.TypedPredefs._
import at.forsyte.apalache.tla.lir._
import at.forsyte.apalache.tla.lir.convenience.{tla => tlaLegacy}
import at.forsyte.apalache.tla.types.tla
import scalaz.unused

import scala.collection.immutable.{SortedMap, SortedSet}

/**
 * This class generates symbolic data structures whose width is bounded with `bound`
 *
 * @param rewriter
 *   a rewriter
 * @param bound
 *   an upper bound on the size of the generated structures
 * @author
 *   Igor Konnov
 */
class ValueGenerator(rewriter: SymbStateRewriter, bound: Int) {
  private val proto = new ProtoSeqOps(rewriter)
  private val recordAndVariantOps = new RecordAndVariantOps(rewriter)

  def gen(state: SymbState, resultType: TlaType1): SymbState = {
    rewriter.solverContext.log(s"; GEN $resultType up to $bound {")
    val nextState =
      resultType match {
        case IntT1 | BoolT1 | StrT1 | ConstT1(_) =>
          // For the moment, we do not distinguish between ConstT1 and StrT1.
          // When issue #570 is fixed, we should come back to it.
          genBasic(state, resultType)

        case SetT1(elemType) =>
          genSet(state, elemType)

        case SeqT1(elemType) =>
          genSeq(state, elemType)

        case rt @ RecT1(_) =>
          genRecord(state, rt)

        case RecRowT1(RowT1(fieldTypes, None)) =>
          genRowRecord(state, fieldTypes)

        case VariantT1(RowT1(options, None)) =>
          genVariant(state, options)

        case tt @ TupT1(_ @_*) =>
          genTuple(state, tt)

        case ft @ FunT1(_, _) =>
          genFun(state, ft)

        case tp =>
          throw new RewriterException(s"Apalache!Gen did not expect the type $tp", state.ex)
      }

    rewriter.solverContext.log(s"; } GEN $resultType up to $bound")

    nextState
  }

  private def genBasic(state: SymbState, basicType: TlaType1): SymbState = {
    val nextState = state.updateArena(a => a.appendCell(basicType))
    nextState.setRex(nextState.arena.topCell.toNameEx.withTag(Typed(basicType)))
  }

  private def genRecord(state: SymbState, recordType: RecT1): SymbState = {
    // create the record domain
    val (domArena, domCell) =
      rewriter.recordDomainCache.create(state.arena, (recordType.fieldTypes.keySet, SortedSet.empty))
    // create the record cell
    var nextState = state.setArena(domArena.appendCell(recordType))
    val recCell = nextState.arena.topCell
    nextState = nextState.updateArena(_.setDom(recCell, domCell))
    // convert the values to a list, so we don't have a lazy stream
    val elemTypes = recordType.fieldTypes.values.toList
    val elemCells =
      elemTypes.map { elemType =>
        nextState = gen(nextState, elemType)
        nextState.asCell
      }
    nextState = nextState.updateArena(a => a.appendHasNoSmt(recCell, elemCells: _*))
    nextState.setRex(recCell.toNameEx.withTag(Typed(recordType)))
  }

  private def genRowRecord(state: SymbState, fieldTypes: SortedMap[String, TlaType1]): SymbState = {
    // create the record cell
    val recordT = RecRowT1(RowT1(fieldTypes, None))
    var nextState = state.updateArena(_.appendCell(recordT))
    val recCell = nextState.arena.topCell
    // convert the values to a list, so we don't have a lazy stream
    val elemCells =
      fieldTypes.values.toList.map { elemType =>
        nextState = gen(nextState, elemType)
        nextState.asCell
      }
    nextState = nextState.updateArena(a => a.appendHasNoSmt(recCell, elemCells: _*))
    nextState.setRex(recCell.toNameEx.withTag(Typed(CellTFrom(recordT))))
  }

  private def genVariant(state: SymbState, options: SortedMap[String, TlaType1]): SymbState = {
    // generate the tag name
    var nextState = genBasic(state, StrT1)
    val tagCell = nextState.asCell
    // assert that one of the options is selected
    val tags = options.keys.map { name =>
      nextState = recordAndVariantOps.getOrCreateVariantTag(nextState, name)
      tla.eql(nextState.asCell.toBuilder, tagCell.toBuilder)
    }.toSeq
    rewriter.solverContext.assertGroundExpr(tla.or(tags: _*))
    // generate the possible values
    val namedValues = options.map { case (key, tt) =>
      nextState = gen(nextState, tt)
      (key, nextState.asCell)
    }
    // create a variant cell and connect values to it
    val variantFields = namedValues + (RecordAndVariantOps.variantTagField -> tagCell)
    nextState = nextState.updateArena(_.appendCell(VariantT1(RowT1(options, None))))
    val variantCell = nextState.arena.topCell
    // add the fields in the order of their names
    for (fieldCell <- variantFields.valuesIterator) {
      nextState = nextState.updateArena(_.appendHasNoSmt(variantCell, fieldCell))
    }

    nextState.setRex(variantCell.toNameEx)
  }

  private def genTuple(state: SymbState, tupleType: TupT1): SymbState = {
    var nextState = state.updateArena(a => a.appendCell(tupleType))
    val tupleCell = nextState.arena.topCell
    // convert the values to a list, so we don't have a lazy stream
    val elemCells =
      tupleType.elems.map { elemType =>
        nextState = gen(nextState, elemType)
        nextState.asCell
      }
    nextState = nextState.updateArena(a => a.appendHasNoSmt(tupleCell, elemCells: _*))
    nextState.setRex(tupleCell.toNameEx.withTag(Typed(tupleType)))
  }

  private def genSet(state: SymbState, elemType: TlaType1): SymbState = {
    var nextState = state
    var elems: List[ArenaCell] = Nil
    for (_ <- 1 to bound) {
      nextState = gen(nextState, elemType)
      elems = nextState.asCell :: elems
    }
    val setType = CellT.fromType1(SetT1(elemType))
    nextState = nextState.updateArena(a => a.appendCellOld(setType))
    val setCell = nextState.arena.topCell
    nextState = nextState.updateArena(a => a.appendHas(setCell, elems: _*))
    // In the arrays encoding, set membership constraints are not generated in appendHas, so we add them below
    if (rewriter.solverContext.config.smtEncoding == SMTEncoding.Arrays) {
      for (elem <- elems) {
        nextState = nextState.updateArena(_.appendCell(BoolT1))
        val pred = nextState.arena.topCell.toNameEx
        // TODO: when #1916 is closed, remove tlaLegacy and use tla directly
        val storeElem = tlaLegacy.apalacheStoreInSet(elem.toNameEx, setCell.toNameEx).typed(SetT1(elemType))
        val notStoreElem = tlaLegacy.apalacheStoreNotInSet(elem.toNameEx, setCell.toNameEx).typed(SetT1(elemType))
        // elem is added to setCell based on the unconstrained predicate pred
        val ite = tlaLegacy.ite(pred, storeElem, notStoreElem).typed(SetT1(elemType))
        rewriter.solverContext.assertGroundExpr(ite)
      }
    }
    nextState.setRex(setCell.toNameEx.withTag(Typed(SetT1(elemType))))
  }

  private def genSeq(state: SymbState, elemType: TlaType1): SymbState = {
    // initialize the proto sequence with the elements
    def genElem(s: SymbState, @unused indexBase1: Int): (SymbState, ArenaCell) = {
      // ignore indexBase1, as it is irrelevant
      val ns = gen(s, elemType)
      (ns, ns.asCell)
    }

    var nextState = proto.make(state, bound, genElem)
    val newProtoSeq = nextState.asCell
    // create the cell to store length
    nextState = genBasic(nextState, IntT1)
    val len = nextState.asCell
    // assert that 0 <= len /\ len <= bound
    rewriter.solverContext.assertGroundExpr(tla.le(len.toBuilder, tla.int(bound)))
    rewriter.solverContext.assertGroundExpr(tla.ge(len.toBuilder, tla.int(0)))
    // create the sequence out of the proto sequence and its length
    proto.mkSeq(nextState, SeqT1(elemType), newProtoSeq, nextState.asCell)
  }

  private def genFun(state: SymbState, funType: FunT1): SymbState = {
    var nextState = state
    var pairs: List[ArenaCell] = Nil
    // generate a sequence of pairs <<x, y>> that will represent the function
    for (_ <- 1 to bound) {
      nextState = gen(nextState, TupT1(funType.arg, funType.res))
      pairs = nextState.asCell :: pairs
    }

    // create a function cell
    nextState = nextState.updateArena(_.appendCell(funType))
    val funCell = nextState.arena.topCell

    rewriter.solverContext.config.smtEncoding match {
<<<<<<< HEAD
      case `arraysEncoding` | `arraysFunEncoding` =>
=======
      case SMTEncoding.Arrays =>
>>>>>>> 124f6e42
        // create a relation cell
        nextState = nextState.updateArena(_.appendCellNoSmt(CellTFrom(SetT1(TupT1(funType.arg, funType.res)))))
        val relationCell = nextState.arena.topCell
        nextState = nextState.updateArena(_.appendHasNoSmt(relationCell, pairs: _*))
        nextState = nextState.updateArena(_.setCdm(funCell, relationCell))

        val domainCells = pairs.map(pair => nextState.arena.getHas(pair)(0))
        val rangeCells = pairs.map(pair => nextState.arena.getHas(pair)(1))

        nextState = nextState.updateArena(_.appendCell(SetT1(funType.arg)))
        val domainCell = nextState.arena.topCell
        nextState = nextState.updateArena(_.appendHas(domainCell, domainCells: _*))
        // In the arrays encoding, set membership constraints are not generated in appendHas, so we add them below
        for (domainElem <- domainCells) {
          // TODO: when #1916 is closed, remove tlaLegacy and use tla directly
          val inExpr = tlaLegacy.apalacheStoreInSet(domainElem.toNameEx, domainCell.toNameEx).typed(BoolT1)
          rewriter.solverContext.assertGroundExpr(inExpr)
        }
        nextState = nextState.updateArena(_.setDom(funCell, domainCell))
        // For the decoder to work, the relations' arguments need to be constrained
        nextState = constrainRelationArgs(nextState, rewriter, domainCell, relationCell)

        def addCellCons(domElem: ArenaCell, rangeElem: ArenaCell): Unit = {
          // TODO: when #1916 is closed, remove tlaLegacy and use tla directly
          val inDomain = tlaLegacy.apalacheSelectInFun(domElem.toNameEx, domainCell.toNameEx).typed(BoolT1)
          val inRange =
            tlaLegacy.apalacheStoreInFun(rangeElem.toNameEx, funCell.toNameEx, domElem.toNameEx).typed(BoolT1)
          val notInRange = tlaLegacy.apalacheStoreNotInFun(domElem.toNameEx, funCell.toNameEx).typed(BoolT1)
          // function updates are guarded by the inDomain predicate
          val ite = tlaLegacy.ite(inDomain, inRange, notInRange).as(BoolT1)
          rewriter.solverContext.assertGroundExpr(ite)
        }

        // add SMT constraints
        for ((domElem, rangeElem) <- domainCells.zip(rangeCells))
          addCellCons(domElem, rangeElem)

      case SMTEncoding.OOPSLA19 =>
        // create a relation cell
        nextState = nextState.updateArena(_.appendCell(SetT1(TupT1(funType.arg, funType.res))))
        val relationCell = nextState.arena.topCell
        // we just add the pairs, but do not restrict their membership, as the generator is free to produce a set
        // that is an arbitrary subset of the pairs
        nextState = nextState.updateArena(_.appendHas(relationCell, pairs: _*))

        nextState = nextState.updateArena(_.setCdm(funCell, relationCell))
        // Require that if two arguments belong to the domain, they are distinct.
        // This will guarantee that we define a function, not an arbitrary relation.
        // Note that we cannot simply require that all arguments are distinct,
        // as there may be not enough values in the universe to guarantee that.
        for ((p1, i1) <- pairs.zipWithIndex) {
          for ((p2, i2) <- pairs.zipWithIndex) {
            if (i1 < i2) {
              // get the arguments that are associated with the pairs
              val a1 = nextState.arena.getHas(p1).head
              val a2 = nextState.arena.getHas(p2).head
              // if two pairs belong to the relation, their arguments must be unequal
              nextState = rewriter.lazyEq.cacheEqConstraints(nextState, Seq((a1, a2)))
              val not1 = tla.not(tla.in(p1.toBuilder, relationCell.toBuilder))
              val not2 = tla.not(tla.in(p2.toBuilder, relationCell.toBuilder))
              val neq = tla.not(tla.eql(a1.toBuilder, a2.toBuilder))
              rewriter.solverContext.assertGroundExpr(tla.or(not1, not2, neq))
            }
          }
        }

      case oddEncodingType =>
        throw new IllegalArgumentException(s"Unexpected SMT encoding of type $oddEncodingType")
    }

    nextState.setRex(funCell.toNameEx.withTag(Typed(funType)))
  }
}<|MERGE_RESOLUTION|>--- conflicted
+++ resolved
@@ -205,11 +205,8 @@
     val funCell = nextState.arena.topCell
 
     rewriter.solverContext.config.smtEncoding match {
-<<<<<<< HEAD
+      case SMTEncoding.Arrays =>
       case `arraysEncoding` | `arraysFunEncoding` =>
-=======
-      case SMTEncoding.Arrays =>
->>>>>>> 124f6e42
         // create a relation cell
         nextState = nextState.updateArena(_.appendCellNoSmt(CellTFrom(SetT1(TupT1(funType.arg, funType.res)))))
         val relationCell = nextState.arena.topCell
