--- conflicted
+++ resolved
@@ -26,11 +26,7 @@
  * in this class. </p>
  *
  * @author
-<<<<<<< HEAD
- *   Igor Konnov
-=======
  *   Igor Konnov, Rodrigo Otoni
->>>>>>> fedd62d0
  */
 class Z3SolverContext(val config: SolverConfig) extends SolverContext {
   private val id: Long = Z3SolverContext.createId()
@@ -213,7 +209,8 @@
     }
   }
 
-<<<<<<< HEAD
+  private def mkSelect(setId: Int, elemId: Int): ExprSort = {
+    val set = cellCache(setId).head._1
   private def mkAndChain(args: Seq[TlaEx], tail: TlaEx, cond: TlaEx): (ExprSort, Long) = {
     val arg = args.head
     val (argZ3, an) = toExpr(arg)
@@ -235,10 +232,6 @@
 
   private def mkSelect(arrayId: Int, elemId: Int): ExprSort = {
     val array = cellCache(arrayId).head._1
-=======
-  private def mkSelect(setId: Int, elemId: Int): ExprSort = {
-    val set = cellCache(setId).head._1
->>>>>>> fedd62d0
     val elem = cellCache(elemId).head._1
 
     z3context.mkSelect(array.asInstanceOf[ArrayExpr[Sort, Sort]], elem.asInstanceOf[Expr[Sort]]).asInstanceOf[ExprSort]
@@ -260,9 +253,15 @@
   private def mkStore(arrayId: Int, elemId: Int, IndexId: Int = 1): ExprSort = {
     val (array, arrayT, _) = cellCache(arrayId).head
     val (elem, elemT, _) = cellCache(elemId).head
-<<<<<<< HEAD
     val (index, indexT, _) = cellCache(IndexId).head // Index 1 caches the value true
 
+    val edgeName = s"in_${elemT.signature}${elemId}_${setT.signature}$setId"
+    log(s";; declare edge inclusion $edgeName")
+    val updatedSet = updateSetConst(setId)
+
+    val store = z3context
+      .mkStore(set.asInstanceOf[Expr[ArraySort[Sort, BoolSort]]], elem.asInstanceOf[Expr[Sort]], z3context.mkTrue())
+    val eqStore = z3context.mkEq(updatedSet, store)
     val updatedArray = updateArrayConst(arrayId)
     val store = IndexId match {
       case 1 =>
@@ -282,6 +281,11 @@
     eqStore.asInstanceOf[ExprSort]
   }
 
+  private def mkUnchangedSet(setId: Int): ExprSort = {
+    if (cellCache(setId).size > 1) {
+      val currentSet = cellCache(setId).head._1
+      val oldSet = cellCache(setId).tail.head._1
+      val eqUnchanged = z3context.mkEq(currentSet, oldSet)
   private def mkSetStoreChain(elemName: String, setName: String, tail: TlaEx, cond: TlaEx): (ExprSort, Long) = {
     encoding match {
       case `arraysEncoding` =>
@@ -334,24 +338,6 @@
       val currentArray = cellCache(arrayId).head._1
       val oldArray = cellCache(arrayId).tail.head._1
       val eqUnchanged = z3context.mkEq(currentArray, oldArray)
-=======
-
-    val edgeName = s"in_${elemT.signature}${elemId}_${setT.signature}$setId"
-    log(s";; declare edge inclusion $edgeName")
-    val updatedSet = updateSetConst(setId)
-
-    val store = z3context
-      .mkStore(set.asInstanceOf[Expr[ArraySort[Sort, BoolSort]]], elem.asInstanceOf[Expr[Sort]], z3context.mkTrue())
-    val eqStore = z3context.mkEq(updatedSet, store)
-    eqStore.asInstanceOf[ExprSort]
-  }
-
-  private def mkUnchangedSet(setId: Int): ExprSort = {
-    if (cellCache(setId).size > 1) {
-      val currentSet = cellCache(setId).head._1
-      val oldSet = cellCache(setId).tail.head._1
-      val eqUnchanged = z3context.mkEq(currentSet, oldSet)
->>>>>>> fedd62d0
       eqUnchanged.asInstanceOf[ExprSort]
     } else if (cellCache(arrayId).size == 1) {
       // If arrayId refers to an array with a single SSA representation there is nothing to be done
@@ -375,25 +361,6 @@
     updatedArray.asInstanceOf[ExprSort]
   }
 
-<<<<<<< HEAD
-  private def assignChainToSet(setName: String, chainEx: (ExprSort, Long)): (ExprSort, Long) = {
-    encoding match {
-      case `arraysEncoding` =>
-        val setId = ArenaCell.idFromName(setName)
-        val updatedSet = updateArrayConst(setId)
-        val eq = toEqExpr(updatedSet, chainEx._1)
-        (eq.asInstanceOf[ExprSort], 1 + chainEx._2)
-
-      case `oopsla19Encoding` =>
-        chainEx
-
-      case oddEncodingType =>
-        throw new IllegalArgumentException(s"Unexpected SMT encoding of type $oddEncodingType")
-    }
-  }
-
-=======
->>>>>>> fedd62d0
   /**
    * Check whether the current view of the SMT solver is consistent with arena.
    *
@@ -835,40 +802,10 @@
             throw new IllegalArgumentException(s"Unexpected SMT encoding of type $oddEncodingType")
         }
 
-<<<<<<< HEAD
-      case OperEx(ApalacheOper.chain, op, tail, cond) =>
-        op match {
-          case OperEx(TlaBoolOper.and, args @ _*) =>
-            mkAndChain(args, tail, cond)
-          case OperEx(ApalacheOper.storeInSet, NameEx(elemName), NameEx(setName)) =>
-            mkSetStoreChain(elemName, setName, tail, cond)
-          case _ =>
-            throw new IllegalStateException(s"Malformed chain operation with $op")
-        }
-
-      case OperEx(ApalacheOper.assignChain, NameEx(elemName), chain) =>
-        val chainEx = toExpr(chain)
-        val elemId = ArenaCell.idFromName(elemName)
-        val elemType = cellCache(elemId).head._2
-        elemType match {
-          case FinSetT(_) => assignChainToSet(elemName, chainEx)
-          case _          => throw new IllegalStateException("Malformed chain assignment operation")
-        }
-
-      case OperEx(ApalacheOper.smtMap, NameEx(inputSetName), consChain, NameEx(resultSetName)) =>
-        val inputSetId = ArenaCell.idFromName(inputSetName)
-        val resultSetId = ArenaCell.idFromName(resultSetName)
-        // A temporary set is made, to contain the constraints that will be used on the SMT map
-        val tempResultSet = updateArrayConst(resultSetId) // The temporary set is initially an unconstrained array
-        val (consChainZ3, ccn) = toExpr(consChain) // The constraints added have tempResultSet as target of inputSetName
-        // An updated set is made, to contain the outcome of the SMT map
-        val updatedResultSet = updateArrayConst(resultSetId).asInstanceOf[ArrayExpr[Sort, BoolSort]]
-=======
       case OperEx(ApalacheOper.smtMap, NameEx(inputSetName), NameEx(resultSetName)) =>
         val inputSetId = ArenaCell.idFromName(inputSetName)
         val resultSetId = ArenaCell.idFromName(resultSetName)
         // The latest SSA array for resultSet contains the constraints. An updated SSA array is made to store the result
->>>>>>> fedd62d0
         val inputSet = cellCache(inputSetId).head._1.asInstanceOf[ArrayExpr[Sort, BoolSort]]
         val constraintsSet = cellCache(resultSetId).head._1.asInstanceOf[ArrayExpr[Sort, BoolSort]]
         val updatedResultSet = updateSetConst(resultSetId).asInstanceOf[ArrayExpr[Sort, BoolSort]]
