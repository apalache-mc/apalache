--- conflicted
+++ resolved
@@ -200,11 +200,8 @@
     val name = s"in_${elemT.signature}${elem.id}_${setT.signature}${set.id}"
     if (!inCache.contains((set.id, elem.id))) {
       // The concept of an in-relation is not present in the arrays encoding
-<<<<<<< HEAD
+      if (encoding == SMTEncoding.OOPSLA19) {
       if (encoding == oopsla19Encoding || encoding == arraysFunEncoding) {
-=======
-      if (encoding == SMTEncoding.OOPSLA19) {
->>>>>>> 124f6e42
         smtListener.onIntroSmtConst(name)
         log(s";; declare edge predicate $name: Bool")
         log(s"(declare-const $name Bool)")
@@ -558,11 +555,8 @@
             val funSort = z3context.mkArraySort(mkCellElemSort(domType), mkCellElemSort(cdmType))
             z3context.mkArraySort(funSort, z3context.getBoolSort)
 
-<<<<<<< HEAD
+          case CellTFrom(FunT1(argType, resType)) if encoding == SMTEncoding.Arrays =>
           case CellTFrom(FunT1(argType, resType)) if encoding == arraysEncoding || encoding == arraysFunEncoding =>
-=======
-          case CellTFrom(FunT1(argType, resType)) if encoding == SMTEncoding.Arrays =>
->>>>>>> 124f6e42
             z3context.mkArraySort(getOrMkCellSort(CellTFrom(argType)), getOrMkCellSort(CellTFrom(resType)))
 
           case _ =>
@@ -627,11 +621,8 @@
       case FinFunSetT(argType, cdmType) if encoding == SMTEncoding.Arrays =>
         mkCellElemSort(CellTFrom(FunT1(argType.toTlaType1, cdmType.toTlaType1)))
 
-<<<<<<< HEAD
+      case CellTFrom(FunT1(argType, resType)) if encoding == SMTEncoding.Arrays =>
       case CellTFrom(FunT1(argType, resType)) if encoding == arraysEncoding || encoding == arraysFunEncoding =>
-=======
-      case CellTFrom(FunT1(argType, resType)) if encoding == SMTEncoding.Arrays =>
->>>>>>> 124f6e42
         z3context.mkArraySort(mkCellElemSort(CellTFrom(argType)), mkCellElemSort(CellTFrom(resType)))
 
       case _ =>
@@ -759,11 +750,9 @@
             val setId = ArenaCell.idFromName(setName)
             val elemId = ArenaCell.idFromName(elemName)
             (mkSelect(setId, elemId), 1)
-<<<<<<< HEAD
+          case SMTEncoding.OOPSLA19 =>
+            toExpr(OperEx(TlaSetOper.in, NameEx(elemName), NameEx(setName))) // Set membership in the oopsla19 encoding
           case `oopsla19Encoding` | `arraysFunEncoding` =>
-=======
-          case SMTEncoding.OOPSLA19 =>
->>>>>>> 124f6e42
             toExpr(OperEx(TlaSetOper.in, NameEx(elemName), NameEx(setName))) // Set membership in the oopsla19 encoding
           case oddEncodingType =>
             throw new IllegalArgumentException(s"Unexpected SMT encoding of type $oddEncodingType")
@@ -801,11 +790,8 @@
             val setId = ArenaCell.idFromName(setName)
             val elemId = ArenaCell.idFromName(elemName)
             (mkStore(setId, elemId), 1) // elem is the arg of the SMT store here, since the range is fixed for sets
-<<<<<<< HEAD
+          case SMTEncoding.OOPSLA19 =>
           case `oopsla19Encoding` | `arraysFunEncoding` =>
-=======
-          case SMTEncoding.OOPSLA19 =>
->>>>>>> 124f6e42
             toExpr(OperEx(TlaSetOper.in, NameEx(elemName), NameEx(setName))) // Set membership in the oopsla19 encoding
           case oddEncodingType =>
             throw new IllegalArgumentException(s"Unexpected SMT encoding of type $oddEncodingType")
@@ -813,11 +799,8 @@
 
       case OperEx(ApalacheInternalOper.storeInSet, NameEx(elemName), NameEx(funName), NameEx(argName)) =>
         encoding match {
-<<<<<<< HEAD
+          case SMTEncoding.Arrays =>
           case `arraysEncoding` | `arraysFunEncoding` =>
-=======
-          case SMTEncoding.Arrays =>
->>>>>>> 124f6e42
             // Updates a function for a given argument
             val funId = ArenaCell.idFromName(funName)
             val argId = ArenaCell.idFromName(argName)
@@ -831,10 +814,10 @@
       case OperEx(ApalacheInternalOper.storeNotInSet, NameEx(elemName), NameEx(setName)) =>
         encoding match {
           case SMTEncoding.Arrays =>
+          case `arraysEncoding` =>
             // In the arrays encoding the sets are initially empty, so elem is not a member of set implicitly
             val setId = ArenaCell.idFromName(setName)
             (mkUnchangedArray(setId), 1)
-<<<<<<< HEAD
           case `oopsla19Encoding` | `arraysFunEncoding` =>
             // In the oopsla19 encoding the sets are not initially empty, so membership has to be negated explicitly
             toExpr(OperEx(TlaBoolOper.not, OperEx(TlaSetOper.in, NameEx(elemName), NameEx(setName))))
@@ -848,10 +831,7 @@
             // In the arrays encoding the sets are initially empty, so elem is not a member of set implicitly
             val setId = ArenaCell.idFromName(setName)
             (mkUnchangedArray(setId), 1)
-          case `oopsla19Encoding` =>
-=======
           case SMTEncoding.OOPSLA19 =>
->>>>>>> 124f6e42
             // In the oopsla19 encoding the sets are not initially empty, so membership has to be negated explicitly
             toExpr(OperEx(TlaBoolOper.not, OperEx(TlaSetOper.in, NameEx(elemName), NameEx(setName))))
           case oddEncodingType =>
