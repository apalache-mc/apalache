package at.forsyte.apalache.tla.bmcmt.smt

import at.forsyte.apalache.io.OutputManager

import java.io.PrintWriter
import java.util.concurrent.atomic.AtomicLong
import at.forsyte.apalache.tla.bmcmt._
import at.forsyte.apalache.tla.bmcmt.profiler.{IdleSmtListener, SmtListener}
import at.forsyte.apalache.tla.bmcmt.rewriter.ConstSimplifierForSmt
import at.forsyte.apalache.tla.bmcmt.types.{BoolT, CellT, FinSetT, IntT, PowSetT, FunT}
import at.forsyte.apalache.tla.lir._
import at.forsyte.apalache.tla.lir.io.UTFPrinter
import at.forsyte.apalache.tla.lir.oper._
import at.forsyte.apalache.tla.lir.values.{TlaBool, TlaInt}
import at.forsyte.apalache.tla.lir.UntypedPredefs._
import com.microsoft.z3._
import com.microsoft.z3.enumerations.Z3_lbool
import org.apache.commons.io.output.NullOutputStream

import scala.collection.mutable

/**
 * <p>
 * An implementation of a SolverContext using Z3. Note that this class overrides the global z3 settings
 * `sat.random_seed`, `smt.random_seed`, `fp.spacer.random_seed`, and `sls.random_seed` with `config.randomSeed`.
 * Although it is usually not a good idea to override the global settings, we do it to isolate the code
 * specific to z3 in this class.
 * </p>
 *
 * @author Igor Konnov
 */
class Z3SolverContext(val config: SolverConfig) extends SolverContext {
  private val id: Long = Z3SolverContext.createId()

  /**
   * A log writer, for debugging purposes.
   */
  private val logWriter: PrintWriter = initLog()

  // dump the configuration parameters in the log
  // set the global configuration parameters for z3 modules
  Z3SolverContext.RANDOM_SEED_PARAMS.foreach { p =>
    Global.setParameter(p, config.randomSeed.toString)
    logWriter.println(";; %s = %s".format(p, config.randomSeed))
  //    the following fails with an exception: java.lang.NoSuchFieldError: value
  //      logWriter.println(";; %s = %s".format(p, Global.getParameter(p)))
  }

  private def encoding: SMTEncoding = config.smtEncoding

  var level: Int = 0
  var nBoolConsts: Int = 0 // the solver introduces Boolean constants internally
  private val z3context: Context = new Context()
  private val z3solver = z3context.mkSolver()
  private val simplifier = new ConstSimplifierForSmt()
  private var smtListener: SmtListener = new IdleSmtListener()
  private var _metrics: SolverContextMetrics = SolverContextMetrics.empty

  /**
   * Caching one uninterpreted sort for each cell signature. For integers, the integer sort.
   */
  private val cellSorts: mutable.Map[String, (Sort, Int)] =
    new mutable.HashMap[String, (Sort, Int)]

  /**
   * Uninterpreted functions C -> C associated with function cells.
   * Since context operations may clear function declaration,
   * we carry the context level in the map and clean the function declarations on pop.
   */
  private val funDecls: mutable.Map[String, (FuncDecl[Sort], Int)] =
    new mutable.HashMap[String, (FuncDecl[Sort], Int)]()

  // The type of expressions of sorted elements.
  // The wildcard type helps scalac resolve specious type mismatches of the form
  // `Java-defined class Expr is invariant in type R`.
  type ExprSort = Expr[Sort]

  /**
   * The calls to z3context.mkConst consume 20% of the running time, according to VisualVM.
   * Let's cache the constants, if Z3 cannot do it well.
   * Again, the cache carries the context level, to support push and pop.
   * To support SSA arrays representing sets, the cache stores a list of constants.
   * The list is required to support incremental solving, since different context levels can have different SSA arrays.
   */
  private val cellCache: mutable.Map[Int, List[(ExprSort, CellT, Int)]] =
    new mutable.HashMap[Int, List[(ExprSort, CellT, Int)]]

  /**
   * A cache for the in-relation between a set and its potential element.
   */
  private val inCache: mutable.Map[(Int, Int), (ExprSort, Int)] =
    new mutable.HashMap[(Int, Int), (ExprSort, Int)]

  /**
   * A cache for declarations of empty sets of different types.
   * Used in the arrays encoding to avoid duplicate declarations.
   */
  private val emptySetCache: mutable.Map[Sort, (Expr[Sort], Int)] =
    new mutable.HashMap[Sort, (ExprSort, Int)]

  /**
   * Sometimes, we lose a fresh arena in the rewriting rules. As this situation is very hard to debug,
   * we are tracking here the largest cell id per SMT context. If the user is trying to add a cell
   * with a smaller id, there is a good chance that a fresher arena was overwritten with an older one.
   * To find bugs as soon as possible, we crash immediately.
   */
  private var maxCellIdPerContext = List(-1)

  /**
   * Dispose whatever has to be disposed in the end.
   */
  override def dispose(): Unit = {
    z3context.close()
    logWriter.close()
    cellCache.clear()
    inCache.clear()
    funDecls.clear()
    cellSorts.clear()
  }

  /**
   * Declare a constant for an arena cell.
   *
   * @param cell a (previously undeclared) cell
   */
  override def declareCell(cell: ArenaCell): Unit = {
    smtListener.onIntroCell(cell.id)

    if (maxCellIdPerContext.head >= cell.id) {
      // Checking consistency. When the user accidentally replaces a fresh arena with an older one,
      // we report it immediately. Otherwise, it is very hard to find the cause.
      val msg = "SMT %d: Declaring cell %d, while cell %d has been already declared. Damaged arena?"
        .format(id, cell.id, maxCellIdPerContext.head)
      flushAndThrow(new InternalCheckerError(msg, NullEx))
    } else {
      maxCellIdPerContext = cell.id +: maxCellIdPerContext.tail
    }

    log(s";; declare cell($cell): ${cell.cellType}")
    val cellSort = getOrMkCellSort(cell.cellType)
    log(s"(declare-const $cell $cellSort)")
    val cellName = cell.toString
    val const = z3context.mkConst(cellName, cellSort)
    cellCache += (cell.id -> List((const, cell.cellType, level)))

    // If arrays are used to encode sets, they are initialized here to represent empty sets.
    if (cellSort.isInstanceOf[ArraySort[Sort, BoolSort]] & !cell.cellType.isInstanceOf[FunT] & !cell.isUnconstrained) {
      val arrayDomain = cellSort.asInstanceOf[ArraySort[Sort, Sort]].getDomain()
      val arrayInitializer = emptySetCache.get(arrayDomain) match {
        case Some(emptySet) =>
          z3context.mkEq(const, emptySet._1)
        case None =>
          emptySetCache += (arrayDomain -> (const, level))
          z3context.mkEq(const, z3context.mkConstArray(arrayDomain, z3context.mkFalse()))
      }

      log(s"(assert $arrayInitializer)")
      z3solver.add(arrayInitializer)
      _metrics = _metrics.addNSmtExprs(1)
    }

    if (cell.id <= 1) {
      // Either FALSE or TRUE. Add an explicit assert at the SMT level.
      // Fix 333: avoid assertGroundExpr, as it simplifies our constants to false and true,
      // which renders this step useless.
      val z3expr =
        if (cell.id == 0) {
          z3context.mkEq(const, z3context.mkFalse().asInstanceOf[ExprSort])
        } else {
          z3context.mkEq(const, z3context.mkTrue().asInstanceOf[ExprSort])
        }

      log(s"(assert $z3expr)")
      z3solver.add(z3expr)
      _metrics = _metrics.addNSmtExprs(1)
    }

    _metrics = _metrics.addNCells(1)
  }

  override def declareInPredIfNeeded(set: ArenaCell, elem: ArenaCell): Unit = {
    val elemT = elem.cellType
    val setT = set.cellType
    val name = s"in_${elemT.signature}${elem.id}_${setT.signature}${set.id}"
    if (!inCache.contains((set.id, elem.id))) {
      // The concept of an in-relation is not present in the arrays encoding
      if (encoding == oopsla19Encoding) {
        smtListener.onIntroSmtConst(name)
        log(s";; declare edge predicate $name: Bool")
        log(s"(declare-const $name Bool)")
        nBoolConsts += 1
        val const = z3context.mkConst(name, z3context.getBoolSort)
        inCache += ((set.id, elem.id) -> ((const.asInstanceOf[ExprSort], level)))
        _metrics = _metrics.addNConsts(1)
      }
    }
  }

  private def getInPred(setId: Int, elemId: Int): ExprSort = {
    inCache.get((setId, elemId)) match {
      case None =>
        val setT = cellCache(setId).head._2
        val elemT = cellCache(elemId).head._2
        val name = s"in_${elemT.signature}${elemId}_${setT.signature}$setId"
        logWriter.flush() // flush the SMT log
        throw new IllegalStateException(
            s"SMT $id: The Boolean constant $name (set membership) is missing from the SMT context")

      case Some((const, _)) =>
        const
    }
  }

<<<<<<< HEAD
  private def mkSelect(arrayId: Int, elemId: Int): ExprSort = {
    val array = cellCache(arrayId).head._1
=======
  private def mkAndChain(args: Seq[TlaEx], tail: TlaEx, cond: TlaEx): (ExprSort, Long) = {
    val arg = args.head
    val (argZ3, an) = toExpr(arg)
    //val (condZ3, _) = toExpr(cond) // The conjunction happens unconditionally. This might change in the future.

    tail match {
      case ValEx(TlaBool(true)) => // Base case
        (argZ3.asInstanceOf[ExprSort], an)

      case nestedChain @ OperEx(ApalacheOper.chain, _*) =>
        val (nestedExp, nen) = toExpr(nestedChain)
        val and = z3context.mkAnd(argZ3.asInstanceOf[BoolExpr], nestedExp.asInstanceOf[BoolExpr])
        (and.asInstanceOf[ExprSort], 1 + an + nen)

      case _ =>
        throw new IllegalStateException(s"Malformed chain conjunction operation")
    }
  }

  private def mkSelect(setId: Int, elemId: Int): ExprSort = {
    val set = cellCache(setId).head._1
>>>>>>> c091b2c2
    val elem = cellCache(elemId).head._1

    z3context.mkSelect(array.asInstanceOf[ArrayExpr[Sort, Sort]], elem.asInstanceOf[Expr[Sort]]).asInstanceOf[ExprSort]
  }

  private def mkNestedSelect(outerArrayId: Int, innerArrayId: Int, elemId: Int): ExprSort = {
    val outerArray = cellCache(outerArrayId).head._1
    val innerArray = cellCache(innerArrayId).head._1
    val elem = cellCache(elemId).head._1

    val innerSelect = z3context
      .mkSelect(innerArray.asInstanceOf[ArrayExpr[Sort, Sort]], elem.asInstanceOf[Expr[Sort]])
      .asInstanceOf[ExprSort]
    z3context
      .mkSelect(outerArray.asInstanceOf[ArrayExpr[Sort, Sort]], innerSelect.asInstanceOf[Expr[Sort]])
      .asInstanceOf[ExprSort]
  }

  private def mkStore(arrayId: Int, elemId: Int, IndexId: Int = 1): ExprSort = {
    val (array, arrayT, _) = cellCache(arrayId).head
    val (elem, elemT, _) = cellCache(elemId).head
    val (index, indexT, _) = cellCache(IndexId).head // Index 1 caches the value true

    val updatedArray = updateArrayConst(arrayId)
    val store = IndexId match {
      case 1 =>
        // The array represents a set, since cell.id == 1 stands for true
        val edgeName = s"in_${elemT.signature}${elemId}_${arrayT.signature}$arrayId"
        log(s";; declare edge inclusion $edgeName")
        z3context.mkStore(
            array.asInstanceOf[Expr[ArraySort[Sort, Sort]]], elem.asInstanceOf[Expr[Sort]],
            z3context.mkTrue().asInstanceOf[Expr[Sort]])
      case _ =>
        // The array represents a function
        val updateName = s"${arrayT.signature}$arrayId[${elemT.signature}$elemId] to ${indexT.signature}$IndexId"
        log(s"s;; declare update of $updateName")
        z3context.mkStore(
            array.asInstanceOf[Expr[ArraySort[Sort, Sort]]], index.asInstanceOf[Expr[Sort]],
            elem.asInstanceOf[Expr[Sort]])
    }
    val eqStore = z3context.mkEq(updatedArray, store)
    eqStore.asInstanceOf[ExprSort]
  }

  private def mkSetStoreChain(elemName: String, setName: String, tail: TlaEx, cond: TlaEx): (ExprSort, Long) = {
    encoding match {
      case `arraysEncoding` =>
        val elemId = ArenaCell.idFromName(elemName)
        val (elem, _, _) = cellCache(elemId).head
        val (condZ3, cn) = toExpr(cond)

        tail match {
          case NameEx(_) => // Base case
            val setId = ArenaCell.idFromName(setName)
            val (set, _, _) = cellCache(setId).head
            log(s";; declare edge inclusion of element $elem")
            val store = z3context.mkStore(
                set.asInstanceOf[Expr[ArraySort[Sort, BoolSort]]], elem.asInstanceOf[Expr[Sort]],
                condZ3.asInstanceOf[Expr[BoolSort]])
            (store.asInstanceOf[ExprSort], 1 + cn)

          case nestedChain @ OperEx(ApalacheOper.chain, _*) =>
            val (nestedSet, nsn) = toExpr(nestedChain)
            log(s";; declare edge inclusion of element $elem")
            val store = z3context.mkStore(
                nestedSet.asInstanceOf[Expr[ArraySort[Sort, BoolSort]]], elem.asInstanceOf[Expr[Sort]],
                condZ3.asInstanceOf[Expr[BoolSort]])
            (store.asInstanceOf[ExprSort], 1 + cn + nsn)

          case _ =>
            throw new IllegalStateException(s"Malformed chain update operation of set $setName")
        }

      case `oopsla19Encoding` =>
        val setMembership = OperEx(TlaSetOper.in, NameEx(elemName), NameEx(setName))
        val setMembershipWithCond = OperEx(TlaBoolOper.equiv, setMembership, cond)

        tail match {
          case NameEx(_) => // Base case
            toExpr(setMembershipWithCond)

          case nestedChain @ OperEx(ApalacheOper.chain, _*) =>
            toExpr(OperEx(TlaBoolOper.and, setMembershipWithCond, nestedChain))

          case _ =>
            throw new IllegalStateException(s"Malformed chain update operation of set $setName")
        }

      case oddEncodingType =>
        throw new IllegalArgumentException(s"Unexpected SMT encoding of type $oddEncodingType")
    }
  }

  private def mkUnchangedArray(arrayId: Int): ExprSort = {
    if (cellCache(arrayId).size > 1) {
      val currentArray = cellCache(arrayId).head._1
      val oldArray = cellCache(arrayId).tail.head._1
      val eqUnchanged = z3context.mkEq(currentArray, oldArray)
      eqUnchanged.asInstanceOf[ExprSort]
    } else if (cellCache(arrayId).size == 1) {
      // If arrayId refers to an array with a single SSA representation there is nothing to be done
      z3context.mkTrue().asInstanceOf[ExprSort]
    } else {
      logWriter.flush() // flush the SMT log
      throw new IllegalStateException(
          s"SMT $id: Corrupted cellCache, $arrayId key is present, but it does not refer to any array.")
    }
  }

  private def updateArrayConst(arrayId: Int): ExprSort = {
    val (array, arrayT, _) = cellCache(arrayId).head
    val newSSAIndex = cellCache(arrayId).size
    val updatedArrayName = array.toString.split("_").head + "_" + newSSAIndex
    val arraySort = getOrMkCellSort(arrayT)
    log(s"(declare-const $updatedArrayName $arraySort)")
    val updatedArray = z3context.mkConst(updatedArrayName, arraySort)
    cellCache += (arrayId -> ((updatedArray, arrayT, level) :: cellCache(arrayId)))
    _metrics = _metrics.addNConsts(1)
    updatedArray.asInstanceOf[ExprSort]
  }

  private def assignChainToSet(setName: String, chainEx: (ExprSort, Long)): (ExprSort, Long) = {
    encoding match {
      case `arraysEncoding` =>
        val setId = ArenaCell.idFromName(setName)
        val updatedSet = updateArrayConst(setId)
        val eq = toEqExpr(updatedSet, chainEx._1)
        (eq.asInstanceOf[ExprSort], 1 + chainEx._2)

      case `oopsla19Encoding` =>
        chainEx

      case oddEncodingType =>
        throw new IllegalArgumentException(s"Unexpected SMT encoding of type $oddEncodingType")
    }
  }

  /**
   * Check whether the current view of the SMT solver is consistent with arena.
   *
   * @param arena an arena
   */
  override def checkConsistency(arena: Arena): Unit = {
    val topId = arena.topCell.id
    if (maxCellIdPerContext.head > topId) {
      // Checking consistency. When the user accidentally replaces a fresh arena with an older one,
      // we report it immediately. Otherwise, it is very hard to find the cause.
      val msg = "SMT %d: Declaring cell %d, while cell %d has been already declared. Damaged arena?"
        .format(id, topId, maxCellIdPerContext.head)
      flushAndThrow(new InternalCheckerError(msg, NullEx))
    }
  }

  /**
   * Assert that a Boolean TLA+ expression holds true.
   *
   * @param ex a simplified TLA+ expression over cells
   */
  def assertGroundExpr(ex: TlaEx): Unit = {
    log(s";; assert ${UTFPrinter.apply(ex)}")
    val (z3expr, size) = toExpr(ex)
    _metrics = _metrics.addNSmtExprs(size)
    smtListener.onSmtAssert(ex, size)
    log(s"(assert ${z3expr.toString})")
    z3solver.add(z3expr.asInstanceOf[BoolExpr])
  }

  /**
   * Evaluate a ground TLA+ expression in the current model, which is available after a call to sat().
   * This method assumes that the outcome is one of the basic types: a Boolean, integer, or a cell constant.
   * If not, it throws SmtEncodingException.
   *
   * @param ex an expression to evaluate
   * @return a TLA+ value
   */
  def evalGroundExpr(ex: TlaEx): TlaEx = {
    val (smtEx, _) = toExpr(ex)
    val z3expr = z3solver.getModel.eval(smtEx, true)
    if (z3expr.isBool) {
      val isTrue = z3expr.getBoolValue.equals(Z3_lbool.Z3_L_TRUE)
      ValEx(if (isTrue) TlaBool(true) else TlaBool(false)) // in undefined case, just return false
    } else if (z3expr.isIntNum) {
      ValEx(TlaInt(z3expr.asInstanceOf[IntNum].getBigInteger))
    } else {
      if (z3expr.isConst && z3expr.getSort.getName.toString.startsWith("Cell_")) {
        NameEx(z3expr.toString)
      } else {
        flushAndThrow(new SmtEncodingException(s"SMT $id: Expected an integer or Boolean, found: $z3expr", ex))
      }
    }
  }

  private def initLog(): PrintWriter =
    OutputManager.runDirPathOpt match {
      case None => new PrintWriter(NullOutputStream.NULL_OUTPUT_STREAM)
      case Some(runDir) => {
        val writer = OutputManager.printWriter(OutputManager.runDir, s"log$id.smt")
        if (!config.debug) {
          writer.println("Logging is disabled (Z3SolverContext.debug = false). Activate with --debug.")
          writer.flush()
        }
        writer
      }
    }

  /**
   * Log message to the logging file. This is helpful to debug the SMT encoding.
   *
   * @param message message text, called by name, so evaluated only when needed
   */
  def log(message: => String): Unit = {
    if (config.debug) {
      logWriter.println(message)
    }
  }

  /**
   * Introduce an uninterpreted function associated with a cell.
   *
   * @param argType    an argument type
   * @param resultType a result type
   * @return the name of the new function (declared in SMT)
   */
  def declareCellFun(cellName: String, argType: CellT, resultType: CellT): Unit = {
    val domSig = argType.signature
    val resSig = resultType.signature
    val funName = s"fun$cellName"
    if (funDecls.contains(funName)) {
      val msg = s"SMT $id: Declaring twice the function associated with cell $cellName"
      flushAndThrow(new SmtEncodingException(msg, NullEx))
    } else {
      val domSort = getOrMkCellSort(argType)
      val cdmSort = getOrMkCellSort(resultType)
      log(s";; declare cell fun $funName")
      log(s"(declare-fun $funName ($domSort) $cdmSort)")
      val funDecl = z3context.mkFuncDecl(funName, domSort, cdmSort)
      funDecls += (funName -> (funDecl, level))
      _metrics = _metrics.addNConsts(1)
    }
  }

  /**
   * Get the current context level, that is the difference between the number of pushes and pops made so far.
   *
   * @return the current level, always non-negative.
   */
  override def contextLevel: Int = level

  /**
   * Push SMT context
   */
  override def push(): Unit = {
    log("(push) ;; becomes %d".format(level + 1))
    logWriter.flush() // good time to flush
    z3solver.push()
    maxCellIdPerContext = maxCellIdPerContext.head +: maxCellIdPerContext
    level += 1
  }

  /**
   * Pop SMT context
   */
  override def pop(): Unit = {
    if (level > 0) {
      log("(pop) ;; becomes %d".format(level - 1))
      logWriter.flush() // good time to flush
      z3solver.pop()
      maxCellIdPerContext = maxCellIdPerContext.tail
      level -= 1
      // clean the caches
      cellSorts.retain((_, value) => value._2 <= level)
      funDecls.retain((_, value) => value._2 <= level)
      cellCache.foreach(entry => cellCache += entry.copy(_2 = entry._2.filter(_._3 <= level)))
      cellCache.retain((_, value) => value.nonEmpty)
      inCache.retain((_, value) => value._2 <= level)
      emptySetCache.retain((_, value) => value._2 <= level)
    }
  }

  override def pop(n: Int): Unit = {
    if (n > 0) {
      log("(pop %d) ;; becomes %d".format(n, level - n))
      logWriter.flush() // good time to flush
      z3solver.pop(n)
      maxCellIdPerContext = maxCellIdPerContext.drop(n)
      level -= n
      // clean the caches
      cellSorts.retain((_, value) => value._2 <= level)
      funDecls.retain((_, value) => value._2 <= level)
      cellCache.foreach(entry => cellCache += entry.copy(_2 = entry._2.filter(_._3 <= level)))
      cellCache.retain((_, value) => value.nonEmpty)
      inCache.retain((_, value) => value._2 <= level)
      emptySetCache.retain((_, value) => value._2 <= level)
    }
  }

  override def sat(): Boolean = {
    log("(check-sat)")
    val status = z3solver.check()
    log(s";; sat = ${status == Status.SATISFIABLE}")
    logWriter.flush() // good time to flush
    if (status == Status.UNKNOWN) {
      // that seems to be the only reasonable behavior
      val msg = s"SMT $id: z3 reports UNKNOWN. Maybe, your specification is outside the supported logic."
      flushAndThrow(new SmtEncodingException(msg, NullEx))
    }
    status == Status.SATISFIABLE
  }

  override def satOrTimeout(timeoutSec: Long): Option[Boolean] = {
    if (timeoutSec <= 0) {
      Some(sat())
    } else {
      def setTimeout(tm: Long): Unit = {
        val params = z3context.mkParams()
        params.add("timeout", BigInt(tm).toInt)
        z3solver.setParameters(params)
      }
      // temporarily, change the timeout
      setTimeout(timeoutSec * 1000)
      log("(check-sat)")
      val status = z3solver.check()
      // set it to the maximum: Z3 is using 2^32 - 1, which is hard to pass in Java, so we can only set it to 2^31-1
      setTimeout(Int.MaxValue)
      logWriter.flush() // good time to flush
      status match {
        case Status.SATISFIABLE   => Some(true)
        case Status.UNSATISFIABLE => Some(false)
        case Status.UNKNOWN       => None
      }
    }
  }

  /**
   * Print the collected constraints in the SMTLIB2 format using Z3 API.
   *
   * @return a long string of statements in SMTLIB2 format as provided by Z3
   */
  def toSmtlib2: String = {
    z3solver.toString
  }

  def setSmtListener(listener: SmtListener): Unit = {
    smtListener = listener
  }

  /**
   * Get the current metrics in the solver context. The metrics may change when the other methods are called.
   *
   * @return the current metrics
   */
  override def metrics(): SolverContextMetrics = _metrics

  private def getOrMkCellSort(cellType: CellT): Sort = {
    val sig = "Cell_" + cellType.signature
    val sort = cellSorts.get(sig)
    if (sort.isDefined) {
      sort.get._1
    } else {
      val newSort =
        cellType match {
          case BoolT() =>
            z3context.getBoolSort

          case IntT() =>
            z3context.getIntSort

          case FinSetT(elemType) if encoding == arraysEncoding =>
            z3context.mkArraySort(getOrMkCellSort(elemType), z3context.getBoolSort)

          case PowSetT(domType) if encoding == arraysEncoding =>
            z3context.mkArraySort(getOrMkCellSort(domType), z3context.getBoolSort)

          case FunT(FinSetT(domType), resType) if encoding == arraysEncoding =>
            z3context.mkArraySort(getOrMkCellSort(domType), getOrMkCellSort(resType))

          case _ =>
            log(s"(declare-sort $sig 0)")
            z3context.mkUninterpretedSort(sig)
          // In preliminary experiments, the following trick sped up solving by 30%.
          // TODO: Figure out whether we can always do that.
//            z3context.mkUninterpretedSort(sig + "_" + level)
        }

      cellSorts += (sig -> (newSort, level))
      newSort
    }
  }

  private def toExpr(ex: TlaEx): (ExprSort, Long) = {
    simplifier.simplifyShallow(ex) match {
      case NameEx(name) =>
        val nm = cellCache(ArenaCell.idFromName(name)).head._1 // the cached cell
        (nm, 1)

      case ValEx(TlaBool(false)) =>
        val bool = z3context.mkFalse()
        (bool.asInstanceOf[ExprSort], 1)

      case ValEx(TlaBool(true)) =>
        val bool = z3context.mkTrue()
        (bool.asInstanceOf[ExprSort], 1)

      case ValEx(TlaInt(num)) =>
        if (num.isValidLong) {
          val int = z3context.mkInt(num.toLong)
          (int.asInstanceOf[ExprSort], 1)
        } else {
          // support big integers, issue #450
          val n = z3context.mkInt(num.toString())
          (n.asInstanceOf[ExprSort], 1)
        }

      case OperEx(oper: TlaArithOper, lex, rex) =>
        // convert to an arithmetic expression
        toArithExpr(ex)

      case OperEx(oper: TlaArithOper, subex) =>
        // convert to an arithmetic expression
        toArithExpr(ex)

      case OperEx(TlaOper.eq, lhs @ NameEx(lname), rhs @ NameEx(rname)) =>
        if (ArenaCell.isValidName(lname) && ArenaCell.isValidName(rname)) {
          // just comparing cells
          val eq = z3context.mkEq(cellCache(ArenaCell.idFromName(lname)).head._1,
              cellCache(ArenaCell.idFromName(rname)).head._1)
          (eq.asInstanceOf[ExprSort], 1)
        } else {
          // comparing integers and Boolean to cells, Booleans to Booleans, and Integers to Integers
          val (le, ln) = toExpr(lhs)
          val (re, rn) = toExpr(rhs)
          val eq = toEqExpr(le.asInstanceOf[Expr[Sort]], re.asInstanceOf[Expr[Sort]])
          (eq.asInstanceOf[ExprSort], 1 + ln + rn)
        }

      case OperEx(TlaOper.eq, lhs, rhs) =>
        val (le, ln) = toExpr(lhs)
        val (re, rn) = toExpr(rhs)
        val eq = toEqExpr(le, re)
        (eq.asInstanceOf[ExprSort], 1 + ln + rn)

      case OperEx(TlaOper.ne, lhs, rhs) =>
        val (eq, n) = toExpr(OperEx(TlaOper.eq, lhs, rhs))
        (z3context.mkNot(eq.asInstanceOf[BoolExpr]).asInstanceOf[ExprSort], 1 + n)

      case OperEx(ApalacheOper.distinct, args @ _*) =>
        val (es, ns) = (args map toExpr).unzip
        val distinct = z3context.mkDistinct(es: _*)
        (distinct.asInstanceOf[ExprSort],
            ns.foldLeft(1L) {
          _ + _
        })

      case OperEx(TlaBoolOper.and, args @ _*) =>
        val (es, ns) = (args map toExpr).unzip
        val and = z3context.mkAnd(es.map(_.asInstanceOf[BoolExpr]): _*)
        (and.asInstanceOf[ExprSort],
            ns.foldLeft(1L) {
          _ + _
        })

      case OperEx(TlaBoolOper.or, args @ _*) =>
        val (es, ns) = (args map toExpr).unzip
        val or = z3context.mkOr(es.map(_.asInstanceOf[BoolExpr]): _*)
        (or.asInstanceOf[ExprSort],
            ns.foldLeft(1L) {
          _ + _
        })

      case OperEx(TlaBoolOper.implies, lhs, rhs) =>
        val (lhsZ3, ln) = toExpr(lhs)
        val (rhsZ3, rn) = toExpr(rhs)
        val imp = z3context.mkImplies(lhsZ3.asInstanceOf[BoolExpr], rhsZ3.asInstanceOf[BoolExpr])
        (imp.asInstanceOf[ExprSort], 1 + ln + rn)

      case OperEx(TlaBoolOper.equiv, lhs, rhs) =>
        val (lhsZ3, ln) = toExpr(lhs)
        val (rhsZ3, rn) = toExpr(rhs)
        val equiv = z3context.mkEq(lhsZ3.asInstanceOf[BoolExpr], rhsZ3.asInstanceOf[BoolExpr])
        (equiv.asInstanceOf[ExprSort], 1 + ln + rn)

      case OperEx(TlaControlOper.ifThenElse, cond, thenExpr, elseExpr) =>
        val (boolCond, cn) = toExpr(cond)
        val (thenZ3, tn) = toExpr(thenExpr)
        val (elseZ3, en) = toExpr(elseExpr)
        val ite = z3context.mkITE(boolCond.asInstanceOf[BoolExpr], thenZ3, elseZ3)
        (ite, 1 + cn + tn + en)

      case OperEx(TlaBoolOper.not, e) =>
        val (exZ3, n) = toExpr(e)
        val not = z3context.mkNot(exZ3.asInstanceOf[BoolExpr])
        (not.asInstanceOf[ExprSort], 1 + n)

      case OperEx(TlaSetOper.notin, elem, set) =>
        val (e, n) = toExpr(OperEx(TlaSetOper.in, elem, set))
        val not = z3context.mkNot(e.asInstanceOf[BoolExpr])
        (not.asInstanceOf[ExprSort], 1 + n)

      case OperEx(TlaSetOper.in, NameEx(elemName), NameEx(setName)) =>
        val setId = ArenaCell.idFromName(setName)
        val elemId = ArenaCell.idFromName(elemName)
        (getInPred(setId, elemId), 1)

      case OperEx(ApalacheOper.selectInSet, NameEx(elemName), NameEx(setName)) =>
        encoding match {
          case `arraysEncoding` =>
            val setId = ArenaCell.idFromName(setName)
            val elemId = ArenaCell.idFromName(elemName)
            (mkSelect(setId, elemId), 1)
          case `oopsla19Encoding` =>
            toExpr(OperEx(TlaSetOper.in, NameEx(elemName), NameEx(setName))) // Set membership in the oopsla19 encoding
          case oddEncodingType =>
            throw new IllegalArgumentException(s"Unexpected SMT encoding of type $oddEncodingType")
        }

      case OperEx(ApalacheOper.selectInSet, OperEx(ApalacheOper.selectInSet, NameEx(elemName), NameEx(funName)), NameEx(
                  setName)) =>
        encoding match {
          case `arraysEncoding` =>
            // Nested selects are used to check if the result of a function application is in a given set
            val set2Id = ArenaCell.idFromName(setName)
            val set1Id = ArenaCell.idFromName(funName)
            val elemId = ArenaCell.idFromName(elemName)
            (mkNestedSelect(set2Id, set1Id, elemId), 1)
          case oddEncodingType =>
            // Nested selects should not happen in the oopsla19 encoding
            throw new IllegalArgumentException(s"Unexpected SMT encoding of type $oddEncodingType")
        }

      case OperEx(ApalacheOper.storeInSet, NameEx(elemName), NameEx(setName)) =>
        encoding match {
          case `arraysEncoding` =>
            val setId = ArenaCell.idFromName(setName)
            val elemId = ArenaCell.idFromName(elemName)
            (mkStore(setId, elemId), 1)
          case `oopsla19Encoding` =>
            toExpr(OperEx(TlaSetOper.in, NameEx(elemName), NameEx(setName))) // Set membership in the oopsla19 encoding
          case oddEncodingType =>
            throw new IllegalArgumentException(s"Unexpected SMT encoding of type $oddEncodingType")
        }

      case OperEx(ApalacheOper.storeInSet, NameEx(elemName), NameEx(funName), NameEx(argName)) =>
        encoding match {
          case `arraysEncoding` =>
            // Updates a function for a given argument
            val funId = ArenaCell.idFromName(funName)
            val elemId = ArenaCell.idFromName(elemName)
            val argId = ArenaCell.idFromName(argName)
            (mkStore(funId, elemId, argId), 1)
          case oddEncodingType =>
            // Function updates via store constraints not happen in the oopsla19 encoding
            throw new IllegalArgumentException(s"Unexpected SMT encoding of type $oddEncodingType")
        }

      case OperEx(ApalacheOper.storeNotInSet, NameEx(elemName), NameEx(setName)) =>
        encoding match {
          case `arraysEncoding` =>
            // In the arrays encoding the sets are initially empty, so elem is not a member of set implicitly
            val setId = ArenaCell.idFromName(setName)
            (mkUnchangedArray(setId), 1)
          case `oopsla19Encoding` =>
            // In the oopsla19 encoding the sets are not initially empty, so membership has to be negated explicitly
            toExpr(OperEx(TlaBoolOper.not, OperEx(TlaSetOper.in, NameEx(elemName), NameEx(setName))))
          case oddEncodingType =>
            throw new IllegalArgumentException(s"Unexpected SMT encoding of type $oddEncodingType")
        }

      case OperEx(ApalacheOper.chain, op, tail, cond) =>
        op match {
          case OperEx(TlaBoolOper.and, args @ _*) =>
            mkAndChain(args, tail, cond)
          case OperEx(ApalacheOper.storeInSet, NameEx(elemName), NameEx(setName)) =>
            mkSetStoreChain(elemName, setName, tail, cond)
          case _ =>
            throw new IllegalStateException(s"Malformed chain operation with $op")
        }

      case OperEx(ApalacheOper.assignChain, NameEx(elemName), chain) =>
        val chainEx = toExpr(chain)
        val elemId = ArenaCell.idFromName(elemName)
        val elemType = cellCache(elemId).head._2
        elemType match {
          case FinSetT(_) => assignChainToSet(elemName, chainEx)
          case _          => throw new IllegalStateException("Malformed chain assignment operation")
        }

      case OperEx(ApalacheOper.smtMap, NameEx(inputSetName), consChain, NameEx(resultSetName)) =>
        val inputSetId = ArenaCell.idFromName(inputSetName)
        val resultSetId = ArenaCell.idFromName(resultSetName)
        // A temporary set is made, to contain the constraints that will be used on the SMT map
        val tempResultSet = updateSetConst(resultSetId) // The temporary set is initially an unconstrained array
        val (consChainZ3, ccn) = toExpr(consChain) // The constraints added have tempResultSet as target of inputSetName
        // An updated set is made, to contain the outcome of the SMT map
        val updatedResultSet = updateSetConst(resultSetId).asInstanceOf[ArrayExpr[Sort, BoolSort]]
        val inputSet = cellCache(inputSetId).head._1.asInstanceOf[ArrayExpr[Sort, BoolSort]]
        val constraintsSet = tempResultSet.asInstanceOf[ArrayExpr[Sort, BoolSort]]
        // The intersection of inputSet and constraintsSet is taken and equated to updatedResultSet
        val map = z3context.mkMap(z3context.mkAnd().getFuncDecl, inputSet, constraintsSet)
        val eq = toEqExpr(updatedResultSet, map)
        // The returned expression is the conjunction of the SMT map with the constraints of constraintsSet
        val and = z3context.mkAnd(eq, consChainZ3.asInstanceOf[BoolExpr])
        (and.asInstanceOf[ExprSort], 3 + ccn)

      // the old implementation allowed us to do that, but the new one is encoding edges directly
      case OperEx(TlaSetOper.in, ValEx(TlaInt(_)), NameEx(_)) | OperEx(TlaSetOper.in, ValEx(TlaBool(_)), NameEx(_)) =>
        flushAndThrow(new InvalidTlaExException(s"SMT $id: Preprocessing introduced a literal inside tla.in: $ex", ex))

      case _ =>
        flushAndThrow(new InvalidTlaExException(s"SMT $id: Unexpected TLA+ expression: $ex", ex))
    }
  }

  private def toEqExpr[R <: Sort](le: Expr[R], re: Expr[R]) = {
    (le, re) match {
      case (_: BoolExpr, _: BoolExpr) | (_: IntExpr, _: IntExpr) =>
        z3context.mkEq(le, re)

      case (_: IntExpr, _: Expr[R]) =>
        // comparing an integer constant and a cell of integer type, which is declared as integer
        z3context.mkEq(le, re)

      case (_: Expr[R], _: IntExpr) =>
        // comparing an integer constant and a cell of integer type, which is declared as integer
        z3context.mkEq(le, re)

      case (_: Expr[R], _: Expr[R]) =>
        // comparing a cell constant against a function application
        z3context.mkEq(le, re)

      case _ =>
        flushAndThrow(throw new CheckerException(s"SMT $id: Incomparable expressions", NullEx))
    }
  }

  // Workaround for impedence bitween with Java Generics and Scala parametric types
  // See, e.g., https://stackoverflow.com/a/16430462/1187277
  private def mkArithCmp(ctor: (Expr[ArithSort], Expr[ArithSort]) => BoolExpr)(a: ExprSort, b: ExprSort): ExprSort = {
    ctor(a.asInstanceOf[Expr[ArithSort]], b.asInstanceOf[Expr[ArithSort]]).asInstanceOf[ExprSort]
  }

  private def mkArithOp(ctor: (Expr[ArithSort], Expr[ArithSort]) => ArithExpr[ArithSort])(a: ExprSort,
      b: ExprSort): ExprSort = {
    ctor(a.asInstanceOf[Expr[ArithSort]], b.asInstanceOf[Expr[ArithSort]]).asInstanceOf[ExprSort]
  }

  private def toArithExpr(ex: TlaEx): (ExprSort, Long) = {

    def mkBinEx(ctor: (ExprSort, ExprSort) => ExprSort, left: TlaEx, right: TlaEx): (ExprSort, Long) = {
      val (le, ln) = toArithExpr(left)
      val (re, rn) = toArithExpr(right)
      val z3ex = ctor(le, re)
      (z3ex, 1 + ln + rn)
    }

    ex match {
      case ValEx(TlaInt(num)) =>
        if (num.isValidLong) {
          val n = z3context.mkInt(num.toLong)
          (n.asInstanceOf[ExprSort], 1)
        } else {
          // support big integers, issue #450
          val n = z3context.mkInt(num.toString())
          (n.asInstanceOf[ExprSort], 1)
        }

      case NameEx(name) =>
        val n = z3context.mkIntConst(name) // TODO: incompatible sorts?
        (n.asInstanceOf[ExprSort], 1)

      case OperEx(TlaArithOper.lt, left, right) =>
        mkBinEx(mkArithCmp(z3context.mkLt), left, right)

      case OperEx(TlaArithOper.le, left, right) =>
        mkBinEx(mkArithCmp(z3context.mkLe), left, right)

      case OperEx(TlaArithOper.gt, left, right) =>
        mkBinEx(mkArithCmp(z3context.mkGt), left, right)

      case OperEx(TlaArithOper.ge, left, right) =>
        mkBinEx(mkArithCmp(z3context.mkGe), left, right)

      case OperEx(TlaArithOper.plus, left, right) =>
        mkBinEx(mkArithOp((l, r) => z3context.mkAdd(l, r)), left, right)

      case OperEx(TlaArithOper.minus, left, right) =>
        mkBinEx(mkArithOp((l, r) => z3context.mkSub(l, r)), left, right)

      case OperEx(TlaArithOper.mult, left, right) =>
        mkBinEx(mkArithOp((l, r) => z3context.mkMul(l, r)), left, right)

      case OperEx(TlaArithOper.div, left, right) =>
        mkBinEx(mkArithOp(z3context.mkDiv), left, right)

      case OperEx(TlaArithOper.mod, left, right) =>
        val (le, ln) = toArithExpr(left)
        val (re, rn) = toArithExpr(right)
        val mod = z3context.mkMod(le.asInstanceOf[IntExpr], re.asInstanceOf[IntExpr])
        (mod.asInstanceOf[ExprSort], 1 + ln + rn)

      case OperEx(TlaArithOper.exp, left, right) =>
        val (le, ln) = toArithExpr(left)
        val (re, rn) = toArithExpr(right)
        val mod = z3context.mkPower(le.asInstanceOf[IntExpr], re.asInstanceOf[IntExpr])
        (mod.asInstanceOf[ExprSort], 1 + ln + rn)

      case OperEx(TlaArithOper.uminus, subex) =>
        val (e, n) = toArithExpr(subex)
        val minus = z3context.mkUnaryMinus(e.asInstanceOf[IntExpr])
        (minus.asInstanceOf[ExprSort], 1 + n)

      case OperEx(TlaControlOper.ifThenElse, cond, thenExpr, elseExpr) =>
        val (boolCond, cn) = toExpr(cond)
        val (thenZ3, tn) = toArithExpr(thenExpr)
        val (elseZ3, en) = toArithExpr(elseExpr)
        val ite = z3context.mkITE(boolCond.asInstanceOf[BoolExpr], thenZ3, elseZ3)
        (ite, 1 + cn + tn + en)

      case _ =>
        flushAndThrow(new InvalidTlaExException(s"SMT $id: Unexpected arithmetic expression: $ex", ex))
    }
  }

  /**
   * Flush the SMT log and throw the provided exception.
   *
   * @param e an exception to throw
   * @return nothing, as an exception is unconditionally thrown
   */
  private def flushAndThrow(e: Exception): Nothing = {
    logWriter.flush() // flush the SMT log
    throw e
  }
}

object Z3SolverContext {
  private var nextId: AtomicLong = new AtomicLong(0)

  private def createId(): Long = {
    nextId.getAndIncrement()
  }

  /**
   * The names of all parameters that are used to set the random seeds in z3.
   */
  val RANDOM_SEED_PARAMS: List[String] =
    List("sat.random_seed", "smt.random_seed", "fp.spacer.random_seed", "sls.random_seed")
}<|MERGE_RESOLUTION|>--- conflicted
+++ resolved
@@ -211,10 +211,16 @@
     }
   }
 
-<<<<<<< HEAD
   private def mkSelect(arrayId: Int, elemId: Int): ExprSort = {
     val array = cellCache(arrayId).head._1
-=======
+    val elem = cellCache(elemId).head._1
+
+    z3context.mkSelect(array.asInstanceOf[ArrayExpr[Sort, Sort]], elem.asInstanceOf[Expr[Sort]]).asInstanceOf[ExprSort]
+  }
+
+  private def mkNestedSelect(outerArrayId: Int, innerArrayId: Int, elemId: Int): ExprSort = {
+    val outerArray = cellCache(outerArrayId).head._1
+    val innerArray = cellCache(innerArrayId).head._1
   private def mkAndChain(args: Seq[TlaEx], tail: TlaEx, cond: TlaEx): (ExprSort, Long) = {
     val arg = args.head
     val (argZ3, an) = toExpr(arg)
@@ -236,15 +242,6 @@
 
   private def mkSelect(setId: Int, elemId: Int): ExprSort = {
     val set = cellCache(setId).head._1
->>>>>>> c091b2c2
-    val elem = cellCache(elemId).head._1
-
-    z3context.mkSelect(array.asInstanceOf[ArrayExpr[Sort, Sort]], elem.asInstanceOf[Expr[Sort]]).asInstanceOf[ExprSort]
-  }
-
-  private def mkNestedSelect(outerArrayId: Int, innerArrayId: Int, elemId: Int): ExprSort = {
-    val outerArray = cellCache(outerArrayId).head._1
-    val innerArray = cellCache(innerArrayId).head._1
     val elem = cellCache(elemId).head._1
 
     val innerSelect = z3context
