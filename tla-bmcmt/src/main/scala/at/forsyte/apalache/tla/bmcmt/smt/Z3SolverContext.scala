--- conflicted
+++ resolved
@@ -26,11 +26,7 @@
  * in this class. </p>
  *
  * @author
-<<<<<<< HEAD
  *   Igor Konnov, Rodrigo Otoni
-=======
- *   Igor Konnov
->>>>>>> 8c86a04c
  */
 class Z3SolverContext(val config: SolverConfig) extends SolverContext {
   private val id: Long = Z3SolverContext.createId()
@@ -213,28 +209,6 @@
     }
   }
 
-<<<<<<< HEAD
-=======
-  private def mkAndChain(args: Seq[TlaEx], tail: TlaEx, cond: TlaEx): (ExprSort, Long) = {
-    val arg = args.head
-    val (argZ3, an) = toExpr(arg)
-    // val (condZ3, _) = toExpr(cond) // The conjunction happens unconditionally. This might change in the future.
-
-    tail match {
-      case ValEx(TlaBool(true)) => // Base case
-        (argZ3.asInstanceOf[ExprSort], an)
-
-      case nestedChain @ OperEx(ApalacheOper.chain, _*) =>
-        val (nestedExp, nen) = toExpr(nestedChain)
-        val and = z3context.mkAnd(argZ3.asInstanceOf[BoolExpr], nestedExp.asInstanceOf[BoolExpr])
-        (and.asInstanceOf[ExprSort], 1 + an + nen)
-
-      case _ =>
-        throw new IllegalStateException(s"Malformed chain conjunction operation")
-    }
-  }
-
->>>>>>> 8c86a04c
   private def mkSelect(setId: Int, elemId: Int): ExprSort = {
     val set = cellCache(setId).head._1
     val elem = cellCache(elemId).head._1
@@ -258,60 +232,6 @@
     eqStore.asInstanceOf[ExprSort]
   }
 
-<<<<<<< HEAD
-=======
-  private def mkStoreChain(
-      elemName: String,
-      setName: String,
-      tail: TlaEx,
-      cond: TlaEx): (ExprSort, Long) = {
-    encoding match {
-      case `arraysEncoding` =>
-        val elemId = ArenaCell.idFromName(elemName)
-        val (elem, _, _) = cellCache(elemId).head
-        val (condZ3, cn) = toExpr(cond)
-
-        tail match {
-          case NameEx(_) => // Base case
-            val setId = ArenaCell.idFromName(setName)
-            val (set, _, _) = cellCache(setId).head
-            log(s";; declare edge inclusion of element $elem")
-            val store = z3context.mkStore(set.asInstanceOf[Expr[ArraySort[Sort, BoolSort]]],
-                elem.asInstanceOf[Expr[Sort]], condZ3.asInstanceOf[Expr[BoolSort]])
-            (store.asInstanceOf[ExprSort], 1 + cn)
-
-          case nestedChain @ OperEx(ApalacheOper.chain, _*) =>
-            val (nestedSet, nsn) = toExpr(nestedChain)
-            log(s";; declare edge inclusion of element $elem")
-            val store = z3context.mkStore(nestedSet.asInstanceOf[Expr[ArraySort[Sort, BoolSort]]],
-                elem.asInstanceOf[Expr[Sort]], condZ3.asInstanceOf[Expr[BoolSort]])
-            (store.asInstanceOf[ExprSort], 1 + cn + nsn)
-
-          case _ =>
-            throw new IllegalStateException(s"Malformed chain update operation of set $setName")
-        }
-
-      case `oopsla19Encoding` =>
-        val setMembership = OperEx(TlaSetOper.in, NameEx(elemName), NameEx(setName))
-        val setMembershipWithCond = OperEx(TlaBoolOper.equiv, setMembership, cond)
-
-        tail match {
-          case NameEx(_) => // Base case
-            toExpr(setMembershipWithCond)
-
-          case nestedChain @ OperEx(ApalacheOper.chain, _*) =>
-            toExpr(OperEx(TlaBoolOper.and, setMembershipWithCond, nestedChain))
-
-          case _ =>
-            throw new IllegalStateException(s"Malformed chain update operation of set $setName")
-        }
-
-      case oddEncodingType =>
-        throw new IllegalArgumentException(s"Unexpected SMT encoding of type $oddEncodingType")
-    }
-  }
-
->>>>>>> 8c86a04c
   private def mkUnchangedSet(setId: Int): ExprSort = {
     if (cellCache(setId).size > 1) {
       val currentSet = cellCache(setId).head._1
@@ -806,9 +726,8 @@
   }
 
   private def mkArithOp(
-      ctor: (Expr[ArithSort], Expr[ArithSort]) => ArithExpr[ArithSort]
-    )(a: ExprSort,
-      b: ExprSort): ExprSort = {
+      ctor: (Expr[ArithSort], Expr[ArithSort]) => ArithExpr[ArithSort],
+  )(a: ExprSort, b: ExprSort): ExprSort = {
     ctor(a.asInstanceOf[Expr[ArithSort]], b.asInstanceOf[Expr[ArithSort]]).asInstanceOf[ExprSort]
   }
 
