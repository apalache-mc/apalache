--- conflicted
+++ resolved
@@ -23,15 +23,6 @@
 /**
  * A symbolic memory cell. Each cell has an identifier (similar to a memory address in a physical computer).
  *
-<<<<<<< HEAD
- * @param id
- *   Id of the cell
- * @param cellType
- *   Type of the cell
- * @param isUnconstrained
- *   Flag defining if the SMT representation of the cell is unconstrained, default is false.
-=======
->>>>>>> fedd62d0
  * @author
  *   Igor Konnov
  */
