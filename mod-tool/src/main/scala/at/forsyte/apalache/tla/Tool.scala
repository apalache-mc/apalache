--- conflicted
+++ resolved
@@ -129,226 +129,8 @@
     }
   }
 
-<<<<<<< HEAD
-  private def printTimeDiff(startTime: LocalDateTime): Unit = {
-    val endTime = LocalDateTime.now()
-    logger.info("It took me %d days %2d hours %2d min %2d sec"
-          .format(ChronoUnit.DAYS.between(startTime, endTime), ChronoUnit.HOURS.between(startTime, endTime) % 24,
-              ChronoUnit.MINUTES.between(startTime, endTime) % 60, ChronoUnit.SECONDS.between(startTime, endTime) % 60))
-    logger.info("Total time: %d.%d sec"
-          .format(ChronoUnit.SECONDS.between(startTime, endTime), ChronoUnit.MILLIS.between(startTime, endTime) % 1000))
-  }
-
-  // Set the pass options from the cli configs shared between all commands
-  private def setCommonOptions(cli: General, options: WriteablePassOptions): Unit = {
-    options.set("general.debug", cli.debug)
-    options.set("smt.prof", cli.smtprof)
-    options.set("general.features", cli.features)
-
-    // TODO: Remove pass option, and just rely on OutputManager config
-    options.set("io.outdir", OutputManager.outDir)
-  }
-
-  private def runAndExit(
-      executor: PassChainExecutor,
-      msgIfOk: TlaModule => String,
-      msgIfFail: String): ExitCodes.TExitCode = {
-    val result = executor.run()
-    result match {
-      case Left(errorCode) =>
-        logger.info(msgIfFail)
-        errorCode
-      case Right(module) =>
-        logger.info(msgIfOk(module))
-        ExitCodes.OK
-    }
-  }
-
-  private def setCoreOptions(executor: PassChainExecutor, cmd: AbstractCheckerCmd): Unit = {
-    logger.info {
-      val environment = if (cmd.env != "") s"(${cmd.env}) " else ""
-      s"Checker options: ${environment}${cmd.name} ${cmd.invocation}"
-    }
-    executor.options.set("parser.filename", cmd.file.getAbsolutePath)
-    if (cmd.config != "")
-      executor.options.set("checker.config", cmd.config)
-    if (cmd.init != "")
-      executor.options.set("checker.init", cmd.init)
-    if (cmd.next != "")
-      executor.options.set("checker.next", cmd.next)
-    if (cmd.inv != "")
-      executor.options.set("checker.inv", List(cmd.inv))
-    if (cmd.temporal != "")
-      executor.options.set("checker.temporal", List(cmd.temporal))
-    if (cmd.cinit != "")
-      executor.options.set("checker.cinit", cmd.cinit)
-    executor.options.set("checker.length", cmd.length)
-  }
-
-  private def runParse(executor: PassChainExecutor, parse: ParseCmd): Int = {
-    // here, we implement a terminal pass to get the parse results
-
-    // init
-    logger.info("Parse " + parse.file)
-
-    executor.options.set("parser.filename", parse.file.getAbsolutePath)
-    parse.output.foreach(executor.options.set("io.output", _))
-
-    // NOTE Must go after all other options are set due to side-effecting
-    // behavior of current OutmputManager configuration
-    setCommonOptions(parse, executor.options)
-
-    runAndExit(
-        executor,
-        m => {
-          s"Parsed successfully\nRoot module: ${m.name} with ${m.declarations.length} declarations."
-        },
-        "Parser has failed",
-    )
-  }
-
-  private def runCheck(executor: PassChainExecutor, check: CheckCmd): Int = {
-    setCoreOptions(executor, check)
-
-    var tuning =
-      if (check.tuningOptionsFile != "") loadProperties(check.tuningOptionsFile) else Map[String, String]()
-    tuning = overrideProperties(tuning, check.tuningOptions)
-
-    check match {
-      case sim: SimulateCmd =>
-        // propagate the simulator options to the tuning options, so the model checker can easily pick them
-        tuning += "search.simulation" -> "true"
-        tuning += "search.simulation.maxRun" -> sim.maxRun.toString
-        tuning += "search.simulation.saveRuns" -> sim.saveRuns.toString
-
-      case _ => ()
-    }
-    logger.info("Tuning: " + tuning.toList.map { case (k, v) => s"$k=$v" }.mkString(":"))
-
-    executor.options.set("general.tuning", tuning)
-    executor.options.set("checker.nworkers", check.nworkers)
-    executor.options.set("checker.discardDisabled", check.discardDisabled)
-    executor.options.set("checker.noDeadlocks", check.noDeadlocks)
-    executor.options.set("checker.algo", check.algo)
-    executor.options.set("checker.smt-encoding", check.smtEncoding)
-    executor.options.set("checker.maxError", check.maxError)
-    if (check.view != "")
-      executor.options.set("checker.view", check.view)
-    // for now, enable polymorphic types. We probably want to disable this option for the type checker
-    executor.options.set("typechecker.inferPoly", true)
-
-    // NOTE Must go after all other options are set due to side-effecting
-    // behavior of current OutmputManager configuration
-    setCommonOptions(check, executor.options)
-
-    runAndExit(
-        executor,
-        _ => "Checker reports no error up to computation length " + check.length,
-        "Checker has found an error",
-    )
-  }
-
-  private def runTest(executor: PassChainExecutor, test: TestCmd): Int = {
-    // This is a special version of the `check` command that is tuned towards testing scenarios
-
-    logger.info("Checker options: filename=%s, before=%s, action=%s, after=%s"
-          .format(test.file, test.before, test.action, test.assertion))
-
-    // Tune for testing:
-    //   1. Check the invariant only after the action took place.
-    //   2. Randomize
-    val seed = Math.abs(System.currentTimeMillis().toInt)
-    val tuning = Map("search.invariantFilter" -> "1", "smt.randomSeed" -> seed.toString)
-    logger.info("Tuning: " + tuning.toList.map { case (k, v) => s"$k=$v" }.mkString(":"))
-
-    executor.options.set("general.tuning", tuning)
-    executor.options.set("parser.filename", test.file.getAbsolutePath)
-    executor.options.set("checker.init", test.before)
-    executor.options.set("checker.next", test.action)
-    executor.options.set("checker.inv", List(test.assertion))
-    if (test.cinit != "") {
-      executor.options.set("checker.cinit", test.cinit)
-    }
-    executor.options.set("checker.nworkers", 1)
-    // check only one instance of the action
-    executor.options.set("checker.length", 1)
-    // no preliminary pruning of disabled transitions
-    executor.options.set("checker.discardDisabled", false)
-    executor.options.set("checker.noDeadlocks", false)
-    // prefer the offline mode as we have a single query
-    executor.options.set("checker.algo", "offline")
-    // for now, enable polymorphic types. We probably want to disable this option for the type checker
-    executor.options.set("typechecker.inferPoly", true)
-    // NOTE Must go after all other options are set due to side-effecting
-    // behavior of current OutmputManager configuration
-    setCommonOptions(test, executor.options)
-
-    runAndExit(
-        executor,
-        _ => "No example found",
-        "Found a violation of the postcondition. Check violation.tla.",
-    )
-  }
-
-  private def runTypeCheck(executor: PassChainExecutor, typecheck: TypeCheckCmd): Int = {
-    // type checker
-
-    logger.info("Type checking " + typecheck.file)
-
-    executor.options.set("parser.filename", typecheck.file.getAbsolutePath)
-    typecheck.output.foreach(executor.options.set("io.output", _))
-    executor.options.set("typechecker.inferPoly", typecheck.inferPoly)
-
-    // NOTE Must go after all other options are set due to side-effecting
-    // behavior of current OutmputManager configuration
-    setCommonOptions(typecheck, executor.options)
-
-    runAndExit(
-        executor,
-        _ => "Type checker [OK]",
-        "Type checker [FAILED]",
-    )
-  }
-
-  private def runServer(executor: PassChainExecutor, server: ServerCmd): Int = {
-    logger.info("Starting server...")
-
-    // NOTE Must go after all other options are set due to side-effecting
-    // behavior of current OutputManager configuration
-    setCommonOptions(server, executor.options)
-
-    shai.v1.RpcServer.main(Array())
-    ExitCodes.OK
-  }
-
-  private def runConstrain(executor: PassChainExecutor, constrain: TranspileCmd): Int = {
-    setCoreOptions(executor, constrain)
-    // for now, enable polymorphic types. We probably want to disable this option for the type checker
-    executor.options.set("typechecker.inferPoly", true)
-
-    // NOTE Must go after all other options are set due to side-effecting
-    // behavior of current OutmputManager configuration
-    setCommonOptions(constrain, executor.options)
-
-    val outFilePath = OutputManager.runDirPathOpt
-      .map { p =>
-        p.resolve(TlaExToVMTWriter.outFileName).toAbsolutePath
-      }
-      .getOrElse(TlaExToVMTWriter.outFileName)
-
-    runAndExit(
-        executor,
-        _ => s"VMT constraints successfully generated at\n$outFilePath",
-        "Failed to generate constraints",
-    )
-  }
-
-  private def loadProperties(filename: String): Map[String, String] = {
-    // use an apache-commons library, as it supports variable substitution
-=======
   // Execute the program specified by the subcommand cmd, handling errors as needed
   private def runCommand(cmd: ApalacheCommand): ExitCodes.TExitCode =
->>>>>>> 79846fc3
     try {
       cmd.run() match {
         case Left((errorCode, failMsg)) => { logger.info(failMsg); errorCode }
