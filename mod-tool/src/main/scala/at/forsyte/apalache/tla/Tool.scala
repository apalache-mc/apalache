--- conflicted
+++ resolved
@@ -91,10 +91,7 @@
           new TestCmd,
           new ConfigCmd,
           new ServerCmd,
-<<<<<<< HEAD
-=======
           new TranspileCmd,
->>>>>>> 9b5238c8
       )
 
     cli match {
@@ -207,41 +204,21 @@
     // behavior of current OutmputManager configuration
     setCommonOptions(parse, executor.options)
 
-<<<<<<< HEAD
-    val result = executor.run()
-    if (result.isDefined) {
-      logger.info("Parsed successfully")
-      val tlaModule = result.get.asInstanceOf[TlaModuleMixin].unsafeGetModule.module
-      logger.info("Root module: %s with %d declarations".format(tlaModule.name, tlaModule.declarations.length))
-      ExitCodes.NO_ERROR
-    } else {
-      logger.info("Parser has failed")
-      ExitCodes.ERROR
-    }
-=======
     runAndExit(
         executor,
         r => {
-          val tlaModule = r.asInstanceOf[TlaModuleMixin].unsafeGetModule
+          val tlaModule = result.get.asInstanceOf[TlaModuleMixin].unsafeGetModule.module
           s"Parsed successfully\nRoot module: ${tlaModule.name} with ${tlaModule.declarations.length} declarations."
         },
         "Parser has failed",
     )
->>>>>>> 9b5238c8
   }
 
   private def runCheck(injector: => Injector, check: CheckCmd): Int = {
     val executor = injector.getInstance(classOf[PassChainExecutor])
 
-<<<<<<< HEAD
-    logger.info(
-        "Checker options: filename=%s, init=%s, next=%s, inv=%s"
-          .format(check.file, check.init, check.next, check.inv),
-    )
-=======
     setCoreOptions(executor, check)
 
->>>>>>> 9b5238c8
     var tuning =
       if (check.tuning != "") loadProperties(check.tuning) else Map[String, String]()
     tuning = overrideProperties(tuning, check.tuningOptions)
