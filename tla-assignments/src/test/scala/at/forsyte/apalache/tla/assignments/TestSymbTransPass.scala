package at.forsyte.apalache.tla.assignments

import at.forsyte.apalache.tla.imp.declarationsFromFile
import at.forsyte.apalache.tla.lir.storage.{BodyMapFactory, ChangeListener}
import at.forsyte.apalache.tla.lir.transformations.impl.TrackerWithListeners
import at.forsyte.apalache.tla.lir.transformations.standard._
import at.forsyte.apalache.tla.lir.{Builder => bd,_}
import at.forsyte.apalache.tla.pp.Desugarer
import org.junit.runner.RunWith
import org.scalatest.FunSuite
import org.scalatest.junit.JUnitRunner

@RunWith(classOf[JUnitRunner])
class TestSymbTransPass extends FunSuite with TestingPredefs with TypeAliases {
  val testFolderPath = "src/test/resources/assignmentSolver/"

  def testFromNext( p_next : TlaEx ) : Seq[SymbTrans] = {
    testFromDecls( Seq( TlaOperDecl( "Next", List(), p_next ) ) )
  }

  def testFromDecls( p_decls : Seq[TlaDecl], p_next : String = "Next"   ) : Seq[SymbTrans]  = {
    val fakeModule = new TlaModule("test", p_decls)
    val srcDB = new ChangeListener

    val tracker = TrackerWithListeners( srcDB )
    val renaming = new IncrementalRenaming( tracker )
    val uniqueVarDecls =
      new TlaModule(
        fakeModule.name,
        renaming.syncAndNormalizeDs( fakeModule.declarations ).toSeq
      )

    val bodyMap = BodyMapFactory.makeFromDecls( uniqueVarDecls.operDeclarations )
<<<<<<< HEAD
    val inlined = ModuleByExTransformer( Inline( bodyMap, tracker ) )( uniqueVarDecls )
    val explLetIn = ModuleByExTransformer( ExplicitLetIn( tracker, keepNullary = false ) )( inlined )
    val eac = ModuleByExTransformer( EqualityAsContainment( tracker ) )( explLetIn )
    val explUC = ModuleByExTransformer( ExplicitUnchanged( tracker ) )( eac )
    val simplified = ModuleByExTransformer(  SimplifyRecordAccess( tracker ) )( explUC )
    val preprocessed = ModuleByExTransformer(Desugarer(tracker)) (simplified)
=======
    val inlined = ModuleByExTransformer( InlinerOfUserOper( bodyMap, tracker ) )( uniqueVarDecls )
    val explLetIn = ModuleByExTransformer( LetInExpander( tracker, keepNullary = false ) )( inlined )
    val afterDesugarer = ModuleByExTransformer(Desugarer(tracker)) (explLetIn)
    val eac = ModuleByExTransformer( PrimedEqualityToMembership( tracker ) )(afterDesugarer)
    val preprocessed = ModuleByExTransformer(  SimplifyRecordAccess( tracker ) )( eac )
>>>>>>> bc8e3ad5

    new SymbolicTransitionExtractor(tracker)(preprocessed.declarations, p_next)
  }

  def testFromFile( p_file : String, p_next : String = "Next" ) : Seq[SymbTrans] = {

    val decls = declarationsFromFile(testFolderPath + p_file)

    val ret = testFromDecls( decls, p_next )

//    val saveWriter = new PrintWriter( new File( testFolderPath + "SymbNexts" + p_file ) )

//    ret.foreach( x => saveWriter.println( "%s : \n %s\n".format( x._1.map( UniqueDB.get ) , x._2 ) ) )

//    saveWriter.close()

    ret
  }

  test( "Test labelsAt" ){
    val gen = new SymbTransGenerator( TrackerWithListeners() )

    assert( gen.helperFunctions.labelsAt(NullEx, Map.empty[UID, Set[Set[UID]]]).isEmpty )
  }

  test( "Test Complete Spec return + unsat spec" ){
    val phi = bd.bool( false )
    val encoder = new AssignmentStrategyEncoder()
    val fullSpec = encoder( Set("x"), phi, complete = true )

    val spec = encoder( Set("x"), phi, complete = false)
    assert( fullSpec.nonEmpty )

    assert( (new SMTInterface())(spec, encoder.m_varSym).isEmpty )

  }

  test( "Test Next = single asgn, no connectives" ){
    val next = bd.primeInSingleton( n_x, n_S )

    val decls = Seq( TlaOperDecl( "Next", List(), next ), TlaVarDecl( "x" ) )

    val symbNexts = testFromDecls( decls )
  }

  test( "Test non-compliant SMT spec" ){
    val spec = "( declare-fun f ( Int ) Int )\n ( declare-fun g ( Int ) Int )\n" +
      "(assert ( = ( f 0 ) ( g 0 ) ) )"
    val smt = new SMTInterface()

    val strat = smt(spec, "X")

    assert( strat.isEmpty )

  }

  test( "Test no strat" ){
//    val next = bd.primeInSingleton( n_x, n_S )

    val next = bd.eql( bd.prime( n_x ), n_y )

    val decls = Seq( TlaOperDecl( "Next", List(), next ), TlaVarDecl( "x" ), TlaVarDecl( "z" ) )

    assertThrows[AssignmentException]( testFromDecls( decls ) )

  }

  test( "Test no Next" ){
    val next = bd.primeInSingleton( n_x, n_S )

    val decls = Seq( TlaOperDecl( "Next", List(), next ), TlaVarDecl( "x" ) )

    assertThrows[AssignmentException]( testFromDecls( decls, "NotNext" ) )

  }

  test( "Test Selections" ){
    val symbNexts = testFromFile( "Selections.tla" )
  }

  test( "Test Paxos (simplified)" ){
    val symbNexts = testFromFile( "Paxos.tla" )
  }

  test("Test ITE_CASE") {
    val symbNexts = testFromFile( "ITE_CASE.tla" )
  }

  test("Test EWD840") {
    val symbNexts = testFromFile( "EWD840.tla" )
  }

  test( "AST" ){
    val symbNexts = testFromFile( "ast.tla" )
  }

  test( "test1" ) {
    val symbNexts = testFromFile( "test1.tla" )
  }

  test( "SimpTendermit1" ) {
    val symbNexts = testFromFile( "SimpTendermit1.tla" )
    val symbNexts2 = testFromFile( "SimpTendermit1.tla", "NextNoFaults" )
  }
}<|MERGE_RESOLUTION|>--- conflicted
+++ resolved
@@ -31,20 +31,11 @@
       )
 
     val bodyMap = BodyMapFactory.makeFromDecls( uniqueVarDecls.operDeclarations )
-<<<<<<< HEAD
-    val inlined = ModuleByExTransformer( Inline( bodyMap, tracker ) )( uniqueVarDecls )
-    val explLetIn = ModuleByExTransformer( ExplicitLetIn( tracker, keepNullary = false ) )( inlined )
-    val eac = ModuleByExTransformer( EqualityAsContainment( tracker ) )( explLetIn )
-    val explUC = ModuleByExTransformer( ExplicitUnchanged( tracker ) )( eac )
-    val simplified = ModuleByExTransformer(  SimplifyRecordAccess( tracker ) )( explUC )
-    val preprocessed = ModuleByExTransformer(Desugarer(tracker)) (simplified)
-=======
     val inlined = ModuleByExTransformer( InlinerOfUserOper( bodyMap, tracker ) )( uniqueVarDecls )
     val explLetIn = ModuleByExTransformer( LetInExpander( tracker, keepNullary = false ) )( inlined )
     val afterDesugarer = ModuleByExTransformer(Desugarer(tracker)) (explLetIn)
     val eac = ModuleByExTransformer( PrimedEqualityToMembership( tracker ) )(afterDesugarer)
     val preprocessed = ModuleByExTransformer(  SimplifyRecordAccess( tracker ) )( eac )
->>>>>>> bc8e3ad5
 
     new SymbolicTransitionExtractor(tracker)(preprocessed.declarations, p_next)
   }
