package at.forsyte.apalache.tla.pp.passes

import at.forsyte.apalache.tla.lir.{ModuleProperty, TlaModule}
import at.forsyte.apalache.io.lir.TlaWriterFactory
import at.forsyte.apalache.tla.pp.temporal.{LoopEncoder, TableauEncoder}
import com.google.inject.Inject
import com.typesafe.scalalogging.LazyLogging
import at.forsyte.apalache.tla.lir._
import at.forsyte.apalache.tla.pp.TlaInputError
import at.forsyte.apalache.tla.pp.UniqueNameGenerator
import at.forsyte.apalache.infra.passes.Pass.PassResult
import at.forsyte.apalache.tla.lir.transformations.TransformationTracker
<<<<<<< HEAD
import at.forsyte.apalache.infra.passes.WriteablePassOptions
=======
import at.forsyte.apalache.tla.pp.Inliner
import at.forsyte.apalache.tla.lir.transformations.standard.IncrementalRenaming
>>>>>>> 4be9a334

/**
 * The temporal pass takes a module with temporal properties, and outputs a module without temporal properties and an
 * invariant, such that if the invariant is never violated, then the original specification satisfies the temporal
 * formula. The encoding is described in https://lmcs.episciences.org/2236, Sections 3.2 and 4.
 */
class TemporalPassImpl @Inject() (
    val options: WriteablePassOptions,
    tracker: TransformationTracker,
    gen: UniqueNameGenerator,
    writerFactory: TlaWriterFactory,
    renaming: IncrementalRenaming)
    extends TemporalPass with LazyLogging {

  override def name: String = "TemporalPass"

  override def execute(tlaModule: TlaModule): PassResult = {
    logger.info("  > Rewriting temporal operators...")

    val temporalProps = options.get[List[String]]("checker", "temporal")
    val newModule = temporalProps match {
      case None =>
        logger.info("  > No formula specified, nothing to encode")
        tlaModule
      case Some(formula) =>
        val init = options.get[String]("checker", "init")
        if (init.isEmpty) {
          logger.info("  > `init` is not set, cannot encode formula")
          None
        }
        val next = options.get[String]("checker", "next")
        if (init.isEmpty) {
          logger.info("  > `next` is not set, cannot encode formula")
          None
        }
<<<<<<< HEAD
        // formula will be transformed into an invariant, so it is added as an invariant to check
        options.set("checker.inv", options.get("checker", "inv") ++ formula)
        encodeFormula(tlaModule, formula, init.get, next.get)
=======
        temporalToInvariants(tlaModule, invariants, init.get, next.get)
>>>>>>> 4be9a334
    }

    writeOut(writerFactory, newModule)

    Right(newModule)
  }

<<<<<<< HEAD
  def encodeFormula(
      module: TlaModule,
      formulas: List[String],
=======
  def temporalToInvariants(
      module: TlaModule,
      temporalProperties: List[String],
>>>>>>> 4be9a334
      init: String,
      next: String): TlaModule = {
    val levelFinder = new TlaLevelFinder(module)

<<<<<<< HEAD
    val temporalFormulas = formulas
      .map(invName => {
        module.declarations.find(_.name == invName)
=======
    val temporalFormulas = temporalProperties
      .map(propName => {
        module.declarations.find(_.name == propName)
>>>>>>> 4be9a334
      })
      .filter(propOption =>
        propOption match {
          case Some(inv: TlaOperDecl) if inv.formalParams.isEmpty =>
            val level = levelFinder.getLevelOfDecl(inv)
            if (level != TlaLevelTemporal) {
              logger.warn(
                  s"  > Temporal property ${inv.name} has no temporal operators, so it specifies a property of the initial state. Should ${inv.name} be an invariant instead (--inv)?")
            }
            true
          case _ => false
        })
      .map(propOption => propOption.get.asInstanceOf[TlaOperDecl])

    if (temporalFormulas.isEmpty) {
      logger.info("  > No temporal properties found, nothing to encode")
      module
    } else {
<<<<<<< HEAD
      logger.info(s"  > Found ${temporalFormulas.length} temporal properties")
=======
      logger.info(s"  > Found ${temporalFormulas.length} temporal temporal properties")
>>>>>>> 4be9a334
      logger.info(s"  > Adding logic for loop finding")

      val initDecl = module.declarations.find(_.name == init) match {
        case Some(initDecl: TlaOperDecl) =>
          val nparams = initDecl.formalParams.length
          if (nparams != 0) {
            val message =
              s"Expected init predicate $init to have 0 params, found $nparams parameters"
            throw new TlaInputError(message, Some(initDecl.body.ID))
          }
          initDecl
        case None =>
          val message = (s"init predicate named `${init}` not found")
          throw new TlaInputError(message)
        case _ =>
          val message = (s"Expected to find a predicate named `${init}` but did not")
          throw new TlaInputError(message)
      }

      val nextDecl = module.declarations.find(_.name == next) match {
        case Some(nextDecl: TlaOperDecl) =>
          val nparams = nextDecl.formalParams.length
          if (nparams != 0) {
            val message =
              s"Expected next predicate $next to have 0 params, found $nparams parameters"
            throw new TlaInputError(message, Some(nextDecl.body.ID))
          }
          nextDecl
        case None =>
          val message = (s"next predicate named `${next}` not found")
          throw new TlaInputError(message)
        case _ =>
          val message = (s"Expected to find a predicate named `${next}` but did not")
          throw new TlaInputError(message)
      }

      val loopEncoder = new LoopEncoder(tracker)

      val loopModWithPreds =
        loopEncoder.addLoopLogic(module, initDecl, nextDecl)

      // let-in expressions are hard to handle in temporal formulas,
      // so they are inlined here
      val inliner = new Inliner(tracker, renaming, keepNullary = false)
      val scope = Map[String, TlaOperDecl](temporalFormulas.map(operDecl => (operDecl.name, operDecl)): _*)
      val transformation = inliner.transform(scope)
      val inlinedTemporalFormulas = temporalFormulas.map(operDecl =>
        new TlaOperDecl(
            operDecl.name,
            List.empty,
            transformation.apply(operDecl.body),
        )(
            operDecl.typeTag
        ))

      val tableauEncoder = new TableauEncoder(loopModWithPreds.module, gen, loopEncoder, tracker)
      val tableauModWithPreds = tableauEncoder.temporalsToInvariants(loopModWithPreds, inlinedTemporalFormulas)

      tableauModWithPreds.module
    }
  }

  override def dependencies = Set(ModuleProperty.TypeChecked)

  override def transformations = Set(ModuleProperty.TemporalEncoded)
}<|MERGE_RESOLUTION|>--- conflicted
+++ resolved
@@ -10,12 +10,9 @@
 import at.forsyte.apalache.tla.pp.UniqueNameGenerator
 import at.forsyte.apalache.infra.passes.Pass.PassResult
 import at.forsyte.apalache.tla.lir.transformations.TransformationTracker
-<<<<<<< HEAD
 import at.forsyte.apalache.infra.passes.WriteablePassOptions
-=======
 import at.forsyte.apalache.tla.pp.Inliner
 import at.forsyte.apalache.tla.lir.transformations.standard.IncrementalRenaming
->>>>>>> 4be9a334
 
 /**
  * The temporal pass takes a module with temporal properties, and outputs a module without temporal properties and an
@@ -51,13 +48,9 @@
           logger.info("  > `next` is not set, cannot encode formula")
           None
         }
-<<<<<<< HEAD
         // formula will be transformed into an invariant, so it is added as an invariant to check
         options.set("checker.inv", options.get("checker", "inv") ++ formula)
-        encodeFormula(tlaModule, formula, init.get, next.get)
-=======
         temporalToInvariants(tlaModule, invariants, init.get, next.get)
->>>>>>> 4be9a334
     }
 
     writeOut(writerFactory, newModule)
@@ -65,28 +58,17 @@
     Right(newModule)
   }
 
-<<<<<<< HEAD
-  def encodeFormula(
-      module: TlaModule,
-      formulas: List[String],
-=======
   def temporalToInvariants(
       module: TlaModule,
       temporalProperties: List[String],
->>>>>>> 4be9a334
       init: String,
       next: String): TlaModule = {
     val levelFinder = new TlaLevelFinder(module)
 
-<<<<<<< HEAD
-    val temporalFormulas = formulas
-      .map(invName => {
-        module.declarations.find(_.name == invName)
-=======
+
     val temporalFormulas = temporalProperties
       .map(propName => {
         module.declarations.find(_.name == propName)
->>>>>>> 4be9a334
       })
       .filter(propOption =>
         propOption match {
@@ -105,11 +87,7 @@
       logger.info("  > No temporal properties found, nothing to encode")
       module
     } else {
-<<<<<<< HEAD
       logger.info(s"  > Found ${temporalFormulas.length} temporal properties")
-=======
-      logger.info(s"  > Found ${temporalFormulas.length} temporal temporal properties")
->>>>>>> 4be9a334
       logger.info(s"  > Adding logic for loop finding")
 
       val initDecl = module.declarations.find(_.name == init) match {
