--- conflicted
+++ resolved
@@ -38,23 +38,8 @@
         tlaModule
       case Some(formulas) =>
         val init = options.get[String]("checker", "init")
-<<<<<<< HEAD
-        if (init.isEmpty) {
-          logger.info("  > `init` is not set, cannot encode formula")
-          None
-        }
-        val next = options.get[String]("checker", "next")
-        if (init.isEmpty) {
-          logger.info("  > `next` is not set, cannot encode formula")
-          None
-        }
-        // formula will be transformed into an invariant, so it is added as an invariant to check
-        options.set("checker.inv", options.getOrElse("checker", "inv", List.empty[String]) ++ formulas)
-        temporalToInvariants(tlaModule, formulas, init.get, next.get)
-=======
         val next = options.get[String]("checker", "next")
         temporalToInvariants(tlaModule, invariants, init.get, next.get)
->>>>>>> ad679a64
     }
 
     writeOut(writerFactory, newModule)
