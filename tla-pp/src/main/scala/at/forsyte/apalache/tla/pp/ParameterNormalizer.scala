package at.forsyte.apalache.tla.pp

import at.forsyte.apalache.tla.lir.oper.TlaOper
import at.forsyte.apalache.tla.lir.transformations.standard.ReplaceFixed
import at.forsyte.apalache.tla.lir._
import at.forsyte.apalache.tla.lir.transformations.{TlaExTransformation, TlaModuleTransformation, TransformationTracker}
import at.forsyte.apalache.tla.lir.UntypedPredefs._

/**
 * Transforms a declaration A(x,y(_,_)) == e
 * into parameter-normal form, i.e.
 * A(x,y(_,_)) == LET x_new == x
<<<<<<< HEAD
 *               y_new(p1, p2) == y(p1,p2)
 *           IN e[ x_new/x, y_new/y ]
 * This allows us to limit the number of substitutions when inlining A.
=======
 * y_new(p1, p2) == y(p1,p2)
 * IN e[ x_new/x, y_new/y ]
 * This allows us to limit the number of substitutions when inlining A.
 *
>>>>>>> bea5e314
 * @param decisionFn Normal-form transformation will only be applied to operator declarations (both top-level and LET-IN),
 *                   for which `decisionFn` evaluates to true. Default: returns true for all recursive operators.
 */
class ParameterNormalizer(
    nameGenerator: UniqueNameGenerator, tracker: TransformationTracker, decisionFn: TlaOperDecl => Boolean
) {

  /** Declaration-level transformation */
  def normalizeDeclaration(decl: TlaOperDecl): TlaOperDecl = {
    // Since the body may contain LET-IN defined operators, we first normalize all of them
    val normalizedBody = normalizeInternalLetIn(decl.body)
    val newBody =
      if (decisionFn(decl)) normalizeParametersInEx(decl.formalParams)(normalizedBody)
      else normalizedBody
    val newDecl = decl.copy(body = newBody)
    // Copy doesn't preserve .isRecursive!
    newDecl.isRecursive = decl.isRecursive
    newDecl
  }

  /** Expression-level LET-IN transformation, applies `mkParamNormalForm` to all LET-IN declarations */
  private def normalizeInternalLetIn: TlaExTransformation = tracker.trackEx {
    case ex @ LetInEx(body, defs @ _*) =>
      val newDefs = defs map { d => normalizeDeclaration(d) }
      val newBody = normalizeInternalLetIn(body)
      if (defs == newDefs && body == newBody) ex
      else LetInEx(newBody, newDefs: _*)

    case ex @ OperEx(op, args @ _*) =>
      val newArgs = args map normalizeInternalLetIn
      if (args == newArgs) ex
      else OperEx(op, newArgs: _*)

    case ex => ex

  }

  /** Iteratively introduces a new operator for each formal parameter */
  private def normalizeParametersInEx(paramNames: List[FormalParam]): TlaExTransformation = tracker.trackEx { ex =>
    paramNames.foldLeft(ex) { case (partialEx, fParam) =>
      val paramOperName = nameGenerator.newName()
      fParam match {
        case SimpleFormalParam(name) =>
          // We replace all instances of `fParam` with `paramOperName`
          // however, since paramOperName is an operator, we have to replace with application
<<<<<<< HEAD
          val tr = ReplaceFixed(tracker)(
              NameEx(fParam.name),
              OperEx(TlaOper.apply, NameEx(paramOperName))
=======
          val tr = ReplaceFixed(
              NameEx(fParam.name),
              OperEx(TlaOper.apply, NameEx(paramOperName)),
              tracker
>>>>>>> bea5e314
          )
          val replaced = tr(partialEx)
          // if fParam is simple, the introduced operator is nullary
          val letInDef = TlaOperDecl(paramOperName, List.empty, NameEx(name))
          LetInEx(replaced, letInDef)

        case OperFormalParam(name, arity) =>
          // We again replace all instances of `fParam` with `paramOperName`
          // As both are operators, we don't need to introduce application
<<<<<<< HEAD
          val tr = ReplaceFixed(tracker)(
              NameEx(fParam.name),
              NameEx(paramOperName)
=======
          val tr = ReplaceFixed(
              NameEx(fParam.name),
              NameEx(paramOperName),
              tracker
>>>>>>> bea5e314
          )
          val replaced = tr(partialEx)

          // This time, the introduced operator is not nullary, so we need to invent parameters
          val inventedParams = List.fill(arity) {
            nameGenerator.newName()
          }
          // The body is just the operator applied to all the parameters
          val newBody = OperEx(
              TlaOper.apply,
<<<<<<< HEAD
              name +: inventedParams map NameEx: _*
=======
              name +: inventedParams map (NameEx(_)): _*
>>>>>>> bea5e314
          )
          val letInDef = TlaOperDecl(paramOperName, inventedParams map SimpleFormalParam, newBody)
          LetInEx(replaced, letInDef)
      }
    }
  }

  /** Module-level transformation, calls `mkParamNormalForm` on all operator declarations */
  def normalizeModule: TlaModuleTransformation = { m =>
    val newDecls = m.declarations map {
      case d: TlaOperDecl => normalizeDeclaration(d)
      case d              => d
    }
    new TlaModule(m.name, newDecls)

  }

}

object ParameterNormalizer {

  // Two standard options for `decisionFn`
  object DecisionFn {
    def all: TlaOperDecl => Boolean = _ => true
<<<<<<< HEAD
=======

>>>>>>> bea5e314
    def recursive: TlaOperDecl => Boolean = _.isRecursive
  }

  def apply(
      nameGenerator: UniqueNameGenerator, tracker: TransformationTracker,
      decisionFn: TlaOperDecl => Boolean = DecisionFn.recursive
  ): ParameterNormalizer =
    new ParameterNormalizer(nameGenerator, tracker, decisionFn)
}<|MERGE_RESOLUTION|>--- conflicted
+++ resolved
@@ -10,16 +10,9 @@
  * Transforms a declaration A(x,y(_,_)) == e
  * into parameter-normal form, i.e.
  * A(x,y(_,_)) == LET x_new == x
-<<<<<<< HEAD
- *               y_new(p1, p2) == y(p1,p2)
- *           IN e[ x_new/x, y_new/y ]
+ *                    y_new(p1, p2) == y(p1,p2)
+ *                IN e[ x_new/x, y_new/y ]
  * This allows us to limit the number of substitutions when inlining A.
-=======
- * y_new(p1, p2) == y(p1,p2)
- * IN e[ x_new/x, y_new/y ]
- * This allows us to limit the number of substitutions when inlining A.
- *
->>>>>>> bea5e314
  * @param decisionFn Normal-form transformation will only be applied to operator declarations (both top-level and LET-IN),
  *                   for which `decisionFn` evaluates to true. Default: returns true for all recursive operators.
  */
@@ -65,16 +58,9 @@
         case SimpleFormalParam(name) =>
           // We replace all instances of `fParam` with `paramOperName`
           // however, since paramOperName is an operator, we have to replace with application
-<<<<<<< HEAD
           val tr = ReplaceFixed(tracker)(
               NameEx(fParam.name),
               OperEx(TlaOper.apply, NameEx(paramOperName))
-=======
-          val tr = ReplaceFixed(
-              NameEx(fParam.name),
-              OperEx(TlaOper.apply, NameEx(paramOperName)),
-              tracker
->>>>>>> bea5e314
           )
           val replaced = tr(partialEx)
           // if fParam is simple, the introduced operator is nullary
@@ -84,16 +70,9 @@
         case OperFormalParam(name, arity) =>
           // We again replace all instances of `fParam` with `paramOperName`
           // As both are operators, we don't need to introduce application
-<<<<<<< HEAD
           val tr = ReplaceFixed(tracker)(
               NameEx(fParam.name),
               NameEx(paramOperName)
-=======
-          val tr = ReplaceFixed(
-              NameEx(fParam.name),
-              NameEx(paramOperName),
-              tracker
->>>>>>> bea5e314
           )
           val replaced = tr(partialEx)
 
@@ -104,11 +83,7 @@
           // The body is just the operator applied to all the parameters
           val newBody = OperEx(
               TlaOper.apply,
-<<<<<<< HEAD
               name +: inventedParams map NameEx: _*
-=======
-              name +: inventedParams map (NameEx(_)): _*
->>>>>>> bea5e314
           )
           val letInDef = TlaOperDecl(paramOperName, inventedParams map SimpleFormalParam, newBody)
           LetInEx(replaced, letInDef)
@@ -133,10 +108,7 @@
   // Two standard options for `decisionFn`
   object DecisionFn {
     def all: TlaOperDecl => Boolean = _ => true
-<<<<<<< HEAD
-=======
-
->>>>>>> bea5e314
+    
     def recursive: TlaOperDecl => Boolean = _.isRecursive
   }
 
