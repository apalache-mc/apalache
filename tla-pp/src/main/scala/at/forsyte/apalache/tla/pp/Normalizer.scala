package at.forsyte.apalache.tla.pp

import at.forsyte.apalache.tla.lir.convenience.tla
import at.forsyte.apalache.tla.lir._
import at.forsyte.apalache.tla.lir.oper._
import at.forsyte.apalache.tla.lir.transformations.standard.{FlatLanguagePred, ReplaceFixed}
import at.forsyte.apalache.tla.lir.transformations.{LanguageWatchdog, TlaExTransformation, TransformationTracker}
import at.forsyte.apalache.tla.lir.values.TlaBool
import at.forsyte.apalache.tla.lir.UntypedPredefs._
import javax.inject.Singleton

/**
 * This transformation turns subexpressions of a TLA+ expression into negated normal form.
 *
 * @author Igor Konnov
 */
@Singleton
class Normalizer(tracker: TransformationTracker) extends TlaExTransformation {

  override def apply(expr: TlaEx): TlaEx = {
    LanguageWatchdog(FlatLanguagePred()).check(expr)
    transform(expr)
  }

  def transform: TlaExTransformation = nnf(neg = false)

  private def nnf(neg: Boolean): TlaExTransformation = tracker.trackEx {
    case ValEx(TlaBool(b)) =>
      tla.bool(b ^ neg)

    case vex @ ValEx(_) =>
      vex // this may be called when processing a non-Boolean expression

    case ex @ NameEx(_) =>
      if (neg) tla.not(ex) else ex

    case OperEx(TlaBoolOper.not, arg) =>
      nnf(!neg)(arg)

    case ite @ OperEx(TlaControlOper.ifThenElse, predEx, thenEx, elseEx) =>
      // ~ITE(A, B, C) == ITE(A, ~B, ~C)
      val recNnf = nnf(neg)
      OperEx(TlaControlOper.ifThenElse, predEx, recNnf(thenEx), recNnf(elseEx))

    case OperEx(TlaBoolOper.and, args @ _*) =>
      val oper: TlaBoolOper = if (neg) TlaBoolOper.or else TlaBoolOper.and
      OperEx(oper, args map nnf(neg): _*)

    case OperEx(TlaBoolOper.or, args @ _*) =>
      val oper: TlaBoolOper = if (neg) TlaBoolOper.and else TlaBoolOper.or
      OperEx(oper, args map nnf(neg): _*)

    case OperEx(TlaBoolOper.implies, left, right) =>
      val (nnfNonNegated, nnfNegated) = (nnf(neg = false), nnf(neg = true))
      if (neg) {
        tla.and(nnfNonNegated(left), nnfNegated(right))
      } else {
        tla.or(nnfNegated(left), nnfNonNegated(right))
      }

    case equiv @ OperEx(TlaBoolOper.equiv, left, right) =>
      val nnfNonNegated = nnf(neg = false)
      // we do not negate the arguments but recurse to deal with the negations below the tree
      if (!neg) {
        tla.eql(nnfNonNegated(left), nnfNonNegated(right))
      } else {
        tla.neql(nnfNonNegated(left), nnfNonNegated(right))
      }

    case OperEx(TlaBoolOper.exists, x, set, pred) =>
      if (neg) {
        OperEx(TlaBoolOper.forall, x, set, nnf(neg = true)(pred))
      } else {
        OperEx(TlaBoolOper.exists, x, set, nnf(neg = false)(pred))
      }

    case OperEx(TlaBoolOper.forall, x, set, pred) =>
      if (neg) {
        OperEx(TlaBoolOper.exists, x, set, nnf(neg = true)(pred))
      } else {
        OperEx(TlaBoolOper.forall, x, set, nnf(neg = false)(pred))
      }

    case OperEx(TlaArithOper.lt, left, right) =>
      OperEx(if (neg) TlaArithOper.ge else TlaArithOper.lt, left, right)

    case OperEx(TlaArithOper.le, left, right) =>
      OperEx(if (neg) TlaArithOper.gt else TlaArithOper.le, left, right)

    case OperEx(TlaArithOper.gt, left, right) =>
      OperEx(if (neg) TlaArithOper.le else TlaArithOper.gt, left, right)

    case OperEx(TlaArithOper.ge, left, right) =>
      OperEx(if (neg) TlaArithOper.lt else TlaArithOper.ge, left, right)

    case eq @ OperEx(TlaOper.eq, left, right) =>
      if (neg) {
        tla.not(tla.eql(transform(left), transform(right)))
      } else {
        tla.eql(transform(left), transform(right))
      }

    case neq @ OperEx(TlaOper.ne, left, right) =>
      if (neg) {
        tla.eql(transform(left), transform(right))
      } else {
        tla.not(tla.eql(transform(left), transform(right)))
      }

    case OperEx(TlaSetOper.in, left, right) =>
      // use only \in, as \notin is not in KerA+
      if (neg) {
        tla.not(OperEx(TlaSetOper.in, transform(left), transform(right)))
      } else {
        OperEx(TlaSetOper.in, transform(left), transform(right))
      }

    case OperEx(TlaSetOper.notin, left, right) =>
      if (neg) {
        OperEx(TlaSetOper.in, transform(left), transform(right))
      } else {
        tla.not(OperEx(TlaSetOper.in, transform(left), transform(right)))
      }

    case OperEx(TlaSetOper.subseteq, left, right) =>
      OperEx(if (neg) TlaSetOper.supsetProper else TlaSetOper.subseteq, transform(left), transform(right))

    case OperEx(TlaSetOper.subsetProper, left, right) =>
      OperEx(if (neg) TlaSetOper.supseteq else TlaSetOper.subsetProper, transform(left), transform(right))

    case OperEx(TlaSetOper.supsetProper, left, right) =>
      OperEx(if (neg) TlaSetOper.subseteq else TlaSetOper.supsetProper, transform(left), transform(right))

    case OperEx(TlaSetOper.supseteq, left, right) =>
      OperEx(if (neg) TlaSetOper.subsetProper else TlaSetOper.supseteq, transform(left), transform(right))

    case OperEx(TlaOper.label, subex, args @ _*) =>
      OperEx(TlaOper.label, nnf(neg)(subex) +: args: _*)

    case ex @ OperEx(TlaTempOper.diamond, args @ _*) =>
      if (!neg) {
        ex
      } else {
        OperEx(TlaTempOper.box, args map nnf(true): _*)
      }

    case ex @ OperEx(TlaTempOper.box, args @ _*) =>
      if (!neg) {
        ex
      } else {
        OperEx(TlaTempOper.box, args map nnf(true): _*)
      }

    case ex @ OperEx(TlaTempOper.leadsTo, _*) =>
      if (!neg) {
        ex
      } else {
        tla.not(ex) // keep ~(... ~> ...)
      }

    case ex @ OperEx(TlaTempOper.guarantees, _*) =>
      if (!neg) {
        ex
      } else {
        tla.not(ex) // keep ~(... -+-> ...)
      }

    case ex @ OperEx(TlaTempOper.weakFairness, _*) =>
      if (!neg) {
        ex
      } else {
        tla.not(ex) // keep ~WF_vars(A) as ~WF_vars(A)
      }

    case ex @ OperEx(TlaTempOper.strongFairness, _*) =>
      if (!neg) {
        ex
      } else {
        tla.not(ex) // keep ~SF_vars(A) as ~SF_vars(A)
      }

    case LetInEx(body, defs @ _*) =>
      if (neg) {
        // a negation of the let body
        nnfLetIn(neg, body, defs)
      } else {
        // no negation, simply normalize the body and the bodies of the definitions
        def transformDef(decl: TlaOperDecl): TlaOperDecl = {
          TlaOperDecl(decl.name, decl.formalParams, transform(decl.body))
        }
<<<<<<< HEAD
=======

>>>>>>> bea5e314
        LetInEx(transform(body), defs map transformDef: _*)
      }

    case OperEx(oper, args @ _*) =>
      // a non-Boolean operator: transform its arguments, which may be Boolean
      if (neg) {
        tla.not(OperEx(oper, args map transform: _*))
      } else {
        OperEx(oper, args map transform: _*)
      }

    case expr =>
      if (!neg) {
        expr
      } else {
        OperEx(TlaBoolOper.not, expr)
      }
  }

  private def nnfLetIn(neg: Boolean, body: TlaEx, defs: Seq[TlaOperDecl]): TlaEx = {

    /**
     * To handle the case of LET X == ... IN ... ~X ...
     * we introduce a new let-in operator NegX$, the body of which is the
     * nnf transformation of the body of X. Then, we replace all calls to ~X in the
     * LET-IN body with calls to NegX$.
     */
    def negName(n: String): String = s"Neg$n$$"

    val newBody = nnf(neg)(body)

    // We can't just implement ~X for all operators ( e.g. what if X == 1..10 ), just for
    // those that actually appear under negation in the body (and thus must be of type Bool)
    def negAppearingOpers(tlaEx: TlaEx): Set[String] = tlaEx match {
      case OperEx(TlaBoolOper.not, OperEx(TlaOper.apply, NameEx(name))) =>
        Set(name)
      case OperEx(op, args @ _*) =>
        args.map(negAppearingOpers).foldLeft(Set.empty[String]) {
          _ ++ _
        }
      case LetInEx(b, ds @ _*) =>
        ds.map(d => negAppearingOpers(d.body)).foldLeft(negAppearingOpers(b)) {
          _ ++ _
        }
      case _ => Set.empty[String]
    }

    val negOpers = negAppearingOpers(newBody)

    val replacements = negOpers map { opName =>
<<<<<<< HEAD
      ReplaceFixed(tracker)(
          OperEx(TlaBoolOper.not, OperEx(TlaOper.apply, NameEx(opName))),
          OperEx(TlaOper.apply, NameEx(negName(opName)))
=======
      ReplaceFixed(
          OperEx(TlaBoolOper.not, OperEx(TlaOper.apply, NameEx(opName))),
          OperEx(TlaOper.apply, NameEx(negName(opName))),
          tracker
>>>>>>> bea5e314
      )
    }

    val negReplacedBody = replacements.foldLeft(newBody) { case (b, tr) =>
      tr(b)
    }

    val negDefs = defs withFilter { d => negOpers.contains(d.name) } map { d =>
      d.copy(name = negName(d.name), body = nnf(neg = true)(d.body))
    }

    val newDefs = defs ++ negDefs

    LetInEx(negReplacedBody, newDefs: _*)
  }
}

object Normalizer {
  def apply(tracker: TransformationTracker): Normalizer = {
    new Normalizer(tracker)
  }
}<|MERGE_RESOLUTION|>--- conflicted
+++ resolved
@@ -188,10 +188,6 @@
         def transformDef(decl: TlaOperDecl): TlaOperDecl = {
           TlaOperDecl(decl.name, decl.formalParams, transform(decl.body))
         }
-<<<<<<< HEAD
-=======
-
->>>>>>> bea5e314
         LetInEx(transform(body), defs map transformDef: _*)
       }
 
@@ -242,16 +238,9 @@
     val negOpers = negAppearingOpers(newBody)
 
     val replacements = negOpers map { opName =>
-<<<<<<< HEAD
       ReplaceFixed(tracker)(
           OperEx(TlaBoolOper.not, OperEx(TlaOper.apply, NameEx(opName))),
           OperEx(TlaOper.apply, NameEx(negName(opName)))
-=======
-      ReplaceFixed(
-          OperEx(TlaBoolOper.not, OperEx(TlaOper.apply, NameEx(opName))),
-          OperEx(TlaOper.apply, NameEx(negName(opName))),
-          tracker
->>>>>>> bea5e314
       )
     }
 
