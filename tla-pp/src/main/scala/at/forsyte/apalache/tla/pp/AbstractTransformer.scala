package at.forsyte.apalache.tla.pp

import at.forsyte.apalache.tla.lir._
import at.forsyte.apalache.tla.lir.transformations.{TlaExTransformation, TransformationTracker}

/**
 * <p>An abstract transformer that calls partial functions.<p>
 *
 * <p>TODO: move to *.apalache.tla.lir.transformations?</p>
 *
 * @author Igor Konnov
 */
abstract class AbstractTransformer(tracker: TransformationTracker) extends TlaExTransformation {

  /**
   * The sequence of partial transformers
   */
  protected val partialTransformers: Seq[PartialFunction[TlaEx, TlaEx]]

  /**
   * Transform an expression recursively by calling transformers that are implemented as partial functions.
   *
   * @return a new expression
   */
  def transform: TlaExTransformation = tracker.trackEx {
    case oper @ OperEx(op, args @ _*) =>
      val newArgs = args map transform
      val newOper =
        if (newArgs.map(_.ID) != args.map(_.ID)) {
          // Introduce a new operator only if the arguments have changed.
          // Otherwise, we would introduce lots of redundant chains in ChangeListener.
          tracker.hold(oper, OperEx(op, newArgs: _*)(oper.typeTag)) // fixes #41
        } else {
          oper
        }
      transformOneLevel(newOper)

<<<<<<< HEAD
    case letInEx @ LetInEx(body, defs @ _*) =>
      def mapDecl(d: TlaOperDecl): TlaOperDecl = {
        TlaOperDecl(d.name, d.formalParams, transform(d.body))(d.typeTag)
      }
=======
    case LetInEx(body, defs @ _*) =>
      def mapDecl(d: TlaOperDecl): TlaOperDecl = d.copy(body = transform(d.body))
>>>>>>> 5439b335

      LetInEx(transform(body), defs.map(mapDecl): _*)(letInEx.typeTag)

    case ex =>
      transformOneLevel(ex)
  }

  /**
   * Transform an expression without looking into the arguments.
   *
   * @return a new expression
   */
  private def transformOneLevel: TlaExTransformation = {
    // chain partial functions to handle different types of operators with different functions
    tracker.trackEx(allTransformers reduceLeft (_ orElse _))
  }

  private val identity: PartialFunction[TlaEx, TlaEx] = { case e => e }
  private lazy val allTransformers = partialTransformers :+ identity
}<|MERGE_RESOLUTION|>--- conflicted
+++ resolved
@@ -35,15 +35,8 @@
         }
       transformOneLevel(newOper)
 
-<<<<<<< HEAD
-    case letInEx @ LetInEx(body, defs @ _*) =>
-      def mapDecl(d: TlaOperDecl): TlaOperDecl = {
-        TlaOperDecl(d.name, d.formalParams, transform(d.body))(d.typeTag)
-      }
-=======
     case LetInEx(body, defs @ _*) =>
       def mapDecl(d: TlaOperDecl): TlaOperDecl = d.copy(body = transform(d.body))
->>>>>>> 5439b335
 
       LetInEx(transform(body), defs.map(mapDecl): _*)(letInEx.typeTag)
 
