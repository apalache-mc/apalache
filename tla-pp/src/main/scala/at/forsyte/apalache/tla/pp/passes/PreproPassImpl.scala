package at.forsyte.apalache.tla.pp.passes

import java.io.File
import java.nio.file.Path

import at.forsyte.apalache.infra.passes.{Pass, PassOptions, TlaModuleMixin}
import at.forsyte.apalache.tla.lir.TlaModule
import at.forsyte.apalache.tla.lir.io.PrettyWriter
import at.forsyte.apalache.tla.lir.storage.BodyMapFactory
import at.forsyte.apalache.tla.lir.transformations.{TlaExTransformation, TransformationTracker}
import at.forsyte.apalache.tla.lir.transformations.standard._
import at.forsyte.apalache.tla.pp.{Desugarer, Keramelizer, UniqueNameGenerator}
import com.google.inject.Inject
import com.google.inject.name.Named
import com.typesafe.scalalogging.LazyLogging

class PreproPassImpl @Inject()( val options: PassOptions,
                                gen: UniqueNameGenerator,
                                tracker: TransformationTracker,
                                @Named("AfterPrepro") nextPass: Pass with TlaModuleMixin)
    extends PreproPass with LazyLogging {

  private var outputTlaModule: Option[TlaModule] = None

  /**
    * The pass name.
    *
    * @return the name associated with the pass
    */
  override def name: String = "PreprocessingPass"

  /**
    * Run the pass.
    *
    * @return true, if the pass was successful
    */
  override def execute(): Boolean = {
<<<<<<< HEAD
    logger.info("Renaming variables uniquely")
    val inModule = tlaModule.get
    val renaming = new IncrementalRenaming(tracker)
    val uniqueVarDecls =
      new TlaModule(
        inModule.name,
        renaming.syncAndNormalizeDs(inModule.declarations).toSeq
=======
    val tracker : TransformationTracker = TrackerWithListeners( changeListener )
    logger.info("Renaming variables uniquely")
    val renaming = new IncrementalRenaming(tracker)
    val uniqueVarDecls =
      new TlaModule(
        tlaModule.get.name,
        renaming.syncAndNormalizeDs(tlaModule.get.declarations).toSeq
>>>>>>> bc8e3ad5
      ) ///

    val defBodyMap = BodyMapFactory.makeFromDecls( uniqueVarDecls.operDeclarations )

<<<<<<< HEAD
    val transformationSequence : List[TlaExTransformation] =
      List(
        Inline(bodyMap, tracker),
        ExplicitLetIn(tracker, keepNullary = true),
        EqualityAsContainment(tracker),
        ExplicitUnchanged(tracker), // TODO: move to Desugarer or Keramelizer?
        Desugarer(tracker),
        Keramelizer(gen, tracker),
        SimplifyRecordAccess(tracker) // TODO: move to Desugarer o Keramelizer?
=======
    val transformationSequence : Vector[TlaExTransformation] =
      Vector(
        InlinerOfUserOper(defBodyMap, tracker),
        LetInExpander(tracker, keepNullary = true),
        Desugarer(tracker),
        PrimedEqualityToMembership(tracker),
        SimplifyRecordAccess(tracker)
>>>>>>> bc8e3ad5
      )

    logger.info("Applying standard transformations...")
    val preprocessed = transformationSequence.foldLeft(uniqueVarDecls){
      case (m, tr) =>
        logger.info("  > Applying %s".format(tr.getClass.getSimpleName))
        ModuleByExTransformer(tr) (m)
    }

    val outdir = options.getOptionOrError("io", "outdir").asInstanceOf[Path]
    PrettyWriter.write(preprocessed, new File(outdir.toFile, "out-prepro.tla"))

    outputTlaModule = Some(preprocessed)
    true
  }

  /**
    * Get the next pass in the chain. What is the next pass is up
    * to the module configuration and the pass outcome.
    *
    * @return the next pass, if exists, or None otherwise
    */
  override def next(): Option[Pass] = {
    outputTlaModule map { m =>
      nextPass.setModule( m )
      nextPass
    }
  }
}<|MERGE_RESOLUTION|>--- conflicted
+++ resolved
@@ -35,15 +35,6 @@
     * @return true, if the pass was successful
     */
   override def execute(): Boolean = {
-<<<<<<< HEAD
-    logger.info("Renaming variables uniquely")
-    val inModule = tlaModule.get
-    val renaming = new IncrementalRenaming(tracker)
-    val uniqueVarDecls =
-      new TlaModule(
-        inModule.name,
-        renaming.syncAndNormalizeDs(inModule.declarations).toSeq
-=======
     val tracker : TransformationTracker = TrackerWithListeners( changeListener )
     logger.info("Renaming variables uniquely")
     val renaming = new IncrementalRenaming(tracker)
@@ -51,30 +42,18 @@
       new TlaModule(
         tlaModule.get.name,
         renaming.syncAndNormalizeDs(tlaModule.get.declarations).toSeq
->>>>>>> bc8e3ad5
       ) ///
 
     val defBodyMap = BodyMapFactory.makeFromDecls( uniqueVarDecls.operDeclarations )
 
-<<<<<<< HEAD
-    val transformationSequence : List[TlaExTransformation] =
-      List(
-        Inline(bodyMap, tracker),
-        ExplicitLetIn(tracker, keepNullary = true),
-        EqualityAsContainment(tracker),
-        ExplicitUnchanged(tracker), // TODO: move to Desugarer or Keramelizer?
-        Desugarer(tracker),
-        Keramelizer(gen, tracker),
-        SimplifyRecordAccess(tracker) // TODO: move to Desugarer o Keramelizer?
-=======
     val transformationSequence : Vector[TlaExTransformation] =
       Vector(
         InlinerOfUserOper(defBodyMap, tracker),
         LetInExpander(tracker, keepNullary = true),
         Desugarer(tracker),
+        Keramelizer(gen, tracker),
         PrimedEqualityToMembership(tracker),
         SimplifyRecordAccess(tracker)
->>>>>>> bc8e3ad5
       )
 
     logger.info("Applying standard transformations...")
