package at.forsyte.apalache.tla.pp.temporal

import at.forsyte.apalache.tla.lir._

import javax.inject.Singleton
import com.typesafe.scalalogging.LazyLogging
import scalaz.Scalaz.{init => _}
import at.forsyte.apalache.tla.pp.UniqueNameGenerator
import at.forsyte.apalache.tla.pp.IrrecoverablePreprocessingError
import at.forsyte.apalache.tla.pp.temporal.utils.builder
import at.forsyte.apalache.tla.pp.temporal.ScopedBuilderExtensions._
import at.forsyte.apalache.tla.pp.temporal.DeclUtils._
import scala.collection.mutable.HashMap
import at.forsyte.apalache.tla.lir.oper.TlaTempOper
import at.forsyte.apalache.tla.typecomp.TBuilderInstruction
import at.forsyte.apalache.tla.lir.transformations.TransformationTracker
import at.forsyte.apalache.io.lir.NameReplacementMap.NameReplacementMap

/**
 * Encodes temporal formulas as invariants.
 *
 * @author
 *   Philip Offtermatt
 */
@Singleton
class TableauEncoder(
    module: TlaModule,
    gen: UniqueNameGenerator,
    loopEnc: LoopEncoder,
    tracker: TransformationTracker)
    extends LazyLogging {
  val levelFinder = new TlaLevelFinder(module)
  val varNamesToExStrings = new HashMap[String, String]()

  def encodeVarNameMapping(modWithPreds: ModWithPreds): ModWithPreds = {
<<<<<<< HEAD
    val varNameSets = varNamesToExStrings.map { case (key, value) =>
      builder.enumSet(builder.str(key), builder.str(value))
    }.toSeq

    if (varNameSets.isEmpty) {
      return modWithPreds
    }

    val mapDecl =
      new TlaOperDecl(
          TableauEncoder.PREDS_TO_VARS_MAPPING_NAME,
          List.empty,
          builder.enumSet(
              varNameSets: _*
          ),
      )(Typed(SetT1))

    val newModule = new TlaModule(modWithPreds.module.name, modWithPreds.module.declarations :+ mapDecl)
    modWithPreds.setModule(newModule)
=======
    // val varNameSets = varNamesToExStrings.map { case (key, value) =>
    //   builder.enumSet(builder.str(key), builder.str(value))
    // }.toSeq

    // val mapDecl =
    //   new TlaOperDecl(
    //       TableauEncoder.PREDS_TO_VARS_MAPPING_NAME,
    //       List.empty,
    //       builder.enumSet(
    //           varNameSets: _*
    //       ),
    //   )(Typed(SetT1))

    // val newModule = new TlaModule(modWithPreds.module.name, modWithPreds.module.declarations :+ mapDecl)
    // modWithPreds.setModule(newModule)
    NameReplacementMap = NameReplacementMap.addAll(varNamesToExStrings.iterator)
    modWithPreds
>>>>>>> fa941eee
  }

  /**
   * Encodes each of a sequence of temporal formulas.
   * @see
   *   [[encodeFormula]]
   */
  def encodeFormulas(
      modWithPreds: ModWithPreds,
      formulas: Seq[TlaOperDecl]): ModWithPreds = {

    encodeVarNameMapping(
        formulas.foldLeft(modWithPreds)(encodeFormula)
    )
  }

  /**
   * Adds a variable that stores the initial value of the given expression ex. Create a new variable Init_ex and modify
   * init and next:
   *
   * newInit == oldInit /\ Init_ex = ex
   *
   * newNext == oldNext /\ UNCHANGED << Init_ex >>
   */
  def addInitExVar(modWithPreds: ModWithPreds, ex: TlaEx, exName: String): (ModWithPreds, TlaVarDecl) = {
    val exVarDecl = new TlaVarDecl(exName + "_init")(Typed(BoolT1))
    val exVar = builder.declAsNameEx(exVarDecl)

    val newInit = conjunctExToOperDecl(
        builder.eql(
            exVar,
            builder.useTrustedEx(ex),
        ),
        modWithPreds.init,
        tracker,
    )

    val newNext = conjunctExToOperDecl(
        builder.unchanged(exVar),
        modWithPreds.next,
        tracker,
    )

    val curModWithPreds = modWithPreds.setPredicates(newInit, newNext, modWithPreds.loopOK)
    (curModWithPreds.prependDecl(exVarDecl), exVarDecl)
  }

  /**
   * Encodes a given formula, using the Tableau encoding by adjusting init, next, loopOK and the given formula.
   */
  def encodeFormula(
      modWithPreds: ModWithPreds,
      formula: TlaOperDecl): ModWithPreds = {

    var (curModWithPreds, formulaEx) = encodeSyntaxTreeInPredicates(modWithPreds, formula.body)

    val tuple = addInitExVar(curModWithPreds, formulaEx, formula.name)
    curModWithPreds = tuple._1
    val initExVarDecl = tuple._2

    // replace formula by formula == loopOK => formula_init, and move formula to the end of the spec so it is after loopOK
    val newFormulaDecl = new TlaOperDecl(
        formula.name,
        formula.formalParams,
        builder.impl(
            builder.appOp(builder.declAsNameEx(curModWithPreds.loopOK), Seq.empty[TBuilderInstruction]: _*),
            builder.declAsNameEx(initExVarDecl),
        ),
    )(formula.typeTag)
    val newDecls = curModWithPreds.module.declarations.filterNot(decl => decl.name == formula.name) :+ newFormulaDecl
    val newModule = new TlaModule(curModWithPreds.module.name, newDecls)

    curModWithPreds.setModule(newModule)
  }

  def insertAt[T](elem: T, seq: Seq[T], pos: Int): Seq[T] = {
    seq.take(pos) ++ List(elem) ++ seq.drop(pos)
  }

  def getAuxVarForTempOper(oper: TlaTempOper, nodeIdentifier: String): TlaVarDecl = {
    val nameSuffix = oper match {
      case TlaTempOper.box     => TableauEncoder.BOX_SUFFIX
      case TlaTempOper.diamond => TableauEncoder.DIAMOND_SUFFIX
    }

    val auxVarName = nodeIdentifier + nameSuffix

    varNamesToExStrings.addOne((auxVarName, varNamesToExStrings(nodeIdentifier) + nameSuffix))

    new TlaVarDecl(auxVarName)(Typed(BoolT1))
  }

  /**
   * Moves down the syntax tree of a provided expression curNode. Each node of the syntax tree that has temporal level,
   * e.g. contains temporal operators somewhere below it, is encoded by a variable curNode_predicate. For example, for
   * the formula [](A => <>B), The syntax tree has the shape
   * {{{
   *   box
   *    |
   *    =>
   *   /  \
   *  A   diamond
   *         |
   *         B
   * }}}
   * Assuming A and B do not contain temporal operators, new variables are introduced for all nodes above them, that is
   * var_BoxAImpliesDiamondB, var_AImpliesDiamondB, var_DiamondB The value of each variable in a given state corresponds
   * to a commitment whether or not the formula corresponding to this variable holds true at that point in the trace.
   * For example, if var_DiamondB is true in a state, the spec will ensure that in some future state, B holds (recall
   * that B holding at some point in the future is the definition of <>B).
   */
  def encodeSyntaxTreeInPredicates(
      modWithPreds: ModWithPreds,
      curNode: TlaEx): (ModWithPreds, TlaEx) = {
    levelFinder.getLevelOfExpression(Set.empty, curNode) match {
      case TlaLevelTemporal =>
        curNode match {
          case NullEx =>
            throw new IrrecoverablePreprocessingError(
                "Found a null expression of temporal level; this should not be possible")
          case NameEx(_) =>
            throw new IrrecoverablePreprocessingError(
                "Found a name expression of temporal level.  After inlining no such name expressions should be left in the predicate!")
          case ValEx(_) =>
            throw new IrrecoverablePreprocessingError(
                "Found a value expression of temporal level. This should not be possible.")
          case LetInEx(_, _) =>
            throw new IrrecoverablePreprocessingError(
                "Expect to find no LET-IN expressions. They should have been rewritten by the inliner")
          case OperEx(oper, args @ _*) =>
            var curModWithPreds = modWithPreds

            val nodeIdentifier = TableauEncoder.NAME_PREFIX + gen.newName()
            varNamesToExStrings.addOne(nodeIdentifier, curNode.toString().replace("\"", "\'"))

            /* create a new variable for this node
                    e.g.
                    \* @type: Bool;
                    curNode_predicate
             */
            val nodeVarDecl = new TlaVarDecl(nodeIdentifier)(Typed(BoolT1))
            curModWithPreds = curModWithPreds.prependDecl(nodeVarDecl)
            val nodeVarEx = builder.declAsNameEx(nodeVarDecl)
            val nodeVarExPrime = builder.primeVar(nodeVarDecl)

            /* create a new loop variable for this node
                    e.g.
                    \* @type: Bool;
                    Loop_curNode_predicate
             */
            val nodeLoopVarDecl = loopEnc.createLoopVariableForVariable(nodeVarDecl)
            varNamesToExStrings.addOne(nodeLoopVarDecl.name, "__loop_" + curNode.toString().replace("\"", "\'"))

            curModWithPreds = curModWithPreds.prependDecl(nodeLoopVarDecl)

            /* generic initialization for node variable: curNode_predicate \in BOOLEAN */
            val initWithNodeVar =
              conjunctExToOperDecl(builder.in(nodeVarEx, builder.booleanSet()), modWithPreds.init, tracker)

            /* generic update for node variable: curNode_predicate' \in BOOLEAN */
            val nextWithNodeVar =
              conjunctExToOperDecl(builder.in(nodeVarExPrime, builder.booleanSet()), modWithPreds.next, tracker)

            /* initialize loop variable
             */
            val initWithLoopVar = loopEnc.addLoopVarToInit(nodeVarDecl, nodeLoopVarDecl, initWithNodeVar)

            /* update loop variable
             */
            val nextWithLoopVar = loopEnc.addLoopVarToNext(nodeVarDecl, nodeLoopVarDecl, nextWithNodeVar)

            /* update loopOK
             */
            val loopOKWithLoopVar = loopEnc.addVariableToLoopOK(nodeVarDecl, nodeLoopVarDecl, modWithPreds.loopOK)

            curModWithPreds = curModWithPreds.setPredicates(initWithLoopVar, nextWithLoopVar, loopOKWithLoopVar)

            /* encode the arguments of the node
             */
            val argExs = args.map(arg => {
              val modWithPredsAndArgEx = encodeSyntaxTreeInPredicates(curModWithPreds, arg)
              curModWithPreds = modWithPredsAndArgEx._1
              val argEx = modWithPredsAndArgEx._2
              builder.useTrustedEx(argEx)
            })

            /* encode the node itself
             */
            oper match {
              case TlaTempOper.box | TlaTempOper.diamond => /* curNode has the form []A or <>A */
                /* create new auxiliary variable curNode_globally or curNode_finally */
                val auxVarDecl = getAuxVarForTempOper(oper.asInstanceOf[TlaTempOper], nodeIdentifier)
                val auxVarEx = builder.declAsNameEx(auxVarDecl)
                val auxVarExPrime = builder.prime(auxVarEx)
                curModWithPreds = curModWithPreds.prependDecl(auxVarDecl)

                /* update init:
                  newInit ==
                  /\ oldInit
                  /\ curNode_predicate \in BOOLEAN
                  /\ curNode_predicate_globally = TRUE or /\ curNode_predicate_finally = FALSE
                 */
                val initialValue = oper match {
                  case TlaTempOper.box     => true
                  case TlaTempOper.diamond => false
                }

                val newInit = conjunctExToOperDecl(
                    builder.and(
                        builder.in(
                            nodeVarEx,
                            builder.booleanSet(),
                        ),
                        builder.eql(
                            auxVarEx,
                            builder.bool(initialValue),
                        ),
                    ),
                    curModWithPreds.init,
                    tracker,
                )

                /* update next:
                  newNext ==
                  /\ oldNext
                  /\ curNode_predicate' \in BOOLEAN
                  /\ curNode_predicate_globally' \in BOOLEAN or curNode_predicate_finally' \in BOOLEAN

                                           outerOp                                          outerOp
                  /\ curNode_predicate <=> A /\ curNode_predicate' or curNode_predicate <=> A \/ curNode_predicate'

                                                    outerOp
                  /\ curNode_predicate_globally' <=>  /\ curNode_predicate_globally
                                                      /\ (~InLoop' \/ A')
                                                    outerOp      innerOp
                  or
                                                   outerOp
                  /\ curNode_predicate_finally' <=>   \/ curNode_predicate_finally
                                                      \/  (InLoop' /\ A')
                                                    outerOp      innerOp
                 */

                /*
                box and diamond differ in the inner and outer operators,
                and whether the InLoop variable is negated in the conjunction
                 */
                val (outerOpTmp, innerOpTmp, innerInLoopEx) = oper match {
                  case TlaTempOper.box     => (builder.and _, builder.or _, builder.not(loopEnc.inLoopPrime))
                  case TlaTempOper.diamond => (builder.or _, builder.and _, loopEnc.inLoopPrime)
                }

                /*
                outerOpTmp and innerOpTmp expect Seq[TBuilderInstruction] instead of TBuilderInstruction*,
                so define new operators here to take TBuilderInstruction*
                 */
                def outerOp(args: TBuilderInstruction*): TBuilderInstruction = outerOpTmp(args)
                def innerOp(args: TBuilderInstruction*): TBuilderInstruction = innerOpTmp(args)

                /* curNode_predicate' \in BOOLEAN */
                val curNodeAssignment = builder.in(
                    nodeVarExPrime,
                    builder.booleanSet(),
                )

                var newNext = conjunctExToOperDecl(
                    curNodeAssignment,
                    curModWithPreds.next,
                    tracker,
                )

                /* curNode_predicate_globally' \in BOOLEAN */
                val auxVarAssignment = builder.in(
                    builder.prime(auxVarEx),
                    builder.booleanSet(),
                )

                newNext = conjunctExToOperDecl(
                    auxVarAssignment,
                    curModWithPreds.next,
                    tracker,
                )

                /* curNode_predicate <=> A /\ curNode_predicate' */
                val curNodeCondition = builder.equiv(
                    nodeVarEx,
                    outerOp(
                        argExs(0),
                        nodeVarExPrime,
                    ),
                )

                newNext = conjunctExToOperDecl(
                    curNodeCondition,
                    curModWithPreds.next,
                    tracker,
                )

                /* curNode_predicate_globally' <=>  /\ curNode_predicate_globally
                                                            /\ (~InLoop' \/ A')
                 */
                val auxVarCondition = builder.equiv(
                    auxVarExPrime,
                    outerOp(
                        auxVarEx,
                        innerOp(
                            innerInLoopEx,
                            builder.prime(argExs(0)),
                        ),
                    ),
                )

                newNext = conjunctExToOperDecl(
                    auxVarCondition,
                    newNext,
                    tracker,
                )

                /* update loopOK:
                  (curNode_predicate_globally => curNode_predicate) or (curNode_predicate => curNode_predicate_finally)
                 */
                val newLoopOK = conjunctExToOperDecl(
                    oper match {
                      case TlaTempOper.box     => builder.impl(auxVarEx, nodeVarEx)
                      case TlaTempOper.diamond => builder.impl(nodeVarEx, auxVarEx)
                    },
                    curModWithPreds.loopOK,
                    tracker,
                )

                curModWithPreds = curModWithPreds.setPredicates(newInit, newNext, newLoopOK)
                (curModWithPreds, nodeVarEx)
              case TlaTempOper.leadsTo =>
                throw new LanguagePredError(
                    "Don't know how to handle operator '~>'. It should have been removed by the Desugarer",
                    Seq((curNode.ID, "")))
              case TlaTempOper.guarantees =>
                throw new NotImplementedError("Handling guarantees is not supported yet!")
              case TlaTempOper.strongFairness | TlaTempOper.weakFairness =>
                throw new NotImplementedError("Handling fairness is not supported yet!")
              case TlaTempOper.AA | TlaTempOper.EE =>
                throw new NotImplementedError("Handling temporal quantifiers is not supported yet!")
              case _ => // not a temporal operator. e.g. A /\ B
                /* initialize the variable for this node
                    e.g. newInit ==
                          /\ oldInit
                          /\ curNode_predicate = A_predicate /\ B_predicate
                 */
                val newInit = conjunctExToOperDecl(
                    builder.eql(
                        nodeVarEx,
                        builder.useTrustedEx(OperEx(oper, argExs: _*)(curNode.typeTag)),
                    ),
                    curModWithPreds.init,
                    tracker,
                )
                /* update the variable for this node
                    e.g. newNext ==
                          /\ oldNext
                          /\ curNode_predicate' = A_predicate' /\ B_predicate'
                 */
                val newNext = conjunctExToOperDecl(
                    builder.eql(
                        nodeVarExPrime,
                        builder.useTrustedEx(OperEx(oper, argExs: _*)(curNode.typeTag)),
                    ),
                    curModWithPreds.next,
                    tracker,
                )

                curModWithPreds = curModWithPreds.setPredicates(newInit, newNext, curModWithPreds.loopOK)

                (
                    curModWithPreds,
                    /* expression for this node is the name of the variable that encodes it */
                    nodeVarEx,
                )
            }
          case _ =>
            throw new IrrecoverablePreprocessingError(
                s"Cannot handle expression ${curNode.toString()} of type ${curNode.getClass()}")
        }
      case _ => /* a propositional expression - used as-is in the formula encoding the syntax tree */
        (modWithPreds, curNode)
    }
  }

}

object TableauEncoder {

  /**
   * A prefix added to the names of all variables used for the tableau encoding. Useful for disambiguating them from
   * variables in the original spec.
   */
  val NAME_PREFIX = "__temporal_"
  val PREDS_TO_VARS_MAPPING_NAME = "__preds_to_vars"
  val BOX_SUFFIX = "_unroll"
  val DIAMOND_SUFFIX = "_unroll"
}<|MERGE_RESOLUTION|>--- conflicted
+++ resolved
@@ -33,27 +33,6 @@
   val varNamesToExStrings = new HashMap[String, String]()
 
   def encodeVarNameMapping(modWithPreds: ModWithPreds): ModWithPreds = {
-<<<<<<< HEAD
-    val varNameSets = varNamesToExStrings.map { case (key, value) =>
-      builder.enumSet(builder.str(key), builder.str(value))
-    }.toSeq
-
-    if (varNameSets.isEmpty) {
-      return modWithPreds
-    }
-
-    val mapDecl =
-      new TlaOperDecl(
-          TableauEncoder.PREDS_TO_VARS_MAPPING_NAME,
-          List.empty,
-          builder.enumSet(
-              varNameSets: _*
-          ),
-      )(Typed(SetT1))
-
-    val newModule = new TlaModule(modWithPreds.module.name, modWithPreds.module.declarations :+ mapDecl)
-    modWithPreds.setModule(newModule)
-=======
     // val varNameSets = varNamesToExStrings.map { case (key, value) =>
     //   builder.enumSet(builder.str(key), builder.str(value))
     // }.toSeq
@@ -71,7 +50,6 @@
     // modWithPreds.setModule(newModule)
     NameReplacementMap = NameReplacementMap.addAll(varNamesToExStrings.iterator)
     modWithPreds
->>>>>>> fa941eee
   }
 
   /**
