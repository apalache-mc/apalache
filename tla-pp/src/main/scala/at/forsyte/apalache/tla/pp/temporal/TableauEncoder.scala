--- conflicted
+++ resolved
@@ -32,29 +32,6 @@
   val levelFinder = new TlaLevelFinder(module)
   val varNamesToExStrings = new HashMap[String, String]()
 
-<<<<<<< HEAD
-  def encodeVarNameMapping(modWithPreds: ModWithPreds): ModWithPreds = {
-    // val varNameSets = varNamesToExStrings.map { case (key, value) =>
-    //   builder.enumSet(builder.str(key), builder.str(value))
-    // }.toSeq
-
-    // val mapDecl =
-    //   new TlaOperDecl(
-    //       TableauEncoder.PREDS_TO_VARS_MAPPING_NAME,
-    //       List.empty,
-    //       builder.enumSet(
-    //           varNameSets: _*
-    //       ),
-    //   )(Typed(SetT1))
-
-    // val newModule = new TlaModule(modWithPreds.module.name, modWithPreds.module.declarations :+ mapDecl)
-    // modWithPreds.setModule(newModule)
-    NameReplacementMap = NameReplacementMap.addAll(varNamesToExStrings.iterator)
-    modWithPreds
-  }
-
-=======
->>>>>>> e983f1a0
   /**
    * Encodes each of a sequence of temporal formulas.
    * @see
@@ -201,13 +178,8 @@
                     \* @type: Bool;
                     __saved_curNode_predicate
              */
-<<<<<<< HEAD
-            val nodeLoopVarDecl = loopEnc.createLoopVariableForVariable(nodeVarDecl)
-            varNamesToExStrings.addOne(nodeLoopVarDecl.name, "__loop_" + curNode.toString().replace("\"", "\'"))
-=======
             val nodeLoopVarDecl = loopEnc.createVarCopyVariableInLoop(nodeVarDecl)
-            varNamesToExStrings.addOne(nodeLoopVarDecl.name, curNode.toString().replace("\"", "\'"))
->>>>>>> e983f1a0
+            varNamesToExStrings.addOne(nodeLoopVarDecl.name, LoopEncoder.NAME_PREFIX + curNode.toString().replace("\"", "\'"))
 
             curModWithPreds = curModWithPreds.prependDecl(nodeLoopVarDecl)
 
