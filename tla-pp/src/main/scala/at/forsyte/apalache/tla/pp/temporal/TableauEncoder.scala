package at.forsyte.apalache.tla.pp.temporal

import at.forsyte.apalache.tla.lir._

import javax.inject.Singleton
import com.typesafe.scalalogging.LazyLogging
import scalaz.Scalaz.{init => _}
import at.forsyte.apalache.tla.pp.UniqueNameGenerator
import at.forsyte.apalache.tla.pp.IrrecoverablePreprocessingError
import at.forsyte.apalache.tla.pp.temporal.utils.builder
import at.forsyte.apalache.tla.pp.temporal.DeclUtils._
<<<<<<< HEAD
import at.forsyte.apalache.tla.lir.io.NameReplacementMap.NameReplacementMap
import at.forsyte.apalache.tla.lir.io.TemporalAuxVarStore
=======
import at.forsyte.apalache.io.lir.NameReplacementMap
>>>>>>> b3b95891
import at.forsyte.apalache.tla.lir.oper.TlaTempOper
import at.forsyte.apalache.tla.typecomp.TBuilderInstruction
import at.forsyte.apalache.tla.lir.transformations.TransformationTracker
import at.forsyte.apalache.tla.lir.transformations.standard.DeclarationSorter
import at.forsyte.apalache.tla.lir.oper.TlaOper
import at.forsyte.apalache.tla.lir.oper.ApalacheOper

/**
 * Encodes temporal formulas as invariants.
 *
 * @author
 *   Philip Offtermatt
 */
@Singleton
class TableauEncoder(
    module: TlaModule,
    gen: UniqueNameGenerator,
    loopEnc: LoopEncoder,
    tracker: TransformationTracker)
    extends LazyLogging {
  val levelFinder = new TlaLevelFinder(module)

  private def inBoolSet(element: TBuilderInstruction): TBuilderInstruction = builder.in(element, builder.booleanSet())

  /* replaces all occurences of foo := bar with foo = bar */
  private def rewriteAssignmentsAsEquality(ex: TlaEx): TlaEx = {
    ex match {
      case OperEx(oper, args @ _*) =>
        oper match {
          case ApalacheOper.assign =>
            OperEx(TlaOper.eq, args: _*)(ex.typeTag)
          case _ =>
            OperEx(oper, args.map(rewriteAssignmentsAsEquality): _*)(ex.typeTag)
        }
      case _ =>
        ex
    }
  }

  /**
   * Creates PredExs for a given propositional operator application of the form OperEx(oper, argExs)(typeTag). The
   * nodeVarEx should be the variable for the node in the syntax tree representing the operator application.
   */
<<<<<<< HEAD
  def temporalsToInvariants(modWithPreds: ModWithPreds, formulas: TlaOperDecl*): TlaModule = {

    val (varDeclSeqs, predsSeq, exVarDecls) = formulas.map(singleTemporalToInvariant).unzip3
    val varDecls = varDeclSeqs.flatten
    val preds = predsSeq.foldLeft(PredExs())(_ ++ _)

    TemporalAuxVarStore.store = TemporalAuxVarStore.store ++ varDecls.map(_.name).toSet

    // update init
    val newInit = andInDecl(builder.and(preds.initExs: _*), modWithPreds.init, tracker)

    // update next
    val newNext = andInDecl(builder.and(preds.nextExs: _*), modWithPreds.next, tracker)

    // update loopOK
    val newLoopOK = andInDecl(builder.and(preds.loopOKExs: _*), modWithPreds.loopOK, tracker)
    val loopOKopApp = builder.appOp(builder.name(newLoopOK.name, OperT1(Seq.empty, BoolT1)))

    val declarationsWithUpdatedPreds = modWithPreds.module.declarations
      .map(decl =>
        decl.name match {
          case newInit.name   => newInit
          case newNext.name   => newNext
          case newLoopOK.name => newLoopOK
          case _              => decl
        })
=======
  private def createPropositionalOperNodeExs(
      nodeVarEx: TBuilderInstruction,
      oper: TlaOper,
      typeTag: TypeTag,
      argExs: TlaEx*): PredExs = {
>>>>>>> b3b95891

    /* initialize the variable for this node
                    e.g. __temporal_curNode = __temporal_A /\ __temporal_B
     */
    val nodeVarInitConditionEx =
      builder.eql(
          nodeVarEx,
          builder.useTrustedEx(OperEx(oper, argExs: _*)(typeTag)),
      )

    /* update the variable for this node
                    e.g. __temporal_curNode' = __temporal_A' /\ __temporal_B'
     */
    val nodeVarUpdateConditionEx = builder.eql(
        builder.prime(nodeVarEx),
        builder.useTrustedEx(OperEx(oper, argExs: _*)(typeTag)),
    )

    PredExs(Seq(nodeVarInitConditionEx), Seq(nodeVarUpdateConditionEx))
  }

<<<<<<< HEAD
  /**
   * Encodes a given formula, using the Tableau encoding by adjusting init, next, loopOK and the given formula.
   */
  def singleTemporalToInvariant(formula: TlaOperDecl): (Seq[TlaVarDecl], PredExs, TlaVarDecl) = {

    // assignments in the temporal formula are harmful, since parts of the formula
    // will be used as right-hand sides in next or init (where assignments are usually not allowed)
    val assignmentlessBody = rewriteAssignmentsAsEquality(formula.body)

    var (varDecls, preds, (formulaEx)) = encodeSyntaxTreeInPredicates(assignmentlessBody)
=======
  private def createGenericNodeVarExs(
      nodeVarEx: TBuilderInstruction,
      loopNodeVarEx: TBuilderInstruction): PredExs = {
    /* generic initialization for node variable: __temporal_curNode \in BOOLEAN */
    val nodeVarInitAssignmentEx = inBoolSet(nodeVarEx)
>>>>>>> b3b95891

    /* generic update for node variable: __temporal_curNode' \in BOOLEAN */
    val nodeVarUpdateAssignmentEx = inBoolSet(builder.prime(nodeVarEx))

    /* initialize loop variable: __saved___temporal_curNode = __temporal_curNode
     */
    val loopVarInitAssignmentEx = builder.eql(
        loopNodeVarEx,
        nodeVarEx,
    )

    /* generic update for loop variable: __saved___temporal_curNode' = IF (InLoop' = InLoop) THEN __saved___temporal_curNode ELSE __temporal_curNode}}}
     */
    val loopVarUpdateAssignmentEx = loopEnc.getLoopVarUpdateEx(nodeVarEx, loopNodeVarEx)

    /* update loopOK
     */
    val loopVarLoopOKEx =
      builder.eql(nodeVarEx, loopNodeVarEx)

    PredExs(
        Seq(
            nodeVarInitAssignmentEx,
            loopVarInitAssignmentEx,
        ),
        Seq(
            nodeVarUpdateAssignmentEx,
            loopVarUpdateAssignmentEx,
        ),
        Seq(
            loopVarLoopOKEx
        ),
    )
  }

  /**
   * Moves down the syntax tree of a provided expression curNode. Each node of the syntax tree that has temporal level,
   * e.g. contains temporal operators somewhere below it, is encoded by a variable __temporal_curNode. For example, for
   * the formula [](A => <>B), The syntax tree has the shape
   * {{{
   *   box
   *    |
   *    =>
   *   /  \
   *  A   diamond
   *         |
   *         B
   * }}}
   * Assuming A and B do not contain temporal operators, new variables are introduced for all nodes above them, that is
   * var_BoxAImpliesDiamondB, var_AImpliesDiamondB, var_DiamondB. The value of each variable in a given state
   * corresponds to a commitment whether or not the formula corresponding to this variable holds true at that point in
   * the trace. For example, if var_DiamondB is true in a state, the spec will ensure that in some future state, B holds
   * (recall that B holding at some point in the future is the definition of <>B).
   * @return
   */
  def encodeSyntaxTreeInPredicates(curNode: TlaEx): (Seq[TlaVarDecl], PredExs, TBuilderInstruction) = {
    levelFinder.getLevelOfExpression(Set.empty, curNode) match {
      case TlaLevelTemporal =>
        curNode match {
          case NullEx =>
            throw new IrrecoverablePreprocessingError(
                "Found a null expression of temporal level; this should not be possible.")
          case NameEx(_) =>
            throw new IrrecoverablePreprocessingError(
                "Found a name expression of temporal level.  After inlining no such name expressions should be left in the predicate!")
          case ValEx(_) =>
            throw new IrrecoverablePreprocessingError(
                "Found a value expression of temporal level. This should not be possible.")
          case LetInEx(_, _) =>
            throw new IrrecoverablePreprocessingError(
                "Expected to find no LET-IN expressions. They should have been rewritten by the inliner.")
          case OperEx(oper, args @ _*) =>
            val nodeIdentifier = TableauEncoder.NAME_PREFIX + gen.newName()
            NameReplacementMap.store = NameReplacementMap.store
              .addOne(nodeIdentifier, curNode.toString().replace("\"", "\'"))

            /* create a new variable for this node.
            e.g.
            \* @type: Bool;
            __temporal_curNode
             */

            val nodeVarDecl = new TlaVarDecl(nodeIdentifier)(Typed(BoolT1))

            /* create a new loop variable for this node
            e.g.
            \* @type: Bool;
            __saved___temporal_curNode
             */
            val nodeLoopVarDecl = loopEnc.createVarCopyVariableInLoop(nodeVarDecl)

            NameReplacementMap.store = NameReplacementMap.store
              .addOne(nodeLoopVarDecl.name, LoopEncoder.NAME_PREFIX + curNode.toString().replace("\"", "\'"))

            val nodeVarEx = builder.varDeclAsNameEx(nodeVarDecl)
            val nodeLoopVarEx = builder.varDeclAsNameEx(nodeLoopVarDecl)

            // creates the expressions that should be present for both temporal and non-temporal node variables
            val genericPredExs = createGenericNodeVarExs(nodeVarEx, nodeLoopVarEx)

            /* encode the arguments of the node
             */
            val (argVarDecls, argsPreds: Seq[PredExs], argExs: Seq[TBuilderInstruction]) = args
              .map(arg => {
                encodeSyntaxTreeInPredicates(arg)
              })
              .unzip3

            val argsPredsUnion = argsPreds.foldLeft(genericPredExs)(_ ++ _)

            /* encode the node itself
             */
            oper match {
              case TlaTempOper.box | TlaTempOper.diamond => /* curNode has the form []A or <>A */
                /* create new auxiliary variable curNode_unroll or curNode_finally */
                val nameSuffix = oper match {
                  case TlaTempOper.box     => TableauEncoder.BOX_SUFFIX
                  case TlaTempOper.diamond => TableauEncoder.DIAMOND_SUFFIX
                }
                val auxVarDecl = new TlaVarDecl(nodeIdentifier + nameSuffix)(Typed(BoolT1))

                val auxVarEx = builder.varDeclAsNameEx(auxVarDecl)
                val auxVarExPrime = builder.prime(auxVarEx)

                /*
                  initialize __temporal_curNode

                  /\ __temporal_curNode \in BOOLEAN
                  /\ __temporal_curNode_globally = TRUE or /\ __temporal_curNode_finally = FALSE
                 */
                val initialValue = oper match {
                  case TlaTempOper.box     => true
                  case TlaTempOper.diamond => false
                }
                val auxVarInitEx = builder.eql(auxVarEx, builder.bool(initialValue))

                /* update __temporal_curNode:

                  /\ __temporal_curNode' \in BOOLEAN
                  /\ __temporal_curNode_globally' \in BOOLEAN or __temporal_curNode_finally' \in BOOLEAN

                                           outerOp                                          outerOp
                  /\ __temporal_curNode <=> A /\ __temporal_curNode' or __temporal_curNode <=> A \/ __temporal_curNode'

                                                    outerOp
                  /\ __temporal_curNode_globally' <=> /\ __temporal_curNode_globally
                                                      /\ (~InLoop' \/ A')
                                                    outerOp      innerOp
                  or
                                                   outerOp
                  /\ __temporal_curNode_finally' <=>  \/ __temporal_curNode_finally
                                                      \/  (InLoop' /\ A')
                                                    outerOp      innerOp
                 */

                /*
                box and diamond differ in the inner and outer operators,
                and whether the InLoop variable is negated in the conjunction
                 */
                val (outerOpTmp, innerOpTmp, innerInLoopEx) = oper match {
                  case TlaTempOper.box     => (builder.and _, builder.or _, builder.not(loopEnc.inLoopPrime))
                  case TlaTempOper.diamond => (builder.or _, builder.and _, loopEnc.inLoopPrime)
                }

                /*
                outerOpTmp and innerOpTmp expect Seq[TBuilderInstruction] instead of TBuilderInstruction*,
                so define new operators here to take TBuilderInstruction*
                 */
                def outerOp(args: TBuilderInstruction*): TBuilderInstruction = outerOpTmp(args)
                def innerOp(args: TBuilderInstruction*): TBuilderInstruction = innerOpTmp(args)

                /* __temporal_curNode_unroll' \in BOOLEAN */
                val auxVarUpdateAssignmentEx = inBoolSet(builder.prime(auxVarEx))

                /* __temporal_curNode <=> A /\ __temporal_curNode' */
                val nodeVarUpdateConditionEx = builder.equiv(
                    nodeVarEx,
                    outerOp(
                        // box and diamond have 1 arg, so head will not throw
                        argExs.head,
                        builder.prime(nodeVarEx),
                    ),
                )

                /* __temporal_curNode_unroll' <=>   /\ __temporal_curNode_unroll
                                                    /\ (~InLoop' \/ A')
                 */
                val auxVarUpdateConditionEx = builder.equiv(
                    auxVarExPrime,
                    outerOp(
                        auxVarEx,
                        innerOp(
                            innerInLoopEx,
                            builder.prime(argExs(0)),
                        ),
                    ),
                )

                /* update loopOK:
                  (__temporal_curNode_unroll => __temporal_curNode) or (__temporal_curNode => __temporal_curNode_finally)
                 */
                val auxVarLoopOKEx =
                  oper match {
                    case TlaTempOper.box     => builder.impl(auxVarEx, nodeVarEx)
                    case TlaTempOper.diamond => builder.impl(nodeVarEx, auxVarEx)
                  }

                (
                    Seq(
                        nodeVarDecl,
                        nodeLoopVarDecl,
                        auxVarDecl,
                    ) ++ argVarDecls.flatten,
                    argsPredsUnion ++
                      PredExs(
                          initExs = Seq(
                              auxVarInitEx
                          ),
                          nextExs = Seq(
                              auxVarUpdateAssignmentEx,
                              nodeVarUpdateConditionEx,
                              auxVarUpdateConditionEx,
                          ),
                          loopOKExs = Seq(
                              auxVarLoopOKEx
                          ),
                      ),
                    nodeVarEx,
                )
              case TlaTempOper.leadsTo =>
                throw new LanguagePredError(
                    "Don't know how to handle operator '~>'. It should have been removed by the Desugarer",
                    Seq((curNode.ID, "")))
              case TlaTempOper.guarantees =>
                throw new NotImplementedError("Handling guarantees is not supported yet!")
              case TlaTempOper.strongFairness | TlaTempOper.weakFairness =>
                throw new NotImplementedError("Handling fairness is not supported yet!")
              case TlaTempOper.AA | TlaTempOper.EE =>
                throw new NotImplementedError("Handling temporal quantifiers is not supported yet!")
              case _ => // not a temporal operator. e.g. A /\ B
                /* init and next conditions look like this: __temporal_curNode = __temporal_A /\ __temporal_B */
                val conditionalPredExs = createPropositionalOperNodeExs(nodeVarEx, oper, curNode.typeTag, argExs: _*)

                (
                    Seq(
                        nodeVarDecl,
                        nodeLoopVarDecl,
                    ) ++ argVarDecls.flatten,
                    argsPredsUnion ++ conditionalPredExs,
                    /* expression for this node is the name of the variable that encodes it */
                    nodeVarEx,
                )
            }
          case _ =>
            throw new IrrecoverablePreprocessingError(
                s"Cannot handle expression ${curNode.toString()} of type ${curNode.getClass()}")
        }
      case _ => /* a propositional expression - used as-is in the formula encoding the syntax tree */
        (Seq.empty[TlaVarDecl], PredExs(), builder.useTrustedEx(curNode))
    }
  }

  /**
   * Encodes a given formula, using the Tableau encoding by adjusting init, next, loopOK and the given formula.
   */
  def singleTemporalToInvariant(formula: TlaOperDecl): (Seq[TlaVarDecl], PredExs, TlaVarDecl) = {

    var (varDecls, preds, (formulaEx)) = encodeSyntaxTreeInPredicates(formula.body)

    // create a new variable that stores whether the formula evaluated to true in the first state
    // this is necessary because a temporal formula on a sequence of states should be satisfied
    // if it holds in the first state, so we need to remember this information
    val exVarDecl = new TlaVarDecl("__" + formula.name + "_init")(Typed(BoolT1))
    val exVar = builder.varDeclAsNameEx(exVarDecl)

    // __foo_init = [inital evaluation of foo]
    val initExVarEx = builder.eql(
        exVar,
        builder.useTrustedEx(formulaEx),
    )

    // UNCHANGED << __foo_init >>
    val nextExVarEx = builder.unchanged(exVar)

    (
        varDecls :+ exVarDecl,
        preds ++ PredExs(
            initExs = Seq(initExVarEx),
            nextExs = Seq(nextExVarEx),
        ),
        exVarDecl,
    )
  }

  /**
   * Encodes each of a sequence of temporal formulas.
   * @see
   *   [[encodeFormula]]
   */
  def temporalsToInvariants(modWithPreds: ModWithPreds, formulas: TlaOperDecl*): TlaModule = {

    val (varDeclSeqs, predsSeq, exVarDecls) = formulas.map(singleTemporalToInvariant).unzip3
    val varDecls = varDeclSeqs.flatten
    val preds = predsSeq.foldLeft(PredExs())(_ ++ _)

    // update init
    val newInit = andInDecl(builder.and(preds.initExs: _*), modWithPreds.init, tracker)

    // update next
    val newNext = andInDecl(builder.and(preds.nextExs: _*), modWithPreds.next, tracker)

    // update loopOK
    val newLoopOK = andInDecl(builder.and(preds.loopOKExs: _*), modWithPreds.loopOK, tracker)
    val loopOKopApp = builder.appOp(builder.name(newLoopOK.name, OperT1(Seq.empty, BoolT1)))

    val declarationsWithUpdatedPreds = modWithPreds.module.declarations
      .map(decl =>
        decl.name match {
          case newInit.name   => newInit
          case newNext.name   => newNext
          case newLoopOK.name => newLoopOK
          case _              => decl
        })

    // replace each formula by formula == loopOK => formulaInitVar
    // note: this needs to be after the loopOK predicate in the TLA module, since it depends on it
    // this reuses the name of 'formula' so we don't have to change the invariant in the checker
    val newFormulas = formulas.zip(exVarDecls).map { case (formula, exVarDecl) =>
      formula.copy(body = builder.impl(loopOKopApp, builder.varDeclAsNameEx(exVarDecl)))
    }

    val declarationsWithoutFormulas = declarationsWithUpdatedPreds
      .filterNot(decl => formulas.exists(formula => formula.name == decl.name))

    // the order of declarations should be safe, but sorting doesn't hurt
    new DeclarationSorter()(modWithPreds.module.copy(
            declarations = varDecls ++
              declarationsWithoutFormulas ++
              newFormulas
        ))
  }

}

object TableauEncoder {

  /**
   * A prefix added to the names of all variables used for the tableau encoding. Useful for disambiguating them from
   * variables in the original spec.
   */
  val NAME_PREFIX = "__temporal_"
  val PREDS_TO_VARS_MAPPING_NAME = "__preds_to_vars"
  val BOX_SUFFIX = "_unroll"
  val DIAMOND_SUFFIX = "_unroll"
}<|MERGE_RESOLUTION|>--- conflicted
+++ resolved
@@ -9,12 +9,8 @@
 import at.forsyte.apalache.tla.pp.IrrecoverablePreprocessingError
 import at.forsyte.apalache.tla.pp.temporal.utils.builder
 import at.forsyte.apalache.tla.pp.temporal.DeclUtils._
-<<<<<<< HEAD
-import at.forsyte.apalache.tla.lir.io.NameReplacementMap.NameReplacementMap
 import at.forsyte.apalache.tla.lir.io.TemporalAuxVarStore
-=======
 import at.forsyte.apalache.io.lir.NameReplacementMap
->>>>>>> b3b95891
 import at.forsyte.apalache.tla.lir.oper.TlaTempOper
 import at.forsyte.apalache.tla.typecomp.TBuilderInstruction
 import at.forsyte.apalache.tla.lir.transformations.TransformationTracker
@@ -58,40 +54,11 @@
    * Creates PredExs for a given propositional operator application of the form OperEx(oper, argExs)(typeTag). The
    * nodeVarEx should be the variable for the node in the syntax tree representing the operator application.
    */
-<<<<<<< HEAD
-  def temporalsToInvariants(modWithPreds: ModWithPreds, formulas: TlaOperDecl*): TlaModule = {
-
-    val (varDeclSeqs, predsSeq, exVarDecls) = formulas.map(singleTemporalToInvariant).unzip3
-    val varDecls = varDeclSeqs.flatten
-    val preds = predsSeq.foldLeft(PredExs())(_ ++ _)
-
-    TemporalAuxVarStore.store = TemporalAuxVarStore.store ++ varDecls.map(_.name).toSet
-
-    // update init
-    val newInit = andInDecl(builder.and(preds.initExs: _*), modWithPreds.init, tracker)
-
-    // update next
-    val newNext = andInDecl(builder.and(preds.nextExs: _*), modWithPreds.next, tracker)
-
-    // update loopOK
-    val newLoopOK = andInDecl(builder.and(preds.loopOKExs: _*), modWithPreds.loopOK, tracker)
-    val loopOKopApp = builder.appOp(builder.name(newLoopOK.name, OperT1(Seq.empty, BoolT1)))
-
-    val declarationsWithUpdatedPreds = modWithPreds.module.declarations
-      .map(decl =>
-        decl.name match {
-          case newInit.name   => newInit
-          case newNext.name   => newNext
-          case newLoopOK.name => newLoopOK
-          case _              => decl
-        })
-=======
   private def createPropositionalOperNodeExs(
       nodeVarEx: TBuilderInstruction,
       oper: TlaOper,
       typeTag: TypeTag,
       argExs: TlaEx*): PredExs = {
->>>>>>> b3b95891
 
     /* initialize the variable for this node
                     e.g. __temporal_curNode = __temporal_A /\ __temporal_B
@@ -113,24 +80,11 @@
     PredExs(Seq(nodeVarInitConditionEx), Seq(nodeVarUpdateConditionEx))
   }
 
-<<<<<<< HEAD
-  /**
-   * Encodes a given formula, using the Tableau encoding by adjusting init, next, loopOK and the given formula.
-   */
-  def singleTemporalToInvariant(formula: TlaOperDecl): (Seq[TlaVarDecl], PredExs, TlaVarDecl) = {
-
-    // assignments in the temporal formula are harmful, since parts of the formula
-    // will be used as right-hand sides in next or init (where assignments are usually not allowed)
-    val assignmentlessBody = rewriteAssignmentsAsEquality(formula.body)
-
-    var (varDecls, preds, (formulaEx)) = encodeSyntaxTreeInPredicates(assignmentlessBody)
-=======
   private def createGenericNodeVarExs(
       nodeVarEx: TBuilderInstruction,
       loopNodeVarEx: TBuilderInstruction): PredExs = {
     /* generic initialization for node variable: __temporal_curNode \in BOOLEAN */
     val nodeVarInitAssignmentEx = inBoolSet(nodeVarEx)
->>>>>>> b3b95891
 
     /* generic update for node variable: __temporal_curNode' \in BOOLEAN */
     val nodeVarUpdateAssignmentEx = inBoolSet(builder.prime(nodeVarEx))
