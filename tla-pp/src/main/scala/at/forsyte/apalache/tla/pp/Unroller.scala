package at.forsyte.apalache.tla.pp

import at.forsyte.apalache.tla.lir._
import at.forsyte.apalache.tla.lir.aux.{ExceptionOrValue, FailWith, SucceedWith}
import at.forsyte.apalache.tla.lir.oper.TlaOper
import at.forsyte.apalache.tla.lir.storage.{BodyMap, BodyMapFactory}
import at.forsyte.apalache.tla.lir.transformations.standard.{IncrementalRenaming, InlinerOfUserOper}
import at.forsyte.apalache.tla.lir.transformations.{TlaExTransformation, TlaModuleTransformation, TransformationTracker}
import at.forsyte.apalache.tla.lir.values.TlaInt

/**
 * Replaces definitions of user-defined recursive operators with a bounded chain of the operator bodies.
 *
 * For each recursive operator A the user must define two additional TLA+ operators,
 *  - [UNROLL_TIMES_PREFIX]_A
 *  - [UNROLL_DEFAULT_PREFIX]_A
 *
 * Let U be the name of the operator produced by unrolling A with the above parameters.
 * The operator [UNROLL_TIMES_PREFIX]_A must evaluate to an integer `k` (with `ConstSimplifier`) and represents the
 * depth of the unrolling. If the computation of A, for a given argument `x`, requires k or fewer recursive calls, then
 * the value of U(x) is equal to A(x).
 * The operator [UNROLL_DEFAULT_PREFIX]_A must have the same type as that returned by A. If the computation of A,
 * for a given argument `x`, requires more than k recursive calls,
 * then the value of U(x) is equal to [UNROLL_DEFAULT_PREFIX]_A.
 *
 * Example:
 * Fact(n) == IF n <= 0 THEN 1 ELSE n * Fact(n-1)
 * UNROLL_TIMES_Fact == 1
 * UNROLL_DEFAULT_Fact == 0
 *
<<<<<<< HEAD
 *    |
 *    |
 *    V
 *
 * Unrolled_Fact(n) ==
 *  IF n <= 0
 *  THEN 1
 *  ELSE n * (
 *    IF n-1 <= 0
 *    THEN 1
 *    ELSE (n-1) * 0
 *    )
=======
 * |
 * |
 * V
 *
 * Unrolled_Fact(n) ==
 * IF n <= 0
 * THEN 1
 * ELSE n * (
 * IF n-1 <= 0
 * THEN 1
 * ELSE (n-1) * 0
 * )
>>>>>>> bea5e314
 *
 * Unrolled_Fact(0) = 1, Unrolled_Fact(1) = 1, but for k > 1 Unrolled_Fact(k) = 0
 */
class Unroller(nameGenerator: UniqueNameGenerator, tracker: TransformationTracker, renaming: IncrementalRenaming)
    extends TlaModuleTransformation {

  import Unroller._
  import at.forsyte.apalache.tla.lir.UntypedPredefs._

  // unrollLetIn performs unrolling on all recursive LET-IN defined operators in the expression
  private def unrollLetIn(
      bodyMap: BodyMap
  ): TlaExTransformation = tracker.trackEx {
    case ex @ LetInEx(body, defs @ _*) =>
      val newMap = BodyMapFactory.makeFromDecls(defs, bodyMap)
      val defaultsMap = getDefaults(newMap).getOrThrow
      val replaceTr = replaceWithDefaults(defaultsMap)
      val inliner = InlinerOfUserOper(newMap, tracker)
      // since unrolling preserves operator names, the only thing we need to do at this point is recursively unroll
      // all the LET-definitions
      val newDefs = defs map {
        replaceRecursiveDecl(_, newMap, inliner, replaceTr).asInstanceOf[TlaOperDecl]
      }

      // Since the body may contain more LET-expressions we call unrollLetIn again
      val newBody = unrollLetIn(newMap)(body)
      if (defs == newDefs && body == newBody)
        ex
      else
        LetInEx(newBody, newDefs: _*)
    case ex @ OperEx(op, args @ _*) =>
      val newArgs = args map unrollLetIn(bodyMap)
      if (args == newArgs) ex else OperEx(op, newArgs: _*)
    case ex => ex
  }

  /**
   * Replaces all instances of operator application, for which a default body exists in `defaultsMap`
   * with the default value.
   */
  private def replaceWithDefaults(defaultsMap: Map[String, TlaEx]): TlaExTransformation = tracker.trackEx {
    case ex @ OperEx(TlaOper.apply, NameEx(name), _*) if defaultsMap.contains(name) =>
      // Get the default body, ignore the args
      defaultsMap(name)
    // recursive processing of composite operators and let-in definitions
    case ex @ LetInEx(body, defs @ _*) =>
      // transform bodies of all op.defs
      val transform = replaceWithDefaults(defaultsMap)
      val newDefs = defs.map { x =>
        x.copy(body = transform(x.body))
      }
      val newBody = transform(body)
      if (defs == newDefs && body == newBody) ex
      else LetInEx(newBody, newDefs: _*)

    case ex @ OperEx(op, args @ _*) =>
      val newArgs = args map replaceWithDefaults(defaultsMap)
      if (args == newArgs) ex else OperEx(op, newArgs: _*)

    case ex => ex
  }

  /** Given an operator name, A, extracts the value of [UNROLL_TIMES_PREFIX]_A or throws a `TlaInputError` */
  private def getUnrollLimit(name: String, bodyMap: BodyMap): ExceptionOrValue[BigInt] = {
    // We get the unrolling limit, which should be an operator in bodyMap.
    // note that operators inside named instances have a qualified name, e.g., I!Foo. Replace "!" with "_".
    val unrollLimitOperName = s"$UNROLL_TIMES_PREFIX$name".replace('!', '_')
    bodyMap.get(unrollLimitOperName) match {
      case Some(unrollLimitDecl) =>
        // The unrollLimit operator must not be recursive ...
        if (unrollLimitDecl.isRecursive) {
          val msg = s"Expected an integer bound in $unrollLimitOperName, found a recursive operator. See: $MANUAL_LINK"
          FailWith(new TlaInputError(msg))
        } else {
          // ... and must evaluate to a single integer
          ConstSimplifier(tracker)(
              InlinerOfUserOper(bodyMap, tracker)(unrollLimitDecl.body)
          ) match {
            case ValEx(TlaInt(n)) =>
              SucceedWith(n)
            case e =>
              FailWith(new TlaInputError(s"Expected an integer bound in $unrollLimitOperName, found: $e"))
          }
        }

      case None =>
        val msg = s"Recursive operator $name requires an annotation $unrollLimitOperName. See: $MANUAL_LINK"
        FailWith(new TlaInputError(msg))
    }
  }

  /** Given an operator name, A, extracts the value of [UNROLL_DEFAULT_PREFIX]_A or propmts a `TlaInputError` */
  private def getDefaultBody(name: String, bodyMap: BodyMap): ExceptionOrValue[TlaEx] = {
    // note that operators inside named instances have a qualified name, e.g., I!Foo. Replace "!" with "_".
    val defaultOperName = s"$UNROLL_DEFAULT_PREFIX$name".replace('!', '_')
    bodyMap.get(defaultOperName) match {
      case Some(defaultDecl) =>
        // ... which must not be recursive ...
        if (defaultDecl.isRecursive) {
          val msg = s"Expected a default value in $defaultOperName, found a recursive operator. See: $MANUAL_LINK"
          FailWith(new TlaInputError(msg))
        } else {
          // ... but may be defined using other operators, so we call transform on it
          SucceedWith(InlinerOfUserOper(bodyMap, tracker)(defaultDecl.body))
        }

      case None =>
        FailWith(
            new TlaInputError(s"Recursive operator $name requires an annotation $defaultOperName. See: $MANUAL_LINK "))
    }
  }

  /** Performs unrolling on the declaration and all recursively defined LET-IN declarations within */
  private def replaceRecursiveDecl(
      decl: TlaDecl, bodyMap: BodyMap, inliner: InlinerOfUserOper, replaceWithDefaultsTr: TlaExTransformation
  ): TlaDecl = decl match {
    case d @ TlaOperDecl(name, fparams, body) if d.isRecursive =>
      // Read the unroll limit
      val unrollLimit = getUnrollLimit(name, bodyMap).getOrThrow
      // Defines inlining k-times
      val kStepInline = inliner.kStepInline(unrollLimit, renaming)
      // Unroll all LET-IN definitions afterward
      val unrolledLetIn = unrollLetIn(bodyMap)(body)
      val inlined = kStepInline(unrolledLetIn)
      // Any remaining applications are default-replaced
      val defaultReplaced = replaceWithDefaultsTr(inlined)
      TlaOperDecl(name, fparams, defaultReplaced)
    case d @ TlaOperDecl(name, fparams, body) => // d.isRecursive = false
      // Even though `name` is not recursive, it still may define recursive LET-IN operators inside
      val unrolledLetIn = unrollLetIn(bodyMap)(body)
      if (body == unrolledLetIn) d
      else TlaOperDecl(name, fparams, unrolledLetIn)
<<<<<<< HEAD
    case TlaRecFunDecl(name, arg, dom, body) =>
      // Ignore for now
      decl
=======
>>>>>>> bea5e314
    case _ => decl
  }

  /** Prepares a map of default values, obtained from getDefaultBody */
  private def getDefaults(bodyMap: BodyMap): ExceptionOrValue[Map[String, TlaEx]] = {
    val defMap = bodyMap.values withFilter {
      _.isRecursive
    } map { decl =>
      decl.name -> getDefaultBody(decl.name, bodyMap)
    }
    // We need to prepare a single ExceptionOrValue
    // If multiple keys point to a `FailWith`, we take the 1st
    val init: ExceptionOrValue[Map[String, TlaEx]] = SucceedWith(Map.empty[String, TlaEx])
    defMap.foldLeft(init) {
      case (SucceedWith(m), (k, SucceedWith(v))) =>
        SucceedWith(m + (k -> v))
      case (fail: FailWith[Map[String, TlaEx]], _) =>
        fail
      case (_, (_, fail: FailWith[TlaEx])) =>
        FailWith[Map[String, TlaEx]](fail.e)
    }
  }

  override def apply(module: TlaModule): TlaModule = {
    // Before unrolling we transform all recursive operators into parameter-normal form
    // This reduces the number of inlining calls when operator arguments aren't primitive
    val parameterNormalizer = ParameterNormalizer(nameGenerator, tracker, ParameterNormalizer.DecisionFn.recursive)
    val paramNormModule = parameterNormalizer.normalizeModule(module)

    // Next we prepare the various maps and transformations ...
    val operDecls = paramNormModule.operDeclarations
    val bodyMap = BodyMapFactory.makeFromDecls(operDecls)
    val defaultsMap = getDefaults(bodyMap).getOrThrow
    val replaceTr = replaceWithDefaults(defaultsMap)
    val inliner = InlinerOfUserOper(bodyMap, tracker)
    // ... and unroll all declarations
    val newDecls = paramNormModule.declarations map {
      replaceRecursiveDecl(_, bodyMap, inliner, replaceTr)
    }

    new TlaModule(paramNormModule.name, newDecls)
  }
}

object Unroller {
  val UNROLL_TIMES_PREFIX: String = "UNROLL_TIMES_"
  val UNROLL_DEFAULT_PREFIX: String = "UNROLL_DEFAULT_"
  val MANUAL_LINK: String = "https://apalache.informal.systems/docs/apalache/principles.html#recursion"

  def apply(nameGenerator: UniqueNameGenerator, tracker: TransformationTracker,
      renaming: IncrementalRenaming): Unroller = {
    new Unroller(nameGenerator, tracker, renaming)
  }
}<|MERGE_RESOLUTION|>--- conflicted
+++ resolved
@@ -28,7 +28,6 @@
  * UNROLL_TIMES_Fact == 1
  * UNROLL_DEFAULT_Fact == 0
  *
-<<<<<<< HEAD
  *    |
  *    |
  *    V
@@ -41,20 +40,6 @@
  *    THEN 1
  *    ELSE (n-1) * 0
  *    )
-=======
- * |
- * |
- * V
- *
- * Unrolled_Fact(n) ==
- * IF n <= 0
- * THEN 1
- * ELSE n * (
- * IF n-1 <= 0
- * THEN 1
- * ELSE (n-1) * 0
- * )
->>>>>>> bea5e314
  *
  * Unrolled_Fact(0) = 1, Unrolled_Fact(1) = 1, but for k > 1 Unrolled_Fact(k) = 0
  */
@@ -187,12 +172,6 @@
       val unrolledLetIn = unrollLetIn(bodyMap)(body)
       if (body == unrolledLetIn) d
       else TlaOperDecl(name, fparams, unrolledLetIn)
-<<<<<<< HEAD
-    case TlaRecFunDecl(name, arg, dom, body) =>
-      // Ignore for now
-      decl
-=======
->>>>>>> bea5e314
     case _ => decl
   }
 
