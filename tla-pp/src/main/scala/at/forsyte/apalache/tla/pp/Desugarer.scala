package at.forsyte.apalache.tla.pp

import at.forsyte.apalache.tla.lir.TypedPredefs._
import at.forsyte.apalache.tla.lir._
import at.forsyte.apalache.tla.lir.convenience._
import at.forsyte.apalache.tla.lir.oper._
import at.forsyte.apalache.tla.lir.transformations.{TlaExTransformation, TransformationTracker}
import at.forsyte.apalache.tla.lir.values.{TlaInt, TlaStr}

import javax.inject.Singleton
import at.forsyte.apalache.tla.typecomp.ScopedBuilder

/**
 * <p>Remove all annoying syntactic sugar.</p>
 *
 * @author
 *   Igor Konnov, Jure Kukovec
 */
@Singleton
class Desugarer(gen: UniqueNameGenerator, stateVariables: Set[String], tracker: TransformationTracker)
    extends TlaExTransformation {

  override def apply(expr: TlaEx): TlaEx = {
    transform(expr)
  }

  def transform: TlaExTransformation = tracker.trackEx {
    case ex @ NameEx(_) => ex
    case ex @ ValEx(_)  => ex
    case ex @ NullEx    => ex

    case ex @ OperEx(TlaFunOper.except, fun, args @ _*) =>
      val trArgs = args.map(transform)
      val (accessors, newValues) = TlaOper.deinterleave(trArgs)
      val isMultidimensional = accessors.exists {
        case OperEx(TlaFunOper.tuple, lst @ _*) => lst.size > 1
        case accessor => throw new LirError("Expected a tuple of keys as an accessor in EXCEPT. Found: " + accessor)
      }
      if (accessors.length < 2 && !isMultidimensional) {
        // the simplest update [ f EXCEPT ![i] = e ]
        OperEx(TlaFunOper.except, transform(fun) +: trArgs: _*)(ex.typeTag)
      } else {
        // we have one of the following (or both):
        //   1. a multi-dimension index: [f ![i_1]...[i_m] = e]
        //   2. multiple indices: [f !a_1 = e_1, ..., !a_n = e_n]
        expandExcept(transform(fun), accessors, newValues)
      }

    case OperEx(TlaActionOper.unchanged, args @ _*) =>
      // flatten all tuples, e.g., convert <<x, <<y, z>> >> to [x, y, z]
      // construct a tuple for flattenTuplesInUnchanged, the type is bogus, as the tuple will be unpacked
      val transformedArgs = args.map(transform(_))
      val asTuple = tla
        .tuple(transformedArgs: _*)
        .typed(TupT1(transformedArgs.map(_.typeTag.asTlaType1()): _*))
      val flatArgs = flattenTuplesInUnchanged(asTuple)
      // map every x to x' = x
      val eqs = flatArgs.map { x: TlaEx =>
        val tt = x.typeTag.asTlaType1()
        def xb = tla.fromTlaEx(x).as(tt)
        // We translate UNCHANGED x' to x' := x and the generic UNCHANGED e to (e)' = e
        val asgnOrEq: (TlaEx, TlaEx) => BuilderEx = x match {
          case NameEx(n) if stateVariables.contains(n) => tla.assign(_, _)
          case _                                       => tla.eql(_, _)
        }
        asgnOrEq(tla.prime(xb).as(tt), xb).as(BoolT1)
      }
      // x' = x /\ y' = y /\ z' = z
      eqs match {
        case Seq() =>
          // results from UNCHANGED <<>>, UNCHANGED << << >> >>, etc.
          tla.bool(true).typed()

        case Seq(one) =>
          one

        case _ =>
          tla.and(eqs: _*).typed(BoolT1)
      }

    case OperEx(TlaActionOper.stutter, body, vars) =>
      val builder = new ScopedBuilder
      transform(builder.or(
<<<<<<< HEAD
          builder.useTrustedEx(body),
          builder.unchanged(builder.useTrustedEx(vars)),
      ))
=======
              builder.useTrustedEx(body),
              builder.useTrustedEx(builder.unchanged(builder.useTrustedEx(vars))),
          ))
>>>>>>> 1fdece79

    case OperEx(TlaActionOper.nostutter, body, vars) =>
      val builder = new ScopedBuilder
      transform(builder.and(
<<<<<<< HEAD
          builder.useTrustedEx(body),
          builder.not(builder.unchanged(builder.useTrustedEx(vars))),
      ))
=======
              builder.useTrustedEx(body),
              builder.not(builder.useTrustedEx(builder.unchanged(builder.useTrustedEx(vars)))),
          ))
>>>>>>> 1fdece79

    case OperEx(TlaOper.eq, OperEx(TlaFunOper.tuple, largs @ _*), OperEx(TlaFunOper.tuple, rargs @ _*)) =>
      // <<e_1, ..., e_k>> = <<f_1, ..., f_n>>
      // produce pairwise comparison
      if (largs.length != rargs.length) {
        tla.bool(false).typed()
      } else {
        val eqs = largs.zip(rargs).map { case (l, r) => tla.eql(this(l), this(r)).typed(BoolT1) }
        tla.and(eqs: _*).typed(BoolT1)
      }

    case OperEx(TlaOper.ne, OperEx(TlaFunOper.tuple, largs @ _*), OperEx(TlaFunOper.tuple, rargs @ _*)) =>
      // <<e_1, ..., e_k>> /= <<f_1, ..., f_n>>
      // produce pairwise comparison
      if (largs.length != rargs.length) {
        tla.bool(true).typed()
      } else {
        val neqs = largs.zip(rargs).map { case (l, r) => tla.neql(this(l), this(r)).typed(BoolT1) }
        tla.or(neqs: _*).typed(BoolT1)
      }

    case ex @ OperEx(TlaSetOper.filter, boundEx, setEx, predEx) =>
      // rewrite { <<x, <<y, z>> >> \in XYZ: P(x, y, z) }
      // to { x_y_z \in XYZ: P(x_y_z[1], x_y_z[1][1], x_y_z[1][2]) }
      OperEx(TlaSetOper.filter, collapseTuplesInFilter(transform(boundEx), transform(setEx), transform(predEx)): _*)(
          ex.typeTag)

    case ex @ OperEx(TlaBoolOper.exists, boundEx, setEx, predEx) =>
      // rewrite \E <<x, <<y, z>> >> \in XYZ: P(x, y, z)
      // to \E x_y_z \in XYZ: P(x_y_z[1], x_y_z[1][1], x_y_z[1][2])
      OperEx(TlaBoolOper.exists, collapseTuplesInFilter(transform(boundEx), transform(setEx), transform(predEx)): _*)(
          ex.typeTag)

    case ex @ OperEx(TlaBoolOper.forall, boundEx, setEx, predEx) =>
      // rewrite \A <<x, <<y, z>> >> \in XYZ: P(x, y, z)
      // to \A x_y_z \in XYZ: P(x_y_z[1], x_y_z[1][1], x_y_z[1][2])
      OperEx(TlaBoolOper.forall, collapseTuplesInFilter(transform(boundEx), transform(setEx), transform(predEx)): _*)(
          ex.typeTag)

    case ex @ OperEx(TlaSetOper.map, args @ _*) =>
      // rewrite { <<x, <<y, z>> >> \in XYZ |-> e(x, y, z) }
      // to { x_y_z \in XYZ |-> e(x_y_z[1], x_y_z[1][1], x_y_z[1][2])
      val trArgs = args.map(transform)
      OperEx(TlaSetOper.map, collapseTuplesInMap(trArgs.head, trArgs.tail): _*)(ex.typeTag)

    case ex @ OperEx(funDefOp, args @ _*) if (funDefOp == TlaFunOper.funDef || funDefOp == TlaFunOper.recFunDef) =>
      val trArgs = args.map(transform)
      val fun = trArgs.head
      val (vars, sets) = TlaOper.deinterleave(trArgs.tail)
      val (onlyVar, onlySet) =
        if (vars.length > 1) {
          // a function of multiple arguments: Introduce a tuple to contain all these arguments
          // we will need types in the future, commented out for now
          val pointType = TupT1(vars.map(_.typeTag.asTlaType1()): _*)
          val point = tla.tuple(vars: _*).typed(pointType)
          val plane = tla.times(sets: _*).typed(SetT1(pointType))
          // track the modification to point to the first variable and set
          tracker.hold(vars.head, point)
          tracker.hold(sets.head, plane)
          (point, plane)
        } else {
          (vars.head, sets.head)
        }
      // transform the function into a single-argument function and collapse tuples
      OperEx(funDefOp, collapseTuplesInMap(fun, Seq(onlyVar, onlySet)): _*)(ex.typeTag)

    // rewrite A ~> B
    // to [](A => <>B)
    case OperEx(TlaTempOper.leadsTo, antecedent, consequent) =>
      tla
        .box(
            tla
              .impl(
                  antecedent,
                  tla.diamond(consequent).typed(BoolT1),
              )
              .typed(BoolT1)
        )
        .typed(BoolT1)

    // rewrite WF_vars(A)
    // to []<>(~ENABLED <<A>>_vars) \/ []<> <<A>>_vars
    case OperEx(TlaTempOper.weakFairness, vars, body) =>
      val leftHandSide =
        tla
          .box(
              tla
                .diamond(
                    tla
                      .not(
                          tla
                            .enabled(
                                tla.nostutt(body, vars).typed(BoolT1)
                            )
                            .typed(BoolT1)
                      )
                      .typed(BoolT1)
                )
                .typed(BoolT1)
          )
          .typed(BoolT1)

      val rightHandSide =
        tla
          .box(
              tla
                .diamond(
                    tla.nostutt(body, vars).typed(BoolT1)
                )
                .typed(BoolT1)
          )
          .typed(BoolT1)

      // desugar again to desugar <<A>>_vars, ...
      transform(tla.or(leftHandSide, rightHandSide).typed(BoolT1))

    // rewrite SF_vars(A)
    // to <>[](~ENABLED <<A>>_vars) \/ []<> <<A>>_vars
    case OperEx(TlaTempOper.strongFairness, vars, body) =>
      val leftHandSide =
        tla
          .diamond(
              tla
                .box(
                    tla
                      .not(
                          tla
                            .enabled(
                                tla.nostutt(body, vars).typed(BoolT1)
                            )
                            .typed(BoolT1)
                      )
                      .typed(BoolT1)
                )
                .typed(BoolT1)
          )
          .typed(BoolT1)

      val rightHandSide =
        tla
          .box(
              tla
                .diamond(
                    tla.nostutt(body, vars).typed(BoolT1)
                )
                .typed(BoolT1)
          )
          .typed(BoolT1)

      // desugar again to desugar <<A>>_vars, ...
      transform(tla.or(leftHandSide, rightHandSide).typed(BoolT1))

    case ex @ OperEx(op, args @ _*) =>
      OperEx(op, args.map(transform): _*)(ex.typeTag)

    case ex @ LetInEx(body, defs @ _*) =>
      LetInEx(transform(body), defs.map { d => d.copy(body = transform(d.body)) }: _*)(ex.typeTag)
  }

  private def flattenTuplesInUnchanged(ex: TlaEx): Seq[TlaEx] = ex match {
    case OperEx(TlaFunOper.tuple, args @ _*) =>
      if (args.isEmpty) {
        // Surprisingly, somebody has written UNCHANGED << >>, see issue #475.
        Seq()
      } else {
        args.map(flattenTuplesInUnchanged).reduce(_ ++ _)
      }

    case ValEx(_) =>
      Seq() // no point in priming literals

    case _ =>
      // in general, UNCHANGED e becomes e' = e
      Seq(ex)
  }

  private def expandExceptOne(topFun: TlaEx, accessor: TlaEx, newValue: TlaEx): Seq[TlaOperDecl] = {
    // rewrite [ f EXCEPT ![i_1]...[i_n] = e ]
    def rewrite(fun: TlaEx, keys: List[TlaEx]): Seq[TlaOperDecl] = {
      keys match {
        case Nil =>
          throw new LirError("Expected at least one key in EXCEPT, found none")

        case hd :: Nil =>
          val uniqueName = gen.newName()
          // LET tmp == [ fun EXCEPT ![i_n] = e ] IN
          val funT = fun.typeTag.asTlaType1() // either FunT1, RecT1, TupT1, or SeqT1
          val operT = OperT1(Seq(), funT)
          val decl = tla
            .declOp(uniqueName, tla.except(fun, tla.tuple(hd).typed(hd.typeTag.asTlaType1()), newValue).typed(funT))
            .as(operT)
          Seq(decl)

        case hd :: tl =>
          // fun[a_i]
          val funT = fun.typeTag.asTlaType1() // either FunT1, RecT1, TupT1, or SeqT1
          val operT = OperT1(Seq(), funT)
          val (_, resT) = eatFunType(funT, hd)
          val nested = tla.appFun(fun, hd).typed(resT)
          // produce the expression for: [ fun[a_i] EXCEPT ![a_{i+1}]...[a_n] = e ]
          val defs = rewrite(nested, tl)
          // LET tmp == [ fun EXCEPT ![a_i] = output ] IN
          // tmp()
          val uniqueName = gen.newName()
          val nestedFun = tla
            .appOp(tla.name(defs.last.name) ? "F")
            .typed(Map("F" -> operT, "r" -> resT), "r")
          val outDef = tla
            .declOp(uniqueName, tla.except(fun, tla.tuple(hd).typed(hd.typeTag.asTlaType1()), nestedFun).typed(funT))
            .as(operT)
          defs :+ outDef
      }
    }

    accessor match {
      case OperEx(TlaFunOper.tuple, keys @ _*) =>
        rewrite(topFun, keys.toList)

      case _ =>
        throw new LirError("Expected a tuple of keys as an accessor in EXCEPT. Found: " + accessor)
    }
  }

  private def expandExcept(fun: TlaEx, accessors: Seq[TlaEx], newValues: Seq[TlaEx]): TlaEx = {
    // The general case of [f EXCEPT !a_1 = e_1, ..., !a_n = e_n]
    // See p. 304 in Specifying Systems. The definition of EXCEPT for multiple accessors is doubly inductive.
    assert(accessors.length == newValues.length)
    val uniqueName = gen.newName()
    val funT = fun.typeTag.asTlaType1()
    // LET tmp == fun IN
    val firstDef = tla.declOp(uniqueName, fun).as(OperT1(Seq(), funT))

    val defs =
      accessors.zip(newValues).foldLeft(Seq(firstDef)) { case (defs, (a, e)) =>
        val last = defs.last
        val latest = tla.appOp(NameEx(last.name)(last.typeTag)).typed(funT)
        defs ++ expandExceptOne(latest, a, e)
      }

    val operT = OperT1(Seq(), funT)
    tla
      .letIn(tla.appOp(tla.name(defs.last.name) ? "F") ? "f", defs: _*)
      .typed(Map("F" -> operT, "f" -> funT), "f")
  }

  /**
   * Transform filter expressions like {<< x, y >> \in S: x = 1} to { x_y \in S: x_y[1] = 1 }
   *
   * @param boundEx
   *   a bound expression, e.g., x or << x, y >>
   * @param setEx
   *   a set expression, e.g., S
   * @param predEx
   *   a predicate expression, e.g., x == 1
   * @return
   *   transformed arguments
   */
  def collapseTuplesInFilter(boundEx: TlaEx, setEx: TlaEx, predEx: TlaEx): Seq[TlaEx] = {
    val boundName = mkTupleName(boundEx) // rename a tuple into a name, if needed
    // variable substitutions for the variables inside the tuples
    val subs = collectSubstitutions(Map(), boundEx)
    val newPred = substituteNames(subs, predEx)
    val xtype = boundEx.typeTag.asTlaType1()
    Seq(tla.name(boundName).typed(xtype), setEx, newPred)
  }

  /**
   * Transform filter expressions like {x : << x, y >> \in S} to { x_y[1] : x_y \in S }
   *
   * @param mapEx
   *   the mapping, e.g., x
   * @param args
   *   bindings and sets
   * @return
   *   transformed arguments
   */
  def collapseTuplesInMap(mapEx: TlaEx, args: Seq[TlaEx]): Seq[TlaEx] = {
    val (boundEs, setEs) = TlaOper.deinterleave(args)
    val boundNames = boundEs.map { e =>
      val tupleName = mkTupleName(e)
      NameEx(tupleName)(e.typeTag)
    } // rename tuples into a names, if needed
    // variable substitutions for the variables inside the tuples
    val subs = boundEs.foldLeft(Map[String, TlaEx]())(collectSubstitutions)
    val newMapEx = substituteNames(subs, mapEx)
    // collect the arguments back
    newMapEx +: TlaOper.interleave(boundNames, setEs)
  }

  // this looks like a useful utility function. Move it somewhere else?
  private def eatFunType(funT: TlaType1, arg: TlaEx): (TlaType1, TlaType1) = {
    (funT, arg) match {
      case (FunT1(argT, resT), _) =>
        if (Typed(argT) != arg.typeTag) {
          val actualArgType = arg.typeTag.asTlaType1()
          throw new TypingException(s"Expected a function argument of type $argT, found $actualArgType", arg.ID)
        } else {
          (argT, resT)
        }

      case (SeqT1(elem), _) =>
        if (Typed(IntT1) != arg.typeTag) {
          val actualArgType = arg.typeTag.asTlaType1()
          throw new TypingException(s"Expected a sequence argument to be an integer, found $actualArgType", arg.ID)
        } else {
          (IntT1, elem)
        }

      case (tt @ RecT1(fieldTypes), ValEx(TlaStr(key))) =>
        if (fieldTypes.contains(key)) {
          (StrT1, fieldTypes(key))
        } else {
          throw new IllegalArgumentException(s"No key $key in $tt")
        }

      case (tt @ RecT1(_), _) =>
        throw new TypingException(s"Expected a string argument for $tt, found: $arg", arg.ID)

      case (tt @ RecRowT1(RowT1(fieldTypes, None)), ValEx(TlaStr(key))) =>
        if (fieldTypes.contains(key)) {
          (StrT1, fieldTypes(key))
        } else {
          throw new IllegalArgumentException(s"No key $key in $tt")
        }

      case (tt @ RecRowT1(_), _) =>
        throw new TypingException(s"Expected a string argument for $tt, found: $arg", arg.ID)

      case (tt @ TupT1(elems @ _*), ValEx(TlaInt(index))) =>
        if (index > 0 && index <= elems.length) {
          (IntT1, elems(index.toInt - 1))
        } else {
          throw new IllegalArgumentException(s"No index $index in $tt")
        }

      case (tt @ TupT1(_), _) =>
        throw new TypingException(s"Expected a string argument for $tt, found: $arg", arg.ID)

      case _ =>
        throw new TypingException(s"Unexpected type in function application: $arg", arg.ID)
    }
  }

  private def collectSubstitutions(subs: Map[String, TlaEx], ex: TlaEx): Map[String, TlaEx] = {
    ex match {
      case NameEx(_) => subs // nothing to do

      case OperEx(TlaFunOper.tuple, _*) =>
        val tupleName = mkTupleName(ex) // introduce a name, e.g., x_y_z for <<x, <<y, z>> >>
        val indices = assignIndicesInTuple(Map(), ex, Seq())

        def indexToTlaEx(indices: Seq[Int]): TlaEx = {
          indices.foldLeft(NameEx(tupleName)(ex.typeTag): TlaEx) { case (e, i) =>
            val index = tla.int(i).typed()
            val (_, resT) = eatFunType(e.typeTag.asTlaType1(), index)
            tla.appFun(e, index).typed(resT)
          }
        }

        // map every variable inside the tuple to a tuple access, e.g., x -> x_y_z[1] and z -> x_y_z[1][2]
        indices.foldLeft(subs) { (m, p) =>
          m + (p._1 -> indexToTlaEx(p._2))
        }

      case _ =>
        throw new IllegalArgumentException("Unexpected %s among set filter parameters".format(ex))
    }
  }

  private def mkTupleName(ex: TlaEx): String = {
    ex match {
      case NameEx(name) => name

      case OperEx(TlaFunOper.tuple, args @ _*) =>
        (args.map(mkTupleName)).mkString("_")

      case _ =>
        throw new IllegalArgumentException("Unexpected %s among set filter parameters".format(ex))
    }
  }

  private def assignIndicesInTuple(map: Map[String, Seq[Int]], ex: TlaEx, myIndex: Seq[Int]): Map[String, Seq[Int]] = {
    ex match {
      case NameEx(name) =>
        map + (name -> myIndex)

      case OperEx(TlaFunOper.tuple, args @ _*) =>
        def assignRec(m: Map[String, Seq[Int]], p: (TlaEx, Int)) =
          assignIndicesInTuple(m, p._1, myIndex :+ (1 + p._2)) // tuple indices start with 1

        args.zipWithIndex.foldLeft(map)(assignRec)

      case _ =>
        throw new IllegalArgumentException("Unexpected %s among set filter parameters".format(ex))
    }
  }

  private def substituteNames(subs: Map[String, TlaEx], ex: TlaEx): TlaEx = {
    def rename(e: TlaEx): TlaEx = e match {
      case NameEx(name) => if (!subs.contains(name)) e else subs(name)

      case LetInEx(body, defs @ _*) =>
        val newDefs = defs.map(d => d.copy(body = rename(d.body)))
        LetInEx(rename(body), newDefs: _*)(e.typeTag)

      case OperEx(op, args @ _*) =>
        OperEx(op, args.map(rename): _*)(e.typeTag)

      case _ => e
    }

    rename(ex)
  }
}

object Desugarer {
  def apply(gen: UniqueNameGenerator, stateVariables: Set[String], tracker: TransformationTracker): Desugarer = {
    new Desugarer(gen, stateVariables, tracker)
  }
}<|MERGE_RESOLUTION|>--- conflicted
+++ resolved
@@ -81,34 +81,17 @@
     case OperEx(TlaActionOper.stutter, body, vars) =>
       val builder = new ScopedBuilder
       transform(builder.or(
-<<<<<<< HEAD
           builder.useTrustedEx(body),
           builder.unchanged(builder.useTrustedEx(vars)),
       ))
-=======
-              builder.useTrustedEx(body),
-              builder.useTrustedEx(builder.unchanged(builder.useTrustedEx(vars))),
-          ))
->>>>>>> 1fdece79
 
     case OperEx(TlaActionOper.nostutter, body, vars) =>
       val builder = new ScopedBuilder
       transform(builder.and(
-<<<<<<< HEAD
           builder.useTrustedEx(body),
           builder.not(builder.unchanged(builder.useTrustedEx(vars))),
       ))
-=======
-              builder.useTrustedEx(body),
-              builder.not(builder.useTrustedEx(builder.unchanged(builder.useTrustedEx(vars)))),
-          ))
->>>>>>> 1fdece79
-
-    case OperEx(TlaOper.eq, OperEx(TlaFunOper.tuple, largs @ _*), OperEx(TlaFunOper.tuple, rargs @ _*)) =>
-      // <<e_1, ..., e_k>> = <<f_1, ..., f_n>>
-      // produce pairwise comparison
-      if (largs.length != rargs.length) {
-        tla.bool(false).typed()
+
       } else {
         val eqs = largs.zip(rargs).map { case (l, r) => tla.eql(this(l), this(r)).typed(BoolT1) }
         tla.and(eqs: _*).typed(BoolT1)
