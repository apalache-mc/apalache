--- conflicted
+++ resolved
@@ -7,11 +7,7 @@
 import at.forsyte.apalache.tla.imp.SanyImporter
 import at.forsyte.apalache.tla.imp.src.SourceStore
 import at.forsyte.apalache.tla.lir.TlaModule
-<<<<<<< HEAD
 import at.forsyte.apalache.tla.lir.io.{JsonReader, JsonWriter, PrettyWriter}
-=======
-import at.forsyte.apalache.tla.lir.io.{JsonWriter, PrettyWriter}
->>>>>>> abeaf82f
 import at.forsyte.apalache.tla.lir.storage.{ChangeListener, SourceLocator}
 import com.google.inject.Inject
 import com.google.inject.name.Named
@@ -65,7 +61,6 @@
       PrettyWriter.write(rootModule.get, new File(outdir.toFile, "out-parser.tla"))
       JsonWriter.write(rootModule.get, new File(outdir.toFile, "out-parser.json"))
 
-<<<<<<< HEAD
       // write parser output to specified destination, if requested
       val output = options.getOrElse("parser", "output", "")
       if (output.nonEmpty) {
@@ -90,11 +85,10 @@
           val sourceLocator = SourceLocator(sourceStore.makeSourceMap, new ChangeListener())
           rootModule.get.operDeclarations foreach sourceLocator.checkConsistency
         }
-=======
-      if (options.getOrElse("general", "debug", false)) {
-        val sourceLocator = SourceLocator(sourceStore.makeSourceMap, new ChangeListener())
-        rootModule.get.operDeclarations foreach sourceLocator.checkConsistency
->>>>>>> abeaf82f
+        if (options.getOrElse("general", "debug", false)) {
+          val sourceLocator = SourceLocator(sourceStore.makeSourceMap, new ChangeListener())
+          rootModule.get.operDeclarations foreach sourceLocator.checkConsistency
+        }
       }
     }
     rootModule.isDefined
