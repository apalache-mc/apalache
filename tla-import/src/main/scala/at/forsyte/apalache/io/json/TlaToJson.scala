--- conflicted
+++ resolved
@@ -88,7 +88,6 @@
     factory.mkObj((locFieldOpt map { sourceFieldName -> _ }) ++: fields: _*)
   }
 
-<<<<<<< HEAD
   override def apply(ex: TlaEx): T = {
     def withLoc(fields: (String, T)*): T = withOptionalLoc(ex)(fields: _*)
     ex match {
@@ -155,57 +154,6 @@
       case NullEx =>
         factory.mkObj(kindFieldName -> "NullEx")
     }
-=======
-  override def apply(decl: TlaDecl): T = decl match {
-    case TlaTheoremDecl(name, body) =>
-      val bodyJson = apply(body)
-      factory.mkObj(
-          typeFieldName -> typTagPrinter(decl.typeTag),
-          kindFieldName -> "TlaTheoremDecl",
-          "name" -> name,
-          "body" -> bodyJson
-      )
-
-    case TlaVarDecl(name) =>
-      factory.mkObj(
-          typeFieldName -> typTagPrinter(decl.typeTag),
-          kindFieldName -> "TlaVarDecl",
-          "name" -> name
-      )
-
-    case TlaConstDecl(name) =>
-      factory.mkObj(
-          typeFieldName -> typTagPrinter(decl.typeTag),
-          kindFieldName -> "TlaConstDecl",
-          "name" -> name
-      )
-
-    case decl @ TlaOperDecl(name, formalParams, body) =>
-      val bodyJson = apply(body)
-      val paramsJsons = formalParams map { case OperParam(paramName, arity) =>
-        factory.mkObj(
-            kindFieldName -> "OperParam",
-            "name" -> paramName,
-            "arity" -> arity
-        )
-      }
-      factory.mkObj(
-          typeFieldName -> typTagPrinter(decl.typeTag),
-          kindFieldName -> "TlaOperDecl",
-          "name" -> name,
-          "formalParams" -> factory.fromTraversable(paramsJsons),
-          "isRecursive" -> decl.isRecursive,
-          "body" -> bodyJson
-      )
-
-    case TlaAssumeDecl(body) =>
-      val bodyJson = apply(body)
-      factory.mkObj(
-          typeFieldName -> typTagPrinter(decl.typeTag),
-          kindFieldName -> "TlaAssumeDecl",
-          "body" -> bodyJson
-      )
->>>>>>> c0d8f14e
   }
 
   override def apply(decl: TlaDecl): T = {
@@ -236,18 +184,12 @@
 
       case decl @ TlaOperDecl(name, formalParams, body) =>
         val bodyJson = apply(body)
-        val paramsJsons = formalParams map {
-          case SimpleFormalParam(paramName) =>
-            factory.mkObj(
-                kindFieldName -> "SimpleFormalParam",
-                "name" -> paramName
-            )
-          case OperFormalParam(paramName, arity) =>
-            factory.mkObj(
-                kindFieldName -> "OperFormalParam",
-                "name" -> paramName,
-                "arity" -> arity
-            )
+        val paramsJsons = formalParams map { case OperParam(paramName, arity) =>
+          factory.mkObj(
+              kindFieldName -> "OperParam",
+              "name" -> paramName,
+              "arity" -> arity
+          )
         }
         withLoc(
             typeFieldName -> typeTagPrinter(decl.typeTag),
