From now on, the type checker reports an error, when the inferred type
<<<<<<< HEAD
is less specific than the type annotation, see #2109.
=======
is more specific than the annotated type.
>>>>>>> e4cbd1b5
<|MERGE_RESOLUTION|>--- conflicted
+++ resolved
@@ -1,6 +1,2 @@
 From now on, the type checker reports an error, when the inferred type
-<<<<<<< HEAD
-is less specific than the type annotation, see #2109.
-=======
-is more specific than the annotated type.
->>>>>>> e4cbd1b5
+is more specific than the annotated type, see #2109.