--- conflicted
+++ resolved
@@ -11,15 +11,10 @@
 
      DO NOT LEAVE A BLANK LINE BELOW THIS PREAMBLE -->
 ### Features
-
-<<<<<<< HEAD
+ * Enable records in the arrays encoding, see #1288
  * Implement the sequence constructor `Apalache!MkSeq`, see #1439
- * Enable records in the arrays encoding, see #1288
-=======
- * Implement the sequence constructor `Apalache!MkSeq`, see #143
  * Add support for `Apalache!FunAsSeq`, see #1442
  * Implement `EXCEPT` on sequences, see #1444
 
 ### Bug fixes
- * Fixed bug where TLA+ `LAMBDA`s wouldn't inline outside `Fold` and `MkSeq`, see #1446
->>>>>>> bbdf1237
+ * Fixed bug where TLA+ `LAMBDA`s wouldn't inline outside `Fold` and `MkSeq`, see #1446