--- conflicted
+++ resolved
@@ -10,14 +10,10 @@
          * Some bug fix, see #124
 
      DO NOT LEAVE A BLANK LINE BELOW THIS PREAMBLE -->
-<<<<<<< HEAD
-### FEATURES     
+### Features
  
  * improve SMT encoding by removing unused let-definitions, see #995
-=======
+
 ### Bug fixes
 
- * Fixed a heisenbug caused by EXCEPT on records, which used unsorted keys, see #987
- * Fixed unsound skolemization that applied to let-definitions, see #985
- * Fixed a bug caused by big numbers on annotations, see #990
->>>>>>> 49c8a3dd
+ * Fixed a bug caused by big numbers on annotations, see #990