<!-- NOTE:
     Release notes for unreleased changes go here, following this format:

        ### Features

         * Change description, see #123

        ### Bug fixes

         * Some bug fix, see #124

     DO NOT LEAVE A BLANK LINE BELOW THIS PREAMBLE -->
### Breaking changes

 * Rework module lookup (drops support for `TLA_PATH`), see #1491

### Features

 * Look up modules in the same directory, see #1491
<<<<<<< HEAD
 * Support for the community module `SequencesExt`, see  #1539
=======
 * Support for the community module `SequencesExt`, see #1539
 * Support for the community module `BagsExt`, see #1555
>>>>>>> b5c3a7fe

### Improvements

 * Pack arithmetic expressions and comparisons into a single SMT constraint,
   see #1540 and #1545

### Bug fixes

 * Fix uncaught `FileNotFoundException` in commands called on nonexistent files,
   see #1503
 * Fix equality on sequences, see #1548, #1554<|MERGE_RESOLUTION|>--- conflicted
+++ resolved
@@ -17,12 +17,8 @@
 ### Features
 
  * Look up modules in the same directory, see #1491
-<<<<<<< HEAD
  * Support for the community module `SequencesExt`, see  #1539
-=======
- * Support for the community module `SequencesExt`, see #1539
  * Support for the community module `BagsExt`, see #1555
->>>>>>> b5c3a7fe
 
 ### Improvements
 
