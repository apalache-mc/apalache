--- conflicted
+++ resolved
@@ -10,11 +10,10 @@
          * Some bug fix, see #124
 
      DO NOT LEAVE A BLANK LINE BELOW THIS PREAMBLE -->
-<<<<<<< HEAD
 ### Documentation
 
  * RFC006 on unit testing: see #741
-=======
+
 ### Features
 
  * apalache quits with a non-zero exit code on counterexample or error, see #249
@@ -25,5 +24,4 @@
 
 ### Changes
 
- * Builds: removed scoverage from maven, to improve build times
->>>>>>> d5b3806b
+ * Builds: removed scoverage from maven, to improve build times