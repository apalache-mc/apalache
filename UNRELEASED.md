--- conflicted
+++ resolved
@@ -16,12 +16,8 @@
 
 ### Documentation
 
-<<<<<<< HEAD
- * links to ADR005
+* links to ADR005
 
- * revision 2 of RFC006 on unit testing
-=======
-* Manual: manual page on enumerating counterexamples and view abstraction, see #542
+* revision 2 of RFC006 on unit testing
 
-* links to ADR005
->>>>>>> ab22a16b
+* Manual: manual page on enumerating counterexamples and view abstraction, see #542