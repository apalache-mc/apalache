<!-- NOTE:
     Release notes for unreleased changes go here, following this format:

        ### Features

         * Change description, see #123

        ### Bug fixes

         * Some bug fix, see #124

     DO NOT LEAVE A BLANK LINE BELOW THIS PREAMBLE -->
<<<<<<< HEAD
### Features

* Experimental type unification over rows, new records, and variants, see #1646
=======
### Breaking changes

 * Rename `--tuning` to `--tuning-options-file`, see #1579

### Bug fixes

 * Fix references to `--tune-here` (actually `--tuning-options`), see #1579
>>>>>>> 31684903
<|MERGE_RESOLUTION|>--- conflicted
+++ resolved
@@ -10,16 +10,14 @@
          * Some bug fix, see #124
 
      DO NOT LEAVE A BLANK LINE BELOW THIS PREAMBLE -->
-<<<<<<< HEAD
 ### Features
 
 * Experimental type unification over rows, new records, and variants, see #1646
-=======
+
 ### Breaking changes
 
  * Rename `--tuning` to `--tuning-options-file`, see #1579
 
 ### Bug fixes
 
- * Fix references to `--tune-here` (actually `--tuning-options`), see #1579
->>>>>>> 31684903
+ * Fix references to `--tune-here` (actually `--tuning-options`), see #1579