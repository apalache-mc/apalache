<!-- NOTE:
     Release notes for unreleased changes go here, following this format:

        ### Features

         * Change description, see #123

        ### Bug fixes

         * Some bug fix, see #124

     DO NOT LEAVE A BLANK LINE BELOW THIS PREAMBLE -->
<<<<<<< HEAD
### Breaking changes
  * `RECURSIVE` operators and functions are no longer supported, see #1569
=======
### Features

* Add the operator `Apalache!Guess`, see #1590 and #888
* Extend the type parser to support ADR014 (experimental), see #1602
>>>>>>> f3f0695b
<|MERGE_RESOLUTION|>--- conflicted
+++ resolved
@@ -10,12 +10,10 @@
          * Some bug fix, see #124
 
      DO NOT LEAVE A BLANK LINE BELOW THIS PREAMBLE -->
-<<<<<<< HEAD
 ### Breaking changes
   * `RECURSIVE` operators and functions are no longer supported, see #1569
-=======
+
 ### Features
 
 * Add the operator `Apalache!Guess`, see #1590 and #888
-* Extend the type parser to support ADR014 (experimental), see #1602
->>>>>>> f3f0695b
+* Extend the type parser to support ADR014 (experimental), see #1602