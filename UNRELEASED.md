--- conflicted
+++ resolved
@@ -10,12 +10,10 @@
          * Some bug fix, see #124
 
      DO NOT LEAVE A BLANK LINE BELOW THIS PREAMBLE -->
-<<<<<<< HEAD
 ### Features
 
  * apalache quits with a non-zero exit code on counterexample or error, see #249
-=======
+
 ### Bug fixes
 
- * The command `config --enable-stats=true` creates `$HOME/.tlaplus` if needed, see #762
->>>>>>> 434b7b31
+ * The command `config --enable-stats=true` creates `$HOME/.tlaplus` if needed, see #762