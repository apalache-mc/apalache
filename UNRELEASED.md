<!-- NOTE:
     Release notes for unreleased changes go here, following this format:

        ### Features

         * Change description, see #123

        ### Bug fixes

         * Some bug fix, see #124

     DO NOT LEAVE A BLANK LINE BELOW THIS PREAMBLE -->
<<<<<<< HEAD
### Bug fixes

 * Fix computation of principal types, see #1084
=======

### Features

   * Added support for sets to the SMT encoding with arrays, see #1092
>>>>>>> 3537de7f
<|MERGE_RESOLUTION|>--- conflicted
+++ resolved
@@ -10,13 +10,10 @@
          * Some bug fix, see #124
 
      DO NOT LEAVE A BLANK LINE BELOW THIS PREAMBLE -->
-<<<<<<< HEAD
 ### Bug fixes
 
  * Fix computation of principal types, see #1084
-=======
 
 ### Features
 
-   * Added support for sets to the SMT encoding with arrays, see #1092
->>>>>>> 3537de7f
+   * Added support for sets to the SMT encoding with arrays, see #1092