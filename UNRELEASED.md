<!-- NOTE:
     Release notes for unreleased changes go here, following this format:

        ### Features

         * Change description, see #123

        ### Bug fixes

         * Some bug fix, see #124

     DO NOT LEAVE A BLANK LINE BELOW THIS PREAMBLE -->
<<<<<<< HEAD
### Changed

* IR: simplified `SimpleFormalParam` and `OperFormalParam` into `OperParam`, see #656
=======
### Features

* IR: made consistent the names of IR operators (may break JSON compatibility),
  see #634
>>>>>>> 95879686
<|MERGE_RESOLUTION|>--- conflicted
+++ resolved
@@ -10,13 +10,7 @@
          * Some bug fix, see #124
 
      DO NOT LEAVE A BLANK LINE BELOW THIS PREAMBLE -->
-<<<<<<< HEAD
 ### Changed
 
 * IR: simplified `SimpleFormalParam` and `OperFormalParam` into `OperParam`, see #656
-=======
-### Features
-
-* IR: made consistent the names of IR operators (may break JSON compatibility),
-  see #634
->>>>>>> 95879686
+* IR: made consistent the names of IR operators (may break JSON compatibility), see #634