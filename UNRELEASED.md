<!-- NOTE:
     Release notes for unreleased changes go here, following this format:

        ### Features

         * Change description, see #123

        ### Bug fixes

         * Some bug fix, see #124

<<<<<<< HEAD
     DO NOT LEAVE A BLANK LINE BELOW THIS PREAMBLE -->
### Bug fixes

 * Fixed a heisenbug caused by EXCEPT on records, which used unsorted keys, see #987
 * Fixed unsound skolemization that applied to let-definitions, see #985
 * Fixed a bug caused by big numbers on annotations, see #990
=======
     DO NOT LEAVE A BLANK LINE BELOW THIS PREAMBLE -->
>>>>>>> 276cb5fd
<|MERGE_RESOLUTION|>--- conflicted
+++ resolved
@@ -9,13 +9,9 @@
 
          * Some bug fix, see #124
 
-<<<<<<< HEAD
      DO NOT LEAVE A BLANK LINE BELOW THIS PREAMBLE -->
 ### Bug fixes
 
  * Fixed a heisenbug caused by EXCEPT on records, which used unsorted keys, see #987
  * Fixed unsound skolemization that applied to let-definitions, see #985
- * Fixed a bug caused by big numbers on annotations, see #990
-=======
-     DO NOT LEAVE A BLANK LINE BELOW THIS PREAMBLE -->
->>>>>>> 276cb5fd
+ * Fixed a bug caused by big numbers on annotations, see #990