--- conflicted
+++ resolved
@@ -25,25 +25,11 @@
 
 * Preprocessing: massive refactoring of the passes to support types. This may have introduced unexpected bugs.
 * Model checker: translation rules for records and functions have been modified, in order to support new types. Bugs to
-<<<<<<< HEAD
-  be expected.
-=======
   be expected.
 * Intermediate representation: renamed BmcOper to ApalacheOper. Its operators have the prefix `Apalache!` now.
 
 ### Removed
 
-* Intermediate representation: removed TlaOper.chooseIdiom
-
-### Changed
-
+* Intermediate representation: removed non-standard operators subsetProper, supset, supseteq, see #615
 * Intermediate representation: removed TlaArithOper.{sum,prod}, as they are not standard, see #580
-
-### Removed
-
-* Intermediate representation: removed non-standard operators subsetProper, supset, supseteq, see #615
-
-### Known issues
-
-* Multiple-update expressions `[f EXCEPT ![i1][i2] = e1, ![i1][i3] = e2]` may produce incorrect results, see #647
->>>>>>> 5312c25b
+* Intermediate representation: removed TlaOper.chooseIdiom