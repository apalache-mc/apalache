<!-- NOTE:
     Release notes for unreleased changes go here, following this format:

        ### Features

         * Change description, see #123

        ### Bug fixes

         * Some bug fix, see #124

     DO NOT LEAVE A BLANK LINE BELOW THIS PREAMBLE -->
### Features

<<<<<<< HEAD
* Enumerated files containing intermediate module states, see #993
=======
 * improve SMT encoding by removing unused let-definitions, see #995
>>>>>>> 6c35ebd2

### Bug fixes

 * Fixed a bug caused by big numbers on annotations, see #990<|MERGE_RESOLUTION|>--- conflicted
+++ resolved
@@ -12,11 +12,8 @@
      DO NOT LEAVE A BLANK LINE BELOW THIS PREAMBLE -->
 ### Features
 
-<<<<<<< HEAD
-* Enumerated files containing intermediate module states, see #993
-=======
+ * Enumerated files containing intermediate module states, see #993
  * improve SMT encoding by removing unused let-definitions, see #995
->>>>>>> 6c35ebd2
 
 ### Bug fixes
 
