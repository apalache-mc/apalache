<!-- NOTE:
     Release notes for unreleased changes go here, following this format:

        ### Features

         * Change description, see #123

        ### Bug fixes

         * Some bug fix, see #124

<<<<<<< HEAD
     DO NOT LEAVE A BLANK LINE BELOW THIS PREAMBLE -->
### Features

* Checker: support for action invariants, see #801

### Changes

* Docker: Use openjdk-16 for the runtime in the app image, see #807
* Documentation: Introduce TypeAlises operator convention, see #808
* tlair: TlaExLevelFinder and TlaDeclLevelFinder to compute TLA+ levels, see #811

### Bug fixes

* Printer: replacing '$' and '!' with supported characters, see #574
* Printer: normalizing module names and writing TLA+ & JSON in all passes, see #785
=======
     DO NOT LEAVE A BLANK LINE BELOW THIS PREAMBLE -->
>>>>>>> e1d3b51c
<|MERGE_RESOLUTION|>--- conflicted
+++ resolved
@@ -9,22 +9,7 @@
 
          * Some bug fix, see #124
 
-<<<<<<< HEAD
      DO NOT LEAVE A BLANK LINE BELOW THIS PREAMBLE -->
 ### Features
 
-* Checker: support for action invariants, see #801
-
-### Changes
-
-* Docker: Use openjdk-16 for the runtime in the app image, see #807
-* Documentation: Introduce TypeAlises operator convention, see #808
-* tlair: TlaExLevelFinder and TlaDeclLevelFinder to compute TLA+ levels, see #811
-
-### Bug fixes
-
-* Printer: replacing '$' and '!' with supported characters, see #574
-* Printer: normalizing module names and writing TLA+ & JSON in all passes, see #785
-=======
-     DO NOT LEAVE A BLANK LINE BELOW THIS PREAMBLE -->
->>>>>>> e1d3b51c
+* Checker: support for action invariants, see #801