<!-- NOTE:
     Release notes for unreleased changes go here, following this format:

        ### Features

         * Change description, see #123

        ### Bug fixes

         * Some bug fix, see #124

     DO NOT LEAVE A BLANK LINE BELOW THIS PREAMBLE -->
<<<<<<< HEAD
### Features

 * Output in the Informal Trace Format, see #1215
=======
### Bug fixes

* Fix expansion of `~` in configured paths, see #1208
>>>>>>> bfd0dcfa
<|MERGE_RESOLUTION|>--- conflicted
+++ resolved
@@ -10,12 +10,10 @@
          * Some bug fix, see #124
 
      DO NOT LEAVE A BLANK LINE BELOW THIS PREAMBLE -->
-<<<<<<< HEAD
 ### Features
 
  * Output in the Informal Trace Format, see #1215
-=======
+
 ### Bug fixes
 
-* Fix expansion of `~` in configured paths, see #1208
->>>>>>> bfd0dcfa
+* Fix expansion of `~` in configured paths, see #1208