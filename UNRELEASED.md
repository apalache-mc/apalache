<!-- NOTE:
     Release notes for unreleased changes go here, following this format:

        ### Features

         * Change description, see #123

        ### Bug fixes

         * Some bug fix, see #124

<<<<<<< HEAD
     DO NOT LEAVE A BLANK LINE BELOW THIS PREAMBLE -->
### Features

* Manual: added manual page on known issues
* IR: added `Apalache!Gen` to generate bounded data structures, see #622
* IR: made consistent the names of IR operators (may break JSON compatibility),
  see #634
* Checker: added support for `Apalache!Gen`, see #622
* Tool: added a new command `test` to quickly evaluate an action in isolation, see #622
=======
     DO NOT LEAVE A BLANK LINE BELOW THIS PREAMBLE -->
>>>>>>> 9f7f3ca1
<|MERGE_RESOLUTION|>--- conflicted
+++ resolved
@@ -9,16 +9,8 @@
 
          * Some bug fix, see #124
 
-<<<<<<< HEAD
      DO NOT LEAVE A BLANK LINE BELOW THIS PREAMBLE -->
 ### Features
 
-* Manual: added manual page on known issues
-* IR: added `Apalache!Gen` to generate bounded data structures, see #622
 * IR: made consistent the names of IR operators (may break JSON compatibility),
-  see #634
-* Checker: added support for `Apalache!Gen`, see #622
-* Tool: added a new command `test` to quickly evaluate an action in isolation, see #622
-=======
-     DO NOT LEAVE A BLANK LINE BELOW THIS PREAMBLE -->
->>>>>>> 9f7f3ca1
+  see #634