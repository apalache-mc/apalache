--- conflicted
+++ resolved
@@ -12,13 +12,5 @@
      DO NOT LEAVE A BLANK LINE BELOW THIS PREAMBLE -->
 ### Features
 
-<<<<<<< HEAD
-* Tool: no empty log on help message, see #830
 * Parser: parse error on TLAPS syntax such as `Inv!2`, see #876
-
-### Documentation
-
-* revision 2 of RFC006 on unit testing
-=======
-* Checker: support for Fold(Set/Seq), see #693
->>>>>>> 941e21f8
+* Checker: support for Fold(Set/Seq), see #693