<!-- NOTE:
     Release notes for unreleased changes go here, following this format:

        ### Feature Category 1

         * Change description, see #123

        ### Feature Category 2

         * Another change description, see #124

<<<<<<< HEAD
     DO NOT LEAVE A BLANK LINE BELOW THIS PREAMBLE -->
### Features

 * new sequential model checker that is using TransitionExecutor
 * new command-line option `--tune-here` to pass tuning parameters in CLI  
 * opt-in for statistics collection (shared with TLC and TLA+ Toolbox), see #288

### Bugfixes

 * the new sequential model checker has uncovered a bug that was not found
   by the old model checker
 * critical bugfix in unique renaming, #429
 
### Architecture
 
 * new layer of TransitionExecutor (TRex), see `at.forsyte.apalache.tla.bmcmt.trex.*`

### Documentation

 * Compile the manuals into [a static
  site](http://informalsystems.github.io/apalache/docs/) using
  [mdBook](https://github.com/rust-lang/mdBook), see #400 
 * Description of top-level user operators, see #419
 * ADR003: [Architecture of TransitionExecutor](./docs/internal/adr/003adr-trex.md) 
=======
     DO NOT LEAVE A BLANK LINE BELOW THIS PREAMBLE -->
>>>>>>> 7f7efc32
<|MERGE_RESOLUTION|>--- conflicted
+++ resolved
@@ -9,31 +9,13 @@
 
          * Another change description, see #124
 
-<<<<<<< HEAD
      DO NOT LEAVE A BLANK LINE BELOW THIS PREAMBLE -->
 ### Features
 
  * new sequential model checker that is using TransitionExecutor
  * new command-line option `--tune-here` to pass tuning parameters in CLI  
- * opt-in for statistics collection (shared with TLC and TLA+ Toolbox), see #288
 
 ### Bugfixes
 
  * the new sequential model checker has uncovered a bug that was not found
-   by the old model checker
- * critical bugfix in unique renaming, #429
- 
-### Architecture
- 
- * new layer of TransitionExecutor (TRex), see `at.forsyte.apalache.tla.bmcmt.trex.*`
-
-### Documentation
-
- * Compile the manuals into [a static
-  site](http://informalsystems.github.io/apalache/docs/) using
-  [mdBook](https://github.com/rust-lang/mdBook), see #400 
- * Description of top-level user operators, see #419
- * ADR003: [Architecture of TransitionExecutor](./docs/internal/adr/003adr-trex.md) 
-=======
-     DO NOT LEAVE A BLANK LINE BELOW THIS PREAMBLE -->
->>>>>>> 7f7efc32
+   by the old model checker