--- conflicted
+++ resolved
@@ -11,16 +11,14 @@
 
      DO NOT LEAVE A BLANK LINE BELOW THIS PREAMBLE -->
 ### Features
-<<<<<<< HEAD
 
 * Experimental type unification over rows, new records, and variants, see #1646
 
 ### Breaking changes
-=======
->>>>>>> 2ef78c2a
 
 * Add the option `--features` to enable experimental features, see #1648
 
 ### Bug fixes
 
+* Fix references to `--tune-here` (actually `--tuning-options`), see #1579
 * Not failing when assignment and `UNCHANGED` appear in invariants, see #1664