<!-- NOTE:
     Release notes for unreleased changes go here, following this format:

        ### Features

         * Change description, see #123

        ### Bug fixes

         * Some bug fix, see #124

     DO NOT LEAVE A BLANK LINE BELOW THIS PREAMBLE -->
<<<<<<< HEAD
### Design

 * ADR-014 on precise type checking for records and variants, see #1151
=======
### Bug fixes

* Fix the use of set union in the array encoding, see #1162
>>>>>>> 26d9c5d1
<|MERGE_RESOLUTION|>--- conflicted
+++ resolved
@@ -10,12 +10,9 @@
          * Some bug fix, see #124
 
      DO NOT LEAVE A BLANK LINE BELOW THIS PREAMBLE -->
-<<<<<<< HEAD
 ### Design
 
  * ADR-014 on precise type checking for records and variants, see #1151
-=======
 ### Bug fixes
 
-* Fix the use of set union in the array encoding, see #1162
->>>>>>> 26d9c5d1
+* Fix the use of set union in the array encoding, see #1162