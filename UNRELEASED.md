--- conflicted
+++ resolved
@@ -10,16 +10,14 @@
          * Some bug fix, see #124
 
      DO NOT LEAVE A BLANK LINE BELOW THIS PREAMBLE -->
-<<<<<<< HEAD
 ### Design
 
  * ADR-014 on precise type checking for records and variants, see #1151
-=======
+
 ### Features
 
  * Output in the Informal Trace Format, see #1220
 
->>>>>>> 3b5de6ec
 ### Bug fixes
 
  * Add constant simplification rules that may improve performance in specific scenarios, see #1206
