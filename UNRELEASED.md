--- conflicted
+++ resolved
@@ -18,8 +18,5 @@
 
 ### Bug fixes
  * Fixed bug where TLA+ `LAMBDA`s wouldn't inline outside `Fold` and `MkSeq`, see #1446
-<<<<<<< HEAD
  * Fix the comment preprocessor to extract annotations after a linefeed, see #1456
-=======
- * Fix the failing property-based test, see #1454
->>>>>>> 1c1556ff
+ * Fix the failing property-based test, see #1454