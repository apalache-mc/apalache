--- conflicted
+++ resolved
@@ -10,16 +10,14 @@
          * Some bug fix, see #124
 
      DO NOT LEAVE A BLANK LINE BELOW THIS PREAMBLE -->
-<<<<<<< HEAD
 ### Breaking changes
 
  * Recommended JDK version was bumped to JDK17, see #1662
-=======
+
 ### Features
 
-* Add the option `--features` to enable experimental features, see #1648
->>>>>>> 2ef78c2a
+ * Add the option `--features` to enable experimental features, see #1648
 
 ### Bug fixes
 
-* Not failing when assignment and `UNCHANGED` appear in invariants, see #1664+ * Not failing when assignment and `UNCHANGED` appear in invariants, see #1664