--- conflicted
+++ resolved
@@ -10,7 +10,6 @@
          * Some bug fix, see #124
 
      DO NOT LEAVE A BLANK LINE BELOW THIS PREAMBLE -->
-<<<<<<< HEAD
 ### Features
 
 * Checker: enumerating multiple counterexamples, see #542 and #827
@@ -18,8 +17,5 @@
 ### Documentation
 
 * Manual: manual page on enumerating counterexamples and view abstraction, see #542
-=======
-### Documentation
 
- * links to ADR005
->>>>>>> 95c10685
+* links to ADR005