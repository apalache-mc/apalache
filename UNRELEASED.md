<!-- NOTE:
     Release notes for unreleased changes go here, following this format:

        ### Features

         * Change description, see #123

        ### Bug fixes

         * Some bug fix, see #124

     DO NOT LEAVE A BLANK LINE BELOW THIS PREAMBLE -->
<<<<<<< HEAD
### Features

* Look up modules in the same directory, see #1491

### Breaking changes

* Rework module lookup (drops support for `TLA_PATH`), see #1491
=======
### Bug fixes

 * Fix uncaught `FileNotFoundException` in commands called on nonexistent files,
   see #1503
>>>>>>> ce12376b
<|MERGE_RESOLUTION|>--- conflicted
+++ resolved
@@ -10,17 +10,15 @@
          * Some bug fix, see #124
 
      DO NOT LEAVE A BLANK LINE BELOW THIS PREAMBLE -->
-<<<<<<< HEAD
+### Breaking changes
+
+* Rework module lookup (drops support for `TLA_PATH`), see #1491
+
 ### Features
 
 * Look up modules in the same directory, see #1491
 
-### Breaking changes
-
-* Rework module lookup (drops support for `TLA_PATH`), see #1491
-=======
 ### Bug fixes
 
  * Fix uncaught `FileNotFoundException` in commands called on nonexistent files,
-   see #1503
->>>>>>> ce12376b
+   see #1503