<!-- NOTE:
     Release notes for unreleased changes go here, following this format:

        ### Features

         * Change description, see #123

        ### Bug fixes

         * Some bug fix, see #124

<<<<<<< HEAD
     DO NOT LEAVE A BLANK LINE BELOW THIS PREAMBLE -->
### Features

* Checker: support for Fold(Set/Seq), see #693

### Bug fixes

* Tool: no empty log on help message, see #830

### Documentation

* revision 2 of RFC006 on unit testing
=======
     DO NOT LEAVE A BLANK LINE BELOW THIS PREAMBLE -->
>>>>>>> 693f34c2
<|MERGE_RESOLUTION|>--- conflicted
+++ resolved
@@ -9,19 +9,7 @@
 
          * Some bug fix, see #124
 
-<<<<<<< HEAD
      DO NOT LEAVE A BLANK LINE BELOW THIS PREAMBLE -->
 ### Features
 
-* Checker: support for Fold(Set/Seq), see #693
-
-### Bug fixes
-
-* Tool: no empty log on help message, see #830
-
-### Documentation
-
-* revision 2 of RFC006 on unit testing
-=======
-     DO NOT LEAVE A BLANK LINE BELOW THIS PREAMBLE -->
->>>>>>> 693f34c2
+* Checker: support for Fold(Set/Seq), see #693