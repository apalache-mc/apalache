<!-- NOTE:
     Release notes for unreleased changes go here, following this format:

        ### Feature Category 1

         * Change description, see #123

        ### Feature Category 2

         * Another change description, see #124

     DO NOT LEAVE A BLANK LINE BELOW THIS PREAMBLE -->
<<<<<<< HEAD
### Features

 * new sequential model checker that is using TransitionExecutor
 * new command-line options, see the manual for details:
   - choose the algorithm: `--algo=(offline|incremental)`
   - fire transitions without filtering the enabled ones: `--all-enabled`
   - do not check for deadlocks: `--no-deadlock`
   - pass tuning parameters in CLI: `--tune-here`

### Bugfixes

 * the new sequential model checker has uncovered a bug that was not found
   by the old model checker
=======
### Bug fixes

 * handling big integers, #450

### Features

 * constant simplification over strings, #197
>>>>>>> de4505d8
<|MERGE_RESOLUTION|>--- conflicted
+++ resolved
@@ -10,26 +10,18 @@
          * Another change description, see #124
 
      DO NOT LEAVE A BLANK LINE BELOW THIS PREAMBLE -->
-<<<<<<< HEAD
 ### Features
 
+ * handling big integers, #450
  * new sequential model checker that is using TransitionExecutor
  * new command-line options, see the manual for details:
    - choose the algorithm: `--algo=(offline|incremental)`
    - fire transitions without filtering the enabled ones: `--all-enabled`
    - do not check for deadlocks: `--no-deadlock`
    - pass tuning parameters in CLI: `--tune-here`
+ * constant simplification over strings, #197
 
 ### Bugfixes
 
  * the new sequential model checker has uncovered a bug that was not found
-   by the old model checker
-=======
-### Bug fixes
-
- * handling big integers, #450
-
-### Features
-
- * constant simplification over strings, #197
->>>>>>> de4505d8
+   by the old model checker