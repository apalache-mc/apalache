<!-- NOTE:
     Release notes for unreleased changes go here, following this format:

        ### Features

         * Change description, see #123

        ### Bug fixes

         * Some bug fix, see #124

<<<<<<< HEAD
     DO NOT LEAVE A BLANK LINE BELOW THIS PREAMBLE -->

### Features

* Extend the type parser to support ADR014 (experimental), see #1602

### Bug fixes

* Fix the generation of SMT instances with the `--debug` flag, see #1594
* Fix symbolic link generation in 'make' on Windows, see #1596
=======
     DO NOT LEAVE A BLANK LINE BELOW THIS PREAMBLE -->
>>>>>>> d218feb9
<|MERGE_RESOLUTION|>--- conflicted
+++ resolved
@@ -9,17 +9,7 @@
 
          * Some bug fix, see #124
 
-<<<<<<< HEAD
      DO NOT LEAVE A BLANK LINE BELOW THIS PREAMBLE -->
-
 ### Features
 
-* Extend the type parser to support ADR014 (experimental), see #1602
-
-### Bug fixes
-
-* Fix the generation of SMT instances with the `--debug` flag, see #1594
-* Fix symbolic link generation in 'make' on Windows, see #1596
-=======
-     DO NOT LEAVE A BLANK LINE BELOW THIS PREAMBLE -->
->>>>>>> d218feb9
+* Extend the type parser to support ADR014 (experimental), see #1602