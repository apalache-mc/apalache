--- conflicted
+++ resolved
@@ -13,8 +13,5 @@
 ### Features
 
  * Implement the sequence constructor `Apalache!MkSeq`, see #1439
-<<<<<<< HEAD
  * Add support for `Apalache!FunAsSeq`, see #1442
-=======
- * Implement `EXCEPT` on sequences, see #1444
->>>>>>> d32c425a
+ * Implement `EXCEPT` on sequences, see #1444