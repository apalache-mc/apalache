--- conflicted
+++ resolved
@@ -9,30 +9,11 @@
 
          * Another change description, see #124
 
-<<<<<<< HEAD
      DO NOT LEAVE A BLANK LINE BELOW THIS PREAMBLE -->
 ### Bug fixes
 
  * handling big integers, #450
- * critical bugfix in unique renaming, see #429
- * include missing {Apalache,Typing}.tla modules in release package, see #447
 
 ### Features
 
- * opt-in for statistics collection (shared with TLC and TLA+ Toolbox), see #288
- * constant simplification over strings, #197
- 
-### Architecture
- 
- * new layer of TransitionExecutor (TRex), see `at.forsyte.apalache.tla.bmcmt.trex.*`
-
-### Documentation
-
- * Compile the manuals into [a static
-  site](http://informalsystems.github.io/apalache/docs/) using
-  [mdBook](https://github.com/rust-lang/mdBook), see #400 
- * Description of top-level user operators, see #419
- * ADR003: [Architecture of TransitionExecutor](./docs/internal/adr/003adr-trex.md) 
-=======
-     DO NOT LEAVE A BLANK LINE BELOW THIS PREAMBLE -->
->>>>>>> 8d8add21
+ * constant simplification over strings, #197