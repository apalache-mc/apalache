--- conflicted
+++ resolved
@@ -10,13 +10,11 @@
          * Some bug fix, see #124
 
      DO NOT LEAVE A BLANK LINE BELOW THIS PREAMBLE -->
-<<<<<<< HEAD
 
 ### Bug fixes
 
 * Fix type checker to complain about polymorphism in the post phase, see #931
-=======
+
 ### Features
 
- * Enumerated files containing intermediate module states, see #993
->>>>>>> fffe3b4d
+ * Enumerated files containing intermediate module states, see #993