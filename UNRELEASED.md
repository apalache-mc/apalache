--- conflicted
+++ resolved
@@ -10,15 +10,12 @@
          * Some bug fix, see #124
 
      DO NOT LEAVE A BLANK LINE BELOW THIS PREAMBLE -->
-<<<<<<< HEAD
-
 ### Features
 
 * Checker: Support for CASE without OTHER, see #285
-=======
+
 ### Bug fixes
 * Type checker: Showing an error on missing annotations CONSTANTs or VARIABLEs, see #705
->>>>>>> 6ccefdff
 
 ### Changed
 
