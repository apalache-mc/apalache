<!-- NOTE:
     Release notes for unreleased changes go here, following this format:

        ### Features

         * Change description, see #123

        ### Bug fixes

         * Some bug fix, see #124

     DO NOT LEAVE A BLANK LINE BELOW THIS PREAMBLE -->
<<<<<<< HEAD
=======
### Breaking changes
* `RECURSIVE` operators and functions are no longer supported, see #1569
* rename Apalache `FoldSet` and `FoldSeq` to `ApaFoldSet` and `ApaFoldSeqLeft`, see #1617

### Features

* Add the operator `Apalache!Guess`, see #1590 and #888
* Extend the type parser to support ADR014 (experimental), see #1602
>>>>>>> cc1d8d18
<|MERGE_RESOLUTION|>--- conflicted
+++ resolved
@@ -10,8 +10,6 @@
          * Some bug fix, see #124
 
      DO NOT LEAVE A BLANK LINE BELOW THIS PREAMBLE -->
-<<<<<<< HEAD
-=======
 ### Breaking changes
 * `RECURSIVE` operators and functions are no longer supported, see #1569
 * rename Apalache `FoldSet` and `FoldSeq` to `ApaFoldSet` and `ApaFoldSeqLeft`, see #1617
@@ -19,5 +17,4 @@
 ### Features
 
 * Add the operator `Apalache!Guess`, see #1590 and #888
-* Extend the type parser to support ADR014 (experimental), see #1602
->>>>>>> cc1d8d18
+* Extend the type parser to support ADR014 (experimental), see #1602