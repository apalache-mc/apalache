<!-- NOTE:
     Release notes for unreleased changes go here, following this format:

        ### Features

         * Change description, see #123

        ### Bug fixes

         * Some bug fix, see #124

     DO NOT LEAVE A BLANK LINE BELOW THIS PREAMBLE -->
<<<<<<< HEAD

### Bug fixes

* Parser: supporting annotations in multiline comments, see #718
* Parser: supporting TLA+ identifiers in annotations, see #768
* Parser: better parser for annotations, see #757
=======
### Bug fixes

 * The command `config --enable-stats=true` creates `$HOME/.tlaplus` if needed, see #762
>>>>>>> 434b7b31
<|MERGE_RESOLUTION|>--- conflicted
+++ resolved
@@ -10,15 +10,9 @@
          * Some bug fix, see #124
 
      DO NOT LEAVE A BLANK LINE BELOW THIS PREAMBLE -->
-<<<<<<< HEAD
-
 ### Bug fixes
 
 * Parser: supporting annotations in multiline comments, see #718
 * Parser: supporting TLA+ identifiers in annotations, see #768
 * Parser: better parser for annotations, see #757
-=======
-### Bug fixes
-
- * The command `config --enable-stats=true` creates `$HOME/.tlaplus` if needed, see #762
->>>>>>> 434b7b31
+* The command `config --enable-stats=true` creates `$HOME/.tlaplus` if needed, see #762