<!-- NOTE:
     Release notes for unreleased changes go here, following this format:

        ### Features

         * Change description, see #123

        ### Bug fixes

         * Some bug fix, see #124

<<<<<<< HEAD
     DO NOT LEAVE A BLANK LINE BELOW THIS PREAMBLE -->
### Features

* Checker: support for action invariants, see #801
* Checker: support for trace invariants, see #819
* Checker: enumerating multiple counterexamples, see #542 and #827

### Documentation

* Manual: manual page on enumerating counterexamples and view abstraction, see #542

### Improvements

* Add type information to overriding error, see #823
=======
     DO NOT LEAVE A BLANK LINE BELOW THIS PREAMBLE -->
>>>>>>> 5d990cea
<|MERGE_RESOLUTION|>--- conflicted
+++ resolved
@@ -9,21 +9,11 @@
 
          * Some bug fix, see #124
 
-<<<<<<< HEAD
      DO NOT LEAVE A BLANK LINE BELOW THIS PREAMBLE -->
 ### Features
 
-* Checker: support for action invariants, see #801
-* Checker: support for trace invariants, see #819
 * Checker: enumerating multiple counterexamples, see #542 and #827
 
 ### Documentation
 
-* Manual: manual page on enumerating counterexamples and view abstraction, see #542
-
-### Improvements
-
-* Add type information to overriding error, see #823
-=======
-     DO NOT LEAVE A BLANK LINE BELOW THIS PREAMBLE -->
->>>>>>> 5d990cea
+* Manual: manual page on enumerating counterexamples and view abstraction, see #542