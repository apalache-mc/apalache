--- conflicted
+++ resolved
@@ -12,13 +12,9 @@
      DO NOT LEAVE A BLANK LINE BELOW THIS PREAMBLE -->
 ### Features
 
- * Implement the sequence constructor `Apalache!MkSeq`, see #1439
-<<<<<<< HEAD
+ * Implement the sequence constructor `Apalache!MkSeq`, see #143
  * Add support for `Apalache!FunAsSeq`, see #1442
- * Implement `EXCEPT` on sequences, see #1444
-=======
  * Implement `EXCEPT` on sequences, see #1444
 
 ### Bug fixes
- * Fixed bug where TLA+ `LAMBDA`s wouldn't inline outside `Fold` and `MkSeq`, see #1446
->>>>>>> 830fa655
+ * Fixed bug where TLA+ `LAMBDA`s wouldn't inline outside `Fold` and `MkSeq`, see #1446