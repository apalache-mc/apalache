--- conflicted
+++ resolved
@@ -9,16 +9,8 @@
 
          * Some bug fix, see #124
 
-<<<<<<< HEAD
      DO NOT LEAVE A BLANK LINE BELOW THIS PREAMBLE -->
+
 ### Features
 
-   * Added sort-distinction for model values, see #570
-   * Added support for sets to the SMT encoding with arrays, see #1092
-
-### Bug fixes
-
-   * Fixed handling of polymorphic operators in folds, see #1085
-=======
-     DO NOT LEAVE A BLANK LINE BELOW THIS PREAMBLE -->
->>>>>>> 79e00c18
+   * Added support for sets to the SMT encoding with arrays, see #1092