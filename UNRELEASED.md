--- conflicted
+++ resolved
@@ -10,13 +10,10 @@
          * Some bug fix, see #124
 
      DO NOT LEAVE A BLANK LINE BELOW THIS PREAMBLE -->
-<<<<<<< HEAD
 ### Breaking changes
 
  * Recommended JDK version was bumped to JDK17, see #1662
-=======
 
 ### Bug fixes
 
- * Not failing when assignment and `UNCHANGED` appear in invariants, see #1664
->>>>>>> b96c73a8
+ * Not failing when assignment and `UNCHANGED` appear in invariants, see #1664