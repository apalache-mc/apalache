--- conflicted
+++ resolved
@@ -10,29 +10,25 @@
          * Another change description, see #124
 
      DO NOT LEAVE A BLANK LINE BELOW THIS PREAMBLE -->
-<<<<<<< HEAD
-### Features
+### Feature Model Checker
 
- * handling big integers, #450
  * new sequential model checker that is using TransitionExecutor, see #467
  * new command-line options, see #467 and the manual for details:
    - choose the algorithm: `--algo=(offline|incremental)`
    - pre-check, whether a transition disabled, discard the disabled transitions: `--discard-disabled`
    - do not check for deadlocks: `--no-deadlock`
    - pass tuning parameters in CLI: `--tune-here`
- * constant simplification over strings, #197
+
+### Feature TLA+ Parser (SANY importer)
+
+  * parsing in-comment Java-like annotations, see #226
+  * tracking the source of variable/constant declarations and operator definitions, see #262
 
 ### Bugfixes
 
  * the new sequential model checker has uncovered a bug that was not found
-   by the old model checker, , see #467
-=======
-### SANY importer
-
-  * parsing in-comment Java-like annotations, see #226
-  * tracking the source of variable/constant declarations and operator definitions, see #262
+   by the old model checker, see #467
 
 ### Documentation
 
-  * ADR004: In-comment annotations for declarations (of constants, variables, operators)
->>>>>>> 3e0b3520
+  * ADR004: In-comment annotations for declarations (of constants, variables, operators)