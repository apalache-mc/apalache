--- conflicted
+++ resolved
@@ -17,11 +17,8 @@
 * Type checker: the old Apalache type annotations are no longer supported, see #668
 * Type checker: tagging all expressions with the reconstructed types, see #608
 * Type checker: handling TLA+ labels like `lab("a", "b") :: e`, see #653
-<<<<<<< HEAD
+* Type checker: always treating `<<...>>` in `UNCHANGED <<...>>` as a tuple, see #660
 * Type checker: handling the general case of EXCEPT, see #617
-=======
-* Type checker: always treating `<<...>>` in `UNCHANGED <<...>>` as a tuple, see #660
->>>>>>> 93c00153
 * Preprocessing: handling the general case of EXCEPT, see #647
 
 ### Changed
