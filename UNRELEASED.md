--- conflicted
+++ resolved
@@ -12,18 +12,16 @@
      DO NOT LEAVE A BLANK LINE BELOW THIS PREAMBLE -->
 ### Features
 
- * Added bug report templates, see #1094
+ * Add bug report templates, see #1094
 
 ### Bug fixes
 
-<<<<<<< HEAD
 * Remove duplicate function indices when decoding symbolic states, fixes #962
 
 ### Refactoring
 
-* Changed the format of type exceptions, see #1090
-=======
+* Change the format of type exceptions, see #1090
+
  * Remove duplicate function indices when decoding symbolic states, fixes #962
 
- * Improve error messaging for Seq, see #1126 and #1127
->>>>>>> 035b26f6
+ * Improve error messaging for Seq, see #1126 and #1127