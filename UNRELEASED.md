--- conflicted
+++ resolved
@@ -16,15 +16,11 @@
 
 ### Bug fixes
 
-<<<<<<< HEAD
 * Parser: supporting annotations in multiline comments, see #718
 * Parser: supporting TLA+ identifiers in annotations, see #768
 * Parser: better parser for annotations, see #757
 * The command `config --enable-stats=true` creates `$HOME/.tlaplus` if needed, see #762
-=======
- * The command `config --enable-stats=true` creates `$HOME/.tlaplus` if needed, see #762
 
 ### Changes
 
- * Builds: removed scoverage from maven, to improve build times
->>>>>>> d5b3806b
+ * Builds: removed scoverage from maven, to improve build times