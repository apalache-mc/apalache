--- conflicted
+++ resolved
@@ -9,18 +9,7 @@
 
          * Some bug fix, see #124
 
-<<<<<<< HEAD
      DO NOT LEAVE A BLANK LINE BELOW THIS PREAMBLE -->
 ### Breaking changes
 
- * The `profiling.csv` file output by the `--smtprof` flag moved into the
-   configurable `run-dir`, see #1321
-
- * Complete rework of sequences, see #1353
-
-### Features
-
-* `UNCHANGED x` now rewrites to `x' := x` instead of `x' = x`, when `x` is a variable name
-=======
-     DO NOT LEAVE A BLANK LINE BELOW THIS PREAMBLE -->
->>>>>>> 09b66d3b
+* Complete rework of sequences, see #1353