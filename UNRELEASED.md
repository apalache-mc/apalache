--- conflicted
+++ resolved
@@ -10,17 +10,6 @@
          * Some bug fix, see #124
 
      DO NOT LEAVE A BLANK LINE BELOW THIS PREAMBLE -->
-<<<<<<< HEAD
-### Breaking changes
-
-* `version` command only prints the version, see #1279
-* tool and jar location no longer output by default, see #1279
-
-### Features
-* Add support for functions in the arrays encoding, see #1169
-
-=======
->>>>>>> bf7f7a00
 ### Bug fixes
 * Fixed infinite recursion in `consChain`, see #1307
 * Fix a bug where some simplified `Or` expressions were not expected by the rewriting rules, see #1285