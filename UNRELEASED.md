<!-- NOTE:
     Release notes for unreleased changes go here, following this format:

        ### Feature Category 1

         * Change description, see #123

        ### Feature Category 2

         * Another change description, see #124

     DO NOT LEAVE A BLANK LINE BELOW THIS PREAMBLE -->
### Bug fixes

<<<<<<< HEAD
 * handling big integers, #450
 * better parsing of SPECIFICATION in TLC configs, #468
=======
 * handling big integers, see #450
 * expanding tuples in quantifiers, see #476
 * unfolding UNCHANGED for arbitrary expressions, see #471
 * unfolding UNCHANGED <<>>, see #475
>>>>>>> 5c7e2e9c

### Features

 * constant simplification over strings, see #197
 * propagation of primes inside expressions,
   e.g., (f[i])' becomes f'[i'] if both f and i are state variables
<|MERGE_RESOLUTION|>--- conflicted
+++ resolved
@@ -12,18 +12,14 @@
      DO NOT LEAVE A BLANK LINE BELOW THIS PREAMBLE -->
 ### Bug fixes
 
-<<<<<<< HEAD
- * handling big integers, #450
- * better parsing of SPECIFICATION in TLC configs, #468
-=======
  * handling big integers, see #450
+ * better parsing of SPECIFICATION in TLC configs, see #468
  * expanding tuples in quantifiers, see #476
  * unfolding UNCHANGED for arbitrary expressions, see #471
  * unfolding UNCHANGED <<>>, see #475
->>>>>>> 5c7e2e9c
 
 ### Features
 
  * constant simplification over strings, see #197
  * propagation of primes inside expressions,
-   e.g., (f[i])' becomes f'[i'] if both f and i are state variables
+   e.g., (f[i])' becomes f'[i'] if both f and i are state variables