<!-- NOTE:
     Release notes for unreleased changes go here, following this format:

        ### Features

         * Change description, see #123

        ### Bug fixes

         * Some bug fix, see #124

     DO NOT LEAVE A BLANK LINE BELOW THIS PREAMBLE -->
### Bug fixes

<<<<<<< HEAD
 * Fix stack overflow and out-of-memory in function operators, see #1498
=======
* Fix function application static check in arrays encoding, see #1490
>>>>>>> e5925ae3
<|MERGE_RESOLUTION|>--- conflicted
+++ resolved
@@ -12,8 +12,5 @@
      DO NOT LEAVE A BLANK LINE BELOW THIS PREAMBLE -->
 ### Bug fixes
 
-<<<<<<< HEAD
  * Fix stack overflow and out-of-memory in function operators, see #1498
-=======
-* Fix function application static check in arrays encoding, see #1490
->>>>>>> e5925ae3
+* Fix function application static check in arrays encoding, see #1490