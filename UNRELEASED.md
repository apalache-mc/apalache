--- conflicted
+++ resolved
@@ -9,19 +9,7 @@
 
          * Some bug fix, see #124
 
-<<<<<<< HEAD
      DO NOT LEAVE A BLANK LINE BELOW THIS PREAMBLE -->
 ### Features
 
-* Add the option `--features` to enable experimental features, see #1648
-
-### Breaking changes
-
- * Rename `--tuning` to `--tuning-options-file`, see #1579
-
-### Bug fixes
-
- * Fix references to `--tune-here` (actually `--tuning-options`), see #1579
-=======
-     DO NOT LEAVE A BLANK LINE BELOW THIS PREAMBLE -->
->>>>>>> df647a98
+* Add the option `--features` to enable experimental features, see #1648