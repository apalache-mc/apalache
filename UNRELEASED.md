--- conflicted
+++ resolved
@@ -17,16 +17,13 @@
 * new command-line option for `typecheck`:
   - enable inference of polymorphic types: `--infer-poly`
 * updates to ADR002 and the manual
-<<<<<<< HEAD
+* support for parallel assignments `<<x', y'>> = <<1, 2>>`, see #531
 * always sorting declarations with topological sort (changes the order of the operator definitions), see #122
-=======
-* support for parallel assignments `<<x', y'>> = <<1, 2>>`, see #531
->>>>>>> 718340da
 
 ### Bugfixes
 
 * Boolean values are now supported in TLC config files, see #512
 * Promoting Desugarer to run as the first preprocessing pass, see #531
 * Proper error on invalid type annotations, the parser is strengthened with Scalacheck, see #332
-* Typechecking quantifiers over tuples, see #482
-* Fixed a parsing bug for strings that contain '-', see #539+* Fixed a parsing bug for strings that contain '-', see #539
+* Typechecking quantifiers over tuples, see #482